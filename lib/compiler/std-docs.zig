const builtin = @import("builtin");
const std = @import("std");
const mem = std.mem;
const Allocator = std.mem.Allocator;
const assert = std.debug.assert;
const Cache = std.Build.Cache;

fn usage() noreturn {
    std.fs.File.stdout().writeAll(
        \\Usage: zig std [options]
        \\
        \\Options:
        \\  -h, --help                Print this help and exit
        \\  -p [port], --port [port]  Port to listen on. Default is 0, meaning an ephemeral port chosen by the system.
        \\  --[no-]open-browser       Force enabling or disabling opening a browser tab to the served website.
        \\                            By default, enabled unless a port is specified.
        \\
    ) catch {};
    std.process.exit(1);
}

pub fn main() !void {
    var arena_instance = std.heap.ArenaAllocator.init(std.heap.page_allocator);
    defer arena_instance.deinit();
    const arena = arena_instance.allocator();

    var general_purpose_allocator: std.heap.GeneralPurposeAllocator(.{}) = .init;
    const gpa = general_purpose_allocator.allocator();

    var argv = try std.process.argsWithAllocator(arena);
    defer argv.deinit();
    assert(argv.skip());
    const zig_lib_directory = argv.next().?;
    const zig_exe_path = argv.next().?;
    const global_cache_path = argv.next().?;

    var lib_dir = try std.fs.cwd().openDir(zig_lib_directory, .{});
    defer lib_dir.close();

    var listen_port: u16 = 0;
    var force_open_browser: ?bool = null;
    while (argv.next()) |arg| {
        if (mem.eql(u8, arg, "-h") or mem.eql(u8, arg, "--help")) {
            usage();
        } else if (mem.eql(u8, arg, "-p") or mem.eql(u8, arg, "--port")) {
            listen_port = std.fmt.parseInt(u16, argv.next() orelse usage(), 10) catch |err| {
                std.log.err("expected port number: {}", .{err});
                usage();
            };
        } else if (mem.eql(u8, arg, "--open-browser")) {
            force_open_browser = true;
        } else if (mem.eql(u8, arg, "--no-open-browser")) {
            force_open_browser = false;
        } else {
            std.log.err("unrecognized argument: {s}", .{arg});
            usage();
        }
    }
    const should_open_browser = force_open_browser orelse (listen_port == 0);

    const address = std.net.Address.parseIp("127.0.0.1", listen_port) catch unreachable;
    var http_server = try address.listen(.{
        .reuse_address = true,
    });
    const port = http_server.listen_address.in.getPort();
    const url_with_newline = try std.fmt.allocPrint(arena, "http://127.0.0.1:{d}/\n", .{port});
    std.fs.File.stdout().writeAll(url_with_newline) catch {};
    if (should_open_browser) {
        openBrowserTab(gpa, url_with_newline[0 .. url_with_newline.len - 1 :'\n']) catch |err| {
            std.log.err("unable to open browser: {s}", .{@errorName(err)});
        };
    }

    var context: Context = .{
        .gpa = gpa,
        .zig_exe_path = zig_exe_path,
        .global_cache_path = global_cache_path,
        .lib_dir = lib_dir,
        .zig_lib_directory = zig_lib_directory,
    };

    while (true) {
        const connection = try http_server.accept();
        _ = std.Thread.spawn(.{}, accept, .{ &context, connection }) catch |err| {
            std.log.err("unable to accept connection: {s}", .{@errorName(err)});
            connection.stream.close();
            continue;
        };
    }
}

fn accept(context: *Context, connection: std.net.Server.Connection) void {
    defer connection.stream.close();

    var recv_buffer: [8000]u8 = undefined;
    var send_buffer: [4000]u8 = undefined;
    var stream_reader = connection.stream.reader();
    var stream_writer = connection.stream.writer();
    var connection_br = stream_reader.interface().buffered(&recv_buffer);
    var connection_bw = stream_writer.interface().buffered(&send_buffer);
    var server = std.http.Server.init(&connection_br, &connection_bw);

    while (server.reader.state == .ready) {
        var request = server.receiveHead() catch |err| switch (err) {
            error.HttpConnectionClosing => return,
            else => {
                std.log.err("closing http connection: {s}", .{@errorName(err)});
                return;
            },
        };
        serveRequest(&request, context) catch |err| {
            std.log.err("unable to serve {s}: {s}", .{ request.head.target, @errorName(err) });
            return;
        };
    }
}

const Context = struct {
    gpa: Allocator,
    lib_dir: std.fs.Dir,
    zig_lib_directory: []const u8,
    zig_exe_path: []const u8,
    global_cache_path: []const u8,
};

fn serveRequest(request: *std.http.Server.Request, context: *Context) !void {
    if (std.mem.eql(u8, request.head.target, "/") or
        std.mem.eql(u8, request.head.target, "/debug") or
        std.mem.eql(u8, request.head.target, "/debug/"))
    {
        try serveDocsFile(request, context, "docs/index.html", "text/html");
    } else if (std.mem.eql(u8, request.head.target, "/main.js") or
        std.mem.eql(u8, request.head.target, "/debug/main.js"))
    {
        try serveDocsFile(request, context, "docs/main.js", "application/javascript");
    } else if (std.mem.eql(u8, request.head.target, "/main.wasm")) {
        try serveWasm(request, context, .ReleaseFast);
    } else if (std.mem.eql(u8, request.head.target, "/debug/main.wasm")) {
        try serveWasm(request, context, .Debug);
    } else if (std.mem.eql(u8, request.head.target, "/sources.tar") or
        std.mem.eql(u8, request.head.target, "/debug/sources.tar"))
    {
        try serveSourcesTar(request, context);
    } else {
        try request.respond("not found", .{
            .status = .not_found,
            .extra_headers = &.{
                .{ .name = "content-type", .value = "text/plain" },
            },
        });
    }
}

const cache_control_header: std.http.Header = .{
    .name = "cache-control",
    .value = "max-age=0, must-revalidate",
};

fn serveDocsFile(
    request: *std.http.Server.Request,
    context: *Context,
    name: []const u8,
    content_type: []const u8,
) !void {
    // Open the file with every request so that the user can make changes to
    // the file and refresh the HTML page without restarting this server.
    var file = try context.lib_dir.openFile(name, .{});
    defer file.close();
    const content_length = std.math.cast(usize, (try file.stat()).size) orelse return error.FileTooBig;

    var response = try request.respondStreaming(.{
        .content_length = content_length,
        .respond_options = .{
            .extra_headers = &.{
                .{ .name = "content-type", .value = content_type },
                cache_control_header,
            },
        },
    });

    var bw = response.writer().unbuffered();
    try bw.writeFileAll(file, .{
        .offset = .zero,
        .limit = .limited(content_length),
    });
    try response.end();
}

fn serveSourcesTar(request: *std.http.Server.Request, context: *Context) !void {
    const gpa = context.gpa;

    var response = try request.respondStreaming(.{
        .respond_options = .{
            .extra_headers = &.{
                .{ .name = "content-type", .value = "application/x-tar" },
                cache_control_header,
            },
        },
    });

    var std_dir = try context.lib_dir.openDir("std", .{ .iterate = true });
    defer std_dir.close();

    var walker = try std_dir.walk(gpa);
    defer walker.deinit();

    var tar_buffer: [@sizeOf(std.tar.Writer.Header)]u8 = undefined;
    var response_bw = response.writer().buffered(&tar_buffer);
    var tar_writer: std.tar.Writer = .{ .underlying_writer = &response_bw };
    tar_writer.prefix = "std";

    while (try walker.next()) |entry| {
        switch (entry.kind) {
            .file => {
                if (!std.mem.endsWith(u8, entry.basename, ".zig")) continue;
                if (std.mem.endsWith(u8, entry.basename, "test.zig")) continue;
            },
            else => continue,
        }
        var file = try entry.dir.openFile(entry.basename, .{});
        defer file.close();
        const stat = try file.stat();
        var file_reader: std.fs.File.Reader = .{
            .file = file,
            .interface = std.fs.File.Reader.initInterface(&.{}),
            .size = stat.size,
        };
        try tar_writer.writeFile(entry.path, &file_reader, stat.mtime);
    }

    {
        // Since this command is JIT compiled, the builtin module available in
        // this source file corresponds to the user's host system.
        const builtin_zig = @embedFile("builtin");
        tar_writer.prefix = "builtin";
        try tar_writer.writeFileBytes("builtin.zig", builtin_zig, .{});
    }

<<<<<<< HEAD
=======
    // intentionally omitting the pointless trailer
    //try archiver.finish();
    try response_writer.new_interface.flush();
>>>>>>> 733b2082
    try response.end();
}

fn serveWasm(
    request: *std.http.Server.Request,
    context: *Context,
    optimize_mode: std.builtin.OptimizeMode,
) !void {
    const gpa = context.gpa;

    var arena_instance = std.heap.ArenaAllocator.init(gpa);
    defer arena_instance.deinit();
    const arena = arena_instance.allocator();

    // Do the compilation every request, so that the user can edit the files
    // and see the changes without restarting the server.
    const wasm_base_path = try buildWasmBinary(arena, context, optimize_mode);
    const bin_name = try std.zig.binNameAlloc(arena, .{
        .root_name = autodoc_root_name,
        .target = &(std.zig.system.resolveTargetQuery(std.Build.parseTargetQuery(.{
            .arch_os_abi = autodoc_arch_os_abi,
            .cpu_features = autodoc_cpu_features,
        }) catch unreachable) catch unreachable),
        .output_mode = .Exe,
    });
    const bin_path = try wasm_base_path.join(arena, bin_name);
    const file = try bin_path.root_dir.handle.openFile(bin_path.sub_path, .{});
    defer file.close();
    const content_length = std.math.cast(usize, (try file.stat()).size) orelse return error.FileTooBig;

    var response = try request.respondStreaming(.{
        .content_length = content_length,
        .respond_options = .{
            .extra_headers = &.{
                .{ .name = "content-type", .value = "application/wasm" },
                cache_control_header,
            },
        },
    });

    var bw = response.writer().unbuffered();
    try bw.writeFileAll(file, .{
        .offset = .zero,
        .limit = .limited(content_length),
    });
    try response.end();
}

const autodoc_root_name = "autodoc";
const autodoc_arch_os_abi = "wasm32-freestanding";
const autodoc_cpu_features = "baseline+atomics+bulk_memory+multivalue+mutable_globals+nontrapping_fptoint+reference_types+sign_ext";

fn buildWasmBinary(
    arena: Allocator,
    context: *Context,
    optimize_mode: std.builtin.OptimizeMode,
) !Cache.Path {
    const gpa = context.gpa;

    var argv: std.ArrayListUnmanaged([]const u8) = .empty;

    try argv.appendSlice(arena, &.{
        context.zig_exe_path, //
        "build-exe", //
        "-fno-entry", //
        "-O", @tagName(optimize_mode), //
        "-target", autodoc_arch_os_abi, //
        "-mcpu", autodoc_cpu_features, //
        "--cache-dir", context.global_cache_path, //
        "--global-cache-dir", context.global_cache_path, //
        "--name", autodoc_root_name, //
        "-rdynamic", //
        "--dep", "Walk", //
        try std.fmt.allocPrint(
            arena,
            "-Mroot={s}/docs/wasm/main.zig",
            .{context.zig_lib_directory},
        ),
        try std.fmt.allocPrint(
            arena,
            "-MWalk={s}/docs/wasm/Walk.zig",
            .{context.zig_lib_directory},
        ),
        "--listen=-", //
    });

    var child = std.process.Child.init(argv.items, gpa);
    child.stdin_behavior = .Pipe;
    child.stdout_behavior = .Pipe;
    child.stderr_behavior = .Pipe;
    try child.spawn();

    var poller = std.io.poll(gpa, enum { stdout, stderr }, .{
        .stdout = child.stdout.?,
        .stderr = child.stderr.?,
    });
    defer poller.deinit();

    try sendMessage(child.stdin.?, .update);
    try sendMessage(child.stdin.?, .exit);

    var result: ?Cache.Path = null;
    var result_error_bundle = std.zig.ErrorBundle.empty;

<<<<<<< HEAD
    while (true) {
        receiveWasmMessage(gpa, arena, context, poller.reader(.stdout), &result, &result_error_bundle) catch |err| switch (err) {
            error.EndOfStream => break,
            error.ReadFailed => if (!(try poller.poll())) break,
            else => |e| return e,
        };
    }

    if (poller.reader(.stderr).buffer.len > 0) {
        std.debug.print("{s}", .{poller.reader(.stderr).buffered()});
=======
    const stdout = poller.reader(.stdout);

    poll: while (true) {
        const Header = std.zig.Server.Message.Header;
        while (stdout.buffered().len < @sizeOf(Header)) if (!try poller.poll()) break :poll;
        const header = stdout.takeStruct(Header, .little) catch unreachable;
        while (stdout.buffered().len < header.bytes_len) if (!try poller.poll()) break :poll;
        const body = stdout.take(header.bytes_len) catch unreachable;

        switch (header.tag) {
            .zig_version => {
                if (!std.mem.eql(u8, builtin.zig_version_string, body)) {
                    return error.ZigProtocolVersionMismatch;
                }
            },
            .error_bundle => {
                const EbHdr = std.zig.Server.Message.ErrorBundle;
                const eb_hdr = @as(*align(1) const EbHdr, @ptrCast(body));
                const extra_bytes =
                    body[@sizeOf(EbHdr)..][0 .. @sizeOf(u32) * eb_hdr.extra_len];
                const string_bytes =
                    body[@sizeOf(EbHdr) + extra_bytes.len ..][0..eb_hdr.string_bytes_len];
                // TODO: use @ptrCast when the compiler supports it
                const unaligned_extra = std.mem.bytesAsSlice(u32, extra_bytes);
                const extra_array = try arena.alloc(u32, unaligned_extra.len);
                @memcpy(extra_array, unaligned_extra);
                result_error_bundle = .{
                    .string_bytes = try arena.dupe(u8, string_bytes),
                    .extra = extra_array,
                };
            },
            .emit_digest => {
                const EmitDigest = std.zig.Server.Message.EmitDigest;
                const emit_digest = @as(*align(1) const EmitDigest, @ptrCast(body));
                if (!emit_digest.flags.cache_hit) {
                    std.log.info("source changes detected; rebuilt wasm component", .{});
                }
                const digest = body[@sizeOf(EmitDigest)..][0..Cache.bin_digest_len];
                result = .{
                    .root_dir = Cache.Directory.cwd(),
                    .sub_path = try std.fs.path.join(arena, &.{
                        context.global_cache_path, "o" ++ std.fs.path.sep_str ++ Cache.binToHex(digest.*),
                    }),
                };
            },
            else => {}, // ignore other messages
        }
    }

    const stderr = poller.reader(.stderr);
    if (stderr.bufferedLen() > 0) {
        std.debug.print("{s}", .{stderr.buffered()});
>>>>>>> 733b2082
    }

    // Send EOF to stdin.
    child.stdin.?.close();
    child.stdin = null;

    switch (try child.wait()) {
        .Exited => |code| {
            if (code != 0) {
                std.log.err(
                    "the following command exited with error code {d}:\n{s}",
                    .{ code, try std.Build.Step.allocPrintCmd(arena, null, argv.items) },
                );
                return error.WasmCompilationFailed;
            }
        },
        .Signal, .Stopped, .Unknown => {
            std.log.err(
                "the following command terminated unexpectedly:\n{s}",
                .{try std.Build.Step.allocPrintCmd(arena, null, argv.items)},
            );
            return error.WasmCompilationFailed;
        },
    }

    if (result_error_bundle.errorMessageCount() > 0) {
        const color = std.zig.Color.auto;
        result_error_bundle.renderToStdErr(color.renderOptions());
        std.log.err("the following command failed with {d} compilation errors:\n{s}", .{
            result_error_bundle.errorMessageCount(),
            try std.Build.Step.allocPrintCmd(arena, null, argv.items),
        });
        return error.WasmCompilationFailed;
    }

    return result orelse {
        std.log.err("child process failed to report result\n{s}", .{
            try std.Build.Step.allocPrintCmd(arena, null, argv.items),
        });
        return error.WasmCompilationFailed;
    };
}

fn receiveWasmMessage(
    gpa: Allocator,
    arena: Allocator,
    context: *Context,
    br: *std.io.Reader,
    result: *?Cache.Path,
    result_error_bundle: *std.zig.ErrorBundle,
) !void {
    // Ensure that we will be able to read the entire message without blocking.
    try br.fillAlloc(gpa, @sizeOf(std.zig.Server.Message.Header));
    const header = try br.peekStructEndian(std.zig.Server.Message.Header, .little);
    try br.fillAlloc(gpa, @sizeOf(std.zig.Server.Message.Header) + header.bytes_len);
    br.toss(@sizeOf(std.zig.Server.Message.Header));
    switch (header.tag) {
        .zig_version => {
            const body = try br.take(header.bytes_len);
            if (!std.mem.eql(u8, builtin.zig_version_string, body)) {
                return error.ZigProtocolVersionMismatch;
            }
        },
        .error_bundle => {
            const eb_hdr = try br.takeStructEndian(std.zig.Server.Message.ErrorBundle, .little);
            const extra_array = try br.readSliceEndianAlloc(arena, u32, eb_hdr.extra_len, .little);
            const string_bytes = try br.readSliceAlloc(arena, eb_hdr.string_bytes_len);
            result_error_bundle.* = .{
                .string_bytes = string_bytes,
                .extra = extra_array,
            };
        },
        .emit_digest => {
            const emit_digest = try br.takeStructEndian(std.zig.Server.Message.EmitDigest, .little);
            if (!emit_digest.flags.cache_hit) {
                std.log.info("source changes detected; rebuilt wasm component", .{});
            }
            const digest = try br.takeArray(Cache.bin_digest_len);
            result.* = .{
                .root_dir = Cache.Directory.cwd(),
                .sub_path = try std.fs.path.join(arena, &.{
                    context.global_cache_path, "o" ++ std.fs.path.sep_str ++ Cache.binToHex(digest.*),
                }),
            };
        },
        else => {
            // Ignore other messages.
            try br.discardAll(header.bytes_len);
        },
    }
}

fn sendMessage(file: std.fs.File, tag: std.zig.Client.Message.Tag) !void {
    const header: std.zig.Client.Message.Header = .{
        .tag = tag,
        .bytes_len = 0,
    };
    try file.writeAll(std.mem.asBytes(&header));
}

fn openBrowserTab(gpa: Allocator, url: []const u8) !void {
    // Until https://github.com/ziglang/zig/issues/19205 is implemented, we
    // spawn a thread for this child process.
    _ = try std.Thread.spawn(.{}, openBrowserTabThread, .{ gpa, url });
}

fn openBrowserTabThread(gpa: Allocator, url: []const u8) !void {
    const main_exe = switch (builtin.os.tag) {
        .windows => "explorer",
        .macos => "open",
        else => "xdg-open",
    };
    var child = std.process.Child.init(&.{ main_exe, url }, gpa);
    child.stdin_behavior = .Ignore;
    child.stdout_behavior = .Ignore;
    child.stderr_behavior = .Ignore;
    try child.spawn();
    _ = try child.wait();
}<|MERGE_RESOLUTION|>--- conflicted
+++ resolved
@@ -236,12 +236,6 @@
         try tar_writer.writeFileBytes("builtin.zig", builtin_zig, .{});
     }
 
-<<<<<<< HEAD
-=======
-    // intentionally omitting the pointless trailer
-    //try archiver.finish();
-    try response_writer.new_interface.flush();
->>>>>>> 733b2082
     try response.end();
 }
 
@@ -346,7 +340,6 @@
     var result: ?Cache.Path = null;
     var result_error_bundle = std.zig.ErrorBundle.empty;
 
-<<<<<<< HEAD
     while (true) {
         receiveWasmMessage(gpa, arena, context, poller.reader(.stdout), &result, &result_error_bundle) catch |err| switch (err) {
             error.EndOfStream => break,
@@ -355,62 +348,9 @@
         };
     }
 
-    if (poller.reader(.stderr).buffer.len > 0) {
-        std.debug.print("{s}", .{poller.reader(.stderr).buffered()});
-=======
-    const stdout = poller.reader(.stdout);
-
-    poll: while (true) {
-        const Header = std.zig.Server.Message.Header;
-        while (stdout.buffered().len < @sizeOf(Header)) if (!try poller.poll()) break :poll;
-        const header = stdout.takeStruct(Header, .little) catch unreachable;
-        while (stdout.buffered().len < header.bytes_len) if (!try poller.poll()) break :poll;
-        const body = stdout.take(header.bytes_len) catch unreachable;
-
-        switch (header.tag) {
-            .zig_version => {
-                if (!std.mem.eql(u8, builtin.zig_version_string, body)) {
-                    return error.ZigProtocolVersionMismatch;
-                }
-            },
-            .error_bundle => {
-                const EbHdr = std.zig.Server.Message.ErrorBundle;
-                const eb_hdr = @as(*align(1) const EbHdr, @ptrCast(body));
-                const extra_bytes =
-                    body[@sizeOf(EbHdr)..][0 .. @sizeOf(u32) * eb_hdr.extra_len];
-                const string_bytes =
-                    body[@sizeOf(EbHdr) + extra_bytes.len ..][0..eb_hdr.string_bytes_len];
-                // TODO: use @ptrCast when the compiler supports it
-                const unaligned_extra = std.mem.bytesAsSlice(u32, extra_bytes);
-                const extra_array = try arena.alloc(u32, unaligned_extra.len);
-                @memcpy(extra_array, unaligned_extra);
-                result_error_bundle = .{
-                    .string_bytes = try arena.dupe(u8, string_bytes),
-                    .extra = extra_array,
-                };
-            },
-            .emit_digest => {
-                const EmitDigest = std.zig.Server.Message.EmitDigest;
-                const emit_digest = @as(*align(1) const EmitDigest, @ptrCast(body));
-                if (!emit_digest.flags.cache_hit) {
-                    std.log.info("source changes detected; rebuilt wasm component", .{});
-                }
-                const digest = body[@sizeOf(EmitDigest)..][0..Cache.bin_digest_len];
-                result = .{
-                    .root_dir = Cache.Directory.cwd(),
-                    .sub_path = try std.fs.path.join(arena, &.{
-                        context.global_cache_path, "o" ++ std.fs.path.sep_str ++ Cache.binToHex(digest.*),
-                    }),
-                };
-            },
-            else => {}, // ignore other messages
-        }
-    }
-
     const stderr = poller.reader(.stderr);
     if (stderr.bufferedLen() > 0) {
         std.debug.print("{s}", .{stderr.buffered()});
->>>>>>> 733b2082
     }
 
     // Send EOF to stdin.
