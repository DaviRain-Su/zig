--- conflicted
+++ resolved
@@ -150,22 +150,10 @@
     };
 }
 
-<<<<<<< HEAD
-pub fn format(
-    self: Version,
-    bw: *std.io.Writer,
-    comptime fmt: []const u8,
-) !void {
-    if (fmt.len != 0) std.fmt.invalidFmtError(fmt, self);
-    try bw.print("{d}.{d}.{d}", .{ self.major, self.minor, self.patch });
-    if (self.pre) |pre| try bw.print("-{s}", .{pre});
-    if (self.build) |build| try bw.print("+{s}", .{build});
-=======
 pub fn format(self: Version, w: *std.io.Writer) std.io.Writer.Error!void {
     try w.print("{d}.{d}.{d}", .{ self.major, self.minor, self.patch });
     if (self.pre) |pre| try w.print("-{s}", .{pre});
     if (self.build) |build| try w.print("+{s}", .{build});
->>>>>>> 43fba5ea
 }
 
 const expect = std.testing.expect;
