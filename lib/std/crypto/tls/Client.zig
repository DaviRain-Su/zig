const builtin = @import("builtin");
const native_endian = builtin.cpu.arch.endian();

const std = @import("../../std.zig");
const tls = std.crypto.tls;
const Client = @This();
const mem = std.mem;
const crypto = std.crypto;
const assert = std.debug.assert;
const Certificate = std.crypto.Certificate;
const Reader = std.io.Reader;
const Writer = std.io.Writer;

const max_ciphertext_len = tls.max_ciphertext_len;
const hmacExpandLabel = tls.hmacExpandLabel;
const hkdfExpandLabel = tls.hkdfExpandLabel;
const int = tls.int;
const array = tls.array;

/// The encrypted stream from the server to the client. Bytes are pulled from
/// here via `reader`.
///
/// The buffer is asserted to have capacity at least `min_buffer_len`.
input: *Reader,
/// Decrypted stream from the server to the client.
reader: Reader,

/// The encrypted stream from the client to the server. Bytes are pushed here
/// via `writer`.
output: *Writer,
/// The plaintext stream from the client to the server.
writer: Writer,

/// Populated when `error.TlsAlert` is returned.
alert: ?tls.Alert = null,
read_err: ?ReadError = null,
tls_version: tls.ProtocolVersion,
read_seq: u64,
write_seq: u64,
/// When this is true, the stream may still not be at the end because there
/// may be data in the input buffer.
received_close_notify: bool,
allow_truncation_attacks: bool,
application_cipher: tls.ApplicationCipher,

/// If non-null, ssl secrets are logged to a stream. Creating such a log file
/// allows other programs with access to that file to decrypt all traffic over
/// this connection.
ssl_key_log: ?*SslKeyLog,

pub const ReadError = error{
    /// The alert description will be stored in `alert`.
    TlsAlert,
    TlsBadLength,
    TlsBadRecordMac,
    TlsConnectionTruncated,
    TlsDecodeError,
    TlsRecordOverflow,
    TlsUnexpectedMessage,
    TlsIllegalParameter,
    TlsSequenceOverflow,
    /// The buffer provided to the read function was not at least
    /// `min_buffer_len`.
    OutputBufferUndersize,
};

pub const SslKeyLog = struct {
    client_key_seq: u64,
    server_key_seq: u64,
    client_random: [32]u8,
    writer: *Writer,

    fn clientCounter(key_log: *@This()) u64 {
        defer key_log.client_key_seq += 1;
        return key_log.client_key_seq;
    }

    fn serverCounter(key_log: *@This()) u64 {
        defer key_log.server_key_seq += 1;
        return key_log.server_key_seq;
    }
};

/// The `Reader` supplied to `init` requires a buffer capacity
/// at least this amount.
pub const min_buffer_len = tls.max_ciphertext_record_len;

pub const Options = struct {
    /// How to perform host verification of server certificates.
    host: union(enum) {
        /// No host verification is performed, which prevents a trusted connection from
        /// being established.
        no_verification,
        /// Verify that the server certificate was issued for a given host.
        explicit: []const u8,
    },
    /// How to verify the authenticity of server certificates.
    ca: union(enum) {
        /// No ca verification is performed, which prevents a trusted connection from
        /// being established.
        no_verification,
        /// Verify that the server certificate is a valid self-signed certificate.
        /// This provides no authorization guarantees, as anyone can create a
        /// self-signed certificate.
        self_signed,
        /// Verify that the server certificate is authorized by a given ca bundle.
        bundle: Certificate.Bundle,
    },
    /// If non-null, ssl secrets are logged to this stream. Creating such a log file allows
    /// other programs with access to that file to decrypt all traffic over this connection.
    ///
    /// Only the `writer` field is observed during the handshake (`init`).
    /// After that, the other fields are populated.
    ssl_key_log: ?*SslKeyLog = null,
    /// By default, reaching the end-of-stream when reading from the server will
    /// cause `error.TlsConnectionTruncated` to be returned, unless a close_notify
    /// message has been received. By setting this flag to `true`, instead, the
    /// end-of-stream will be forwarded to the application layer above TLS.
    ///
    /// This makes the application vulnerable to truncation attacks unless the
    /// application layer itself verifies that the amount of data received equals
    /// the amount of data expected, such as HTTP with the Content-Length header.
    allow_truncation_attacks: bool = false,
    write_buffer: []u8,
    /// Asserted to have capacity at least `min_buffer_len`.
    read_buffer: []u8,
    /// Populated when `error.TlsAlert` is returned from `init`.
    alert: ?*tls.Alert = null,
};

const InitError = error{
    WriteFailed,
    ReadFailed,
    InsufficientEntropy,
    DiskQuota,
    LockViolation,
    NotOpenForWriting,
    /// The alert description will be stored in `alert`.
    TlsAlert,
    TlsUnexpectedMessage,
    TlsIllegalParameter,
    TlsDecryptFailure,
    TlsRecordOverflow,
    TlsBadRecordMac,
    CertificateFieldHasInvalidLength,
    CertificateHostMismatch,
    CertificatePublicKeyInvalid,
    CertificateExpired,
    CertificateFieldHasWrongDataType,
    CertificateIssuerMismatch,
    CertificateNotYetValid,
    CertificateSignatureAlgorithmMismatch,
    CertificateSignatureAlgorithmUnsupported,
    CertificateSignatureInvalid,
    CertificateSignatureInvalidLength,
    CertificateSignatureNamedCurveUnsupported,
    CertificateSignatureUnsupportedBitCount,
    TlsCertificateNotVerified,
    TlsBadSignatureScheme,
    TlsBadRsaSignatureBitCount,
    InvalidEncoding,
    IdentityElement,
    SignatureVerificationFailed,
    TlsDecryptError,
    TlsConnectionTruncated,
    TlsDecodeError,
    UnsupportedCertificateVersion,
    CertificateTimeInvalid,
    CertificateHasUnrecognizedObjectId,
    CertificateHasInvalidBitString,
    MessageTooLong,
    NegativeIntoUnsigned,
    TargetTooSmall,
    BufferTooSmall,
    InvalidSignature,
    NotSquare,
    NonCanonical,
    WeakPublicKey,
};

/// Initiates a TLS handshake and establishes a TLSv1.2 or TLSv1.3 session.
///
/// `host` is only borrowed during this function call.
///
/// `input` is asserted to have buffer capacity at least `min_buffer_len`.
pub fn init(input: *Reader, output: *Writer, options: Options) InitError!Client {
    assert(input.buffer.len >= min_buffer_len);
    const host = switch (options.host) {
        .no_verification => "",
        .explicit => |host| host,
    };
    const host_len: u16 = @intCast(host.len);

    var random_buffer: [176]u8 = undefined;
    crypto.random.bytes(&random_buffer);
    const client_hello_rand = random_buffer[0..32].*;
    var key_seq: u64 = 0;
    var server_hello_rand: [32]u8 = undefined;
    const legacy_session_id = random_buffer[32..64].*;

    var key_share = KeyShare.init(random_buffer[64..176].*) catch |err| switch (err) {
        // Only possible to happen if the seed is all zeroes.
        error.IdentityElement => return error.InsufficientEntropy,
    };

    const extensions_payload = tls.extension(.supported_versions, array(u8, tls.ProtocolVersion, .{
        .tls_1_3,
        .tls_1_2,
    })) ++ tls.extension(.signature_algorithms, array(u16, tls.SignatureScheme, .{
        .ecdsa_secp256r1_sha256,
        .ecdsa_secp384r1_sha384,
        .rsa_pkcs1_sha256,
        .rsa_pkcs1_sha384,
        .rsa_pkcs1_sha512,
        .rsa_pss_rsae_sha256,
        .rsa_pss_rsae_sha384,
        .rsa_pss_rsae_sha512,
        .rsa_pss_pss_sha256,
        .rsa_pss_pss_sha384,
        .rsa_pss_pss_sha512,
        .rsa_pkcs1_sha1,
        .ed25519,
    })) ++ tls.extension(.supported_groups, array(u16, tls.NamedGroup, .{
        .x25519_ml_kem768,
        .secp256r1,
        .secp384r1,
        .x25519,
    })) ++ tls.extension(.psk_key_exchange_modes, array(u8, tls.PskKeyExchangeMode, .{
        .psk_dhe_ke,
    })) ++ tls.extension(.key_share, array(
        u16,
        u8,
        int(u16, @intFromEnum(tls.NamedGroup.x25519_ml_kem768)) ++
            array(u16, u8, key_share.ml_kem768_kp.public_key.toBytes() ++ key_share.x25519_kp.public_key) ++
            int(u16, @intFromEnum(tls.NamedGroup.secp256r1)) ++
            array(u16, u8, key_share.secp256r1_kp.public_key.toUncompressedSec1()) ++
            int(u16, @intFromEnum(tls.NamedGroup.secp384r1)) ++
            array(u16, u8, key_share.secp384r1_kp.public_key.toUncompressedSec1()) ++
            int(u16, @intFromEnum(tls.NamedGroup.x25519)) ++
            array(u16, u8, key_share.x25519_kp.public_key),
    ));
    const server_name_extension = int(u16, @intFromEnum(tls.ExtensionType.server_name)) ++
        int(u16, 2 + 1 + 2 + host_len) ++ // byte length of this extension payload
        int(u16, 1 + 2 + host_len) ++ // server_name_list byte count
        .{0x00} ++ // name_type
        int(u16, host_len);
    const server_name_extension_len = switch (options.host) {
        .no_verification => 0,
        .explicit => server_name_extension.len + host_len,
    };

    const extensions_header =
        int(u16, @intCast(extensions_payload.len + server_name_extension_len)) ++
        extensions_payload ++
        server_name_extension;

    const client_hello =
        int(u16, @intFromEnum(tls.ProtocolVersion.tls_1_2)) ++
        client_hello_rand ++
        [1]u8{32} ++ legacy_session_id ++
        cipher_suites ++
        array(u8, tls.CompressionMethod, .{.null}) ++
        extensions_header;

    const out_handshake = .{@intFromEnum(tls.HandshakeType.client_hello)} ++
        int(u24, @intCast(client_hello.len - server_name_extension.len + server_name_extension_len)) ++
        client_hello;

    const cleartext_header_buf = .{@intFromEnum(tls.ContentType.handshake)} ++
        int(u16, @intFromEnum(tls.ProtocolVersion.tls_1_0)) ++
        int(u16, @intCast(out_handshake.len - server_name_extension.len + server_name_extension_len)) ++
        out_handshake;
    const cleartext_header = switch (options.host) {
        .no_verification => cleartext_header_buf[0 .. cleartext_header_buf.len - server_name_extension.len],
        .explicit => &cleartext_header_buf,
    };

    {
        var iovecs: [2][]const u8 = .{ cleartext_header, host };
        try output.writeVecAll(iovecs[0..if (host.len == 0) 1 else 2]);
    }

    var tls_version: tls.ProtocolVersion = undefined;
    // These are used for two purposes:
    // * Detect whether a certificate is the first one presented, in which case
    //   we need to verify the host name.
    var cert_index: usize = 0;
    // * Flip back and forth between the two cleartext buffers in order to keep
    //   the previous certificate in memory so that it can be verified by the
    //   next one.
    var cert_buf_index: usize = 0;
    var write_seq: u64 = 0;
    var read_seq: u64 = 0;
    var prev_cert: Certificate.Parsed = undefined;
    const CipherState = enum {
        /// No cipher is in use
        cleartext,
        /// Handshake cipher is in use
        handshake,
        /// Application cipher is in use
        application,
    };
    var pending_cipher_state: CipherState = .cleartext;
    var cipher_state = pending_cipher_state;
    const HandshakeState = enum {
        /// In this state we expect only a server hello message.
        hello,
        /// In this state we expect only an encrypted_extensions message.
        encrypted_extensions,
        /// In this state we expect certificate handshake messages.
        certificate,
        /// In this state we expect certificate or certificate_verify messages.
        /// certificate messages are ignored since the trust chain is already
        /// established.
        trust_chain_established,
        /// In this state, we expect only the server_hello_done handshake message.
        server_hello_done,
        /// In this state, we expect only the finished handshake message.
        finished,
    };
    var handshake_state: HandshakeState = .hello;
    var handshake_cipher: tls.HandshakeCipher = undefined;
    var main_cert_pub_key: CertificatePublicKey = undefined;
    const now_sec = std.time.timestamp();

    var cleartext_fragment_start: usize = 0;
    var cleartext_fragment_end: usize = 0;
    var cleartext_bufs: [2][tls.max_ciphertext_inner_record_len]u8 = undefined;
    fragment: while (true) {
        // Ensure the input buffer pointer is stable in this scope.
        input.rebaseCapacity(tls.max_ciphertext_record_len);
        const record_header = input.peek(tls.record_header_len) catch |err| switch (err) {
            error.EndOfStream => return error.TlsConnectionTruncated,
            error.ReadFailed => return error.ReadFailed,
        };
        const record_ct = input.takeEnumNonexhaustive(tls.ContentType, .big) catch unreachable; // already peeked
        input.toss(2); // legacy_version
        const record_len = input.takeInt(u16, .big) catch unreachable; // already peeked
        if (record_len > tls.max_ciphertext_len) return error.TlsRecordOverflow;
        const record_buffer = input.take(record_len) catch |err| switch (err) {
            error.EndOfStream => return error.TlsConnectionTruncated,
            error.ReadFailed => return error.ReadFailed,
        };
        var record_decoder: tls.Decoder = .fromTheirSlice(record_buffer);
        var ctd, const ct = content: switch (cipher_state) {
            .cleartext => .{ record_decoder, record_ct },
            .handshake => {
                assert(tls_version == .tls_1_3);
                if (record_ct != .application_data) return error.TlsUnexpectedMessage;
                try record_decoder.ensure(record_len);
                const cleartext_buf = &cleartext_bufs[cert_buf_index % 2];
                switch (handshake_cipher) {
                    inline else => |*p| {
                        const pv = &p.version.tls_1_3;
                        const P = @TypeOf(p.*).A;
                        if (record_len < P.AEAD.tag_length) return error.TlsRecordOverflow;
                        const ciphertext = record_decoder.slice(record_len - P.AEAD.tag_length);
                        const cleartext_fragment_buf = cleartext_buf[cleartext_fragment_end..];
                        if (ciphertext.len > cleartext_fragment_buf.len) return error.TlsRecordOverflow;
                        const cleartext = cleartext_fragment_buf[0..ciphertext.len];
                        const auth_tag = record_decoder.array(P.AEAD.tag_length).*;
                        const nonce = nonce: {
                            const V = @Vector(P.AEAD.nonce_length, u8);
                            const pad = [1]u8{0} ** (P.AEAD.nonce_length - 8);
                            const operand: V = pad ++ @as([8]u8, @bitCast(big(read_seq)));
                            break :nonce @as(V, pv.server_handshake_iv) ^ operand;
                        };
                        P.AEAD.decrypt(cleartext, ciphertext, auth_tag, record_header, nonce, pv.server_handshake_key) catch
                            return error.TlsBadRecordMac;
                        cleartext_fragment_end += std.mem.trimEnd(u8, cleartext, "\x00").len;
                    },
                }
                read_seq += 1;
                cleartext_fragment_end -= 1;
                const ct: tls.ContentType = @enumFromInt(cleartext_buf[cleartext_fragment_end]);
                if (ct != .handshake) return error.TlsUnexpectedMessage;
                break :content .{ tls.Decoder.fromTheirSlice(@constCast(cleartext_buf[cleartext_fragment_start..cleartext_fragment_end])), ct };
            },
            .application => {
                assert(tls_version == .tls_1_2);
                if (record_ct != .handshake) return error.TlsUnexpectedMessage;
                try record_decoder.ensure(record_len);
                const cleartext_buf = &cleartext_bufs[cert_buf_index % 2];
                switch (handshake_cipher) {
                    inline else => |*p| {
                        const pv = &p.version.tls_1_2;
                        const P = @TypeOf(p.*).A;
                        if (record_len < P.record_iv_length + P.mac_length) return error.TlsRecordOverflow;
                        const message_len: u16 = record_len - P.record_iv_length - P.mac_length;
                        const cleartext_fragment_buf = cleartext_buf[cleartext_fragment_end..];
                        if (message_len > cleartext_fragment_buf.len) return error.TlsRecordOverflow;
                        const cleartext = cleartext_fragment_buf[0..message_len];
                        const ad = std.mem.toBytes(big(read_seq)) ++
                            record_header[0 .. 1 + 2] ++
                            std.mem.toBytes(big(message_len));
                        const record_iv = record_decoder.array(P.record_iv_length).*;
                        const masked_read_seq = read_seq &
                            comptime std.math.shl(u64, std.math.maxInt(u64), 8 * P.record_iv_length);
                        const nonce: [P.AEAD.nonce_length]u8 = nonce: {
                            const V = @Vector(P.AEAD.nonce_length, u8);
                            const pad = [1]u8{0} ** (P.AEAD.nonce_length - 8);
                            const operand: V = pad ++ @as([8]u8, @bitCast(big(masked_read_seq)));
                            break :nonce @as(V, pv.app_cipher.server_write_IV ++ record_iv) ^ operand;
                        };
                        const ciphertext = record_decoder.slice(message_len);
                        const auth_tag = record_decoder.array(P.mac_length);
                        P.AEAD.decrypt(cleartext, ciphertext, auth_tag.*, ad, nonce, pv.app_cipher.server_write_key) catch return error.TlsBadRecordMac;
                        cleartext_fragment_end += message_len;
                    },
                }
                read_seq += 1;
                break :content .{ tls.Decoder.fromTheirSlice(cleartext_buf[cleartext_fragment_start..cleartext_fragment_end]), record_ct };
            },
        };
        switch (ct) {
            .alert => {
                ctd.ensure(2) catch continue :fragment;
                if (options.alert) |a| a.* = .{
                    .level = ctd.decode(tls.Alert.Level),
                    .description = ctd.decode(tls.Alert.Description),
                };
                return error.TlsAlert;
            },
            .change_cipher_spec => {
                ctd.ensure(1) catch continue :fragment;
                if (ctd.decode(tls.ChangeCipherSpecType) != .change_cipher_spec) return error.TlsIllegalParameter;
                cipher_state = pending_cipher_state;
            },
            .handshake => while (true) {
                ctd.ensure(4) catch continue :fragment;
                const handshake_type = ctd.decode(tls.HandshakeType);
                const handshake_len = ctd.decode(u24);
                var hsd = ctd.sub(handshake_len) catch continue :fragment;
                const wrapped_handshake = ctd.buf[ctd.idx - handshake_len - 4 .. ctd.idx];
                switch (handshake_type) {
                    .server_hello => {
                        if (cipher_state != .cleartext) return error.TlsUnexpectedMessage;
                        if (handshake_state != .hello) return error.TlsUnexpectedMessage;
                        try hsd.ensure(2 + 32 + 1);
                        const legacy_version = hsd.decode(u16);
                        @memcpy(&server_hello_rand, hsd.array(32));
                        if (mem.eql(u8, &server_hello_rand, &tls.hello_retry_request_sequence)) {
                            // This is a HelloRetryRequest message. This client implementation
                            // does not expect to get one.
                            return error.TlsUnexpectedMessage;
                        }
                        const legacy_session_id_echo_len = hsd.decode(u8);
                        try hsd.ensure(legacy_session_id_echo_len + 2 + 1);
                        const legacy_session_id_echo = hsd.slice(legacy_session_id_echo_len);
                        const cipher_suite_tag = hsd.decode(tls.CipherSuite);
                        hsd.skip(1); // legacy_compression_method
                        var supported_version: ?u16 = null;
                        if (!hsd.eof()) {
                            try hsd.ensure(2);
                            const extensions_size = hsd.decode(u16);
                            var all_extd = try hsd.sub(extensions_size);
                            while (!all_extd.eof()) {
                                try all_extd.ensure(2 + 2);
                                const et = all_extd.decode(tls.ExtensionType);
                                const ext_size = all_extd.decode(u16);
                                var extd = try all_extd.sub(ext_size);
                                switch (et) {
                                    .supported_versions => {
                                        if (supported_version) |_| return error.TlsIllegalParameter;
                                        try extd.ensure(2);
                                        supported_version = extd.decode(u16);
                                    },
                                    .key_share => {
                                        if (key_share.getSharedSecret()) |_| return error.TlsIllegalParameter;
                                        try extd.ensure(4);
                                        const named_group = extd.decode(tls.NamedGroup);
                                        const key_size = extd.decode(u16);
                                        try extd.ensure(key_size);
                                        try key_share.exchange(named_group, extd.slice(key_size));
                                    },
                                    else => {},
                                }
                            }
                        }

                        tls_version = @enumFromInt(supported_version orelse legacy_version);
                        switch (tls_version) {
                            .tls_1_3 => if (!mem.eql(u8, legacy_session_id_echo, &legacy_session_id)) return error.TlsIllegalParameter,
                            .tls_1_2 => if (mem.eql(u8, server_hello_rand[24..31], "DOWNGRD") and
                                server_hello_rand[31] >> 1 == 0x00) return error.TlsIllegalParameter,
                            else => return error.TlsIllegalParameter,
                        }

                        switch (cipher_suite_tag) {
                            inline .AES_128_GCM_SHA256,
                            .AES_256_GCM_SHA384,
                            .CHACHA20_POLY1305_SHA256,
                            .AEGIS_256_SHA512,
                            .AEGIS_128L_SHA256,

                            .ECDHE_RSA_WITH_AES_128_GCM_SHA256,
                            .ECDHE_RSA_WITH_AES_256_GCM_SHA384,
                            .ECDHE_RSA_WITH_CHACHA20_POLY1305_SHA256,
                            => |tag| {
                                handshake_cipher = @unionInit(tls.HandshakeCipher, @tagName(tag.with()), .{
                                    .transcript_hash = .init(.{}),
                                    .version = undefined,
                                });
                                const p = &@field(handshake_cipher, @tagName(tag.with()));
                                p.transcript_hash.update(cleartext_header[tls.record_header_len..]); // Client Hello part 1
                                p.transcript_hash.update(host); // Client Hello part 2
                                p.transcript_hash.update(wrapped_handshake);
                            },

                            else => return error.TlsIllegalParameter,
                        }
                        switch (tls_version) {
                            .tls_1_3 => {
                                switch (cipher_suite_tag) {
                                    inline .AES_128_GCM_SHA256,
                                    .AES_256_GCM_SHA384,
                                    .CHACHA20_POLY1305_SHA256,
                                    .AEGIS_256_SHA512,
                                    .AEGIS_128L_SHA256,
                                    => |tag| {
                                        const sk = key_share.getSharedSecret() orelse return error.TlsIllegalParameter;
                                        const p = &@field(handshake_cipher, @tagName(tag.with()));
                                        const P = @TypeOf(p.*).A;
                                        const hello_hash = p.transcript_hash.peek();
                                        const zeroes = [1]u8{0} ** P.Hash.digest_length;
                                        const early_secret = P.Hkdf.extract(&[1]u8{0}, &zeroes);
                                        const empty_hash = tls.emptyHash(P.Hash);
                                        p.version = .{ .tls_1_3 = undefined };
                                        const pv = &p.version.tls_1_3;
                                        const hs_derived_secret = hkdfExpandLabel(P.Hkdf, early_secret, "derived", &empty_hash, P.Hash.digest_length);
                                        pv.handshake_secret = P.Hkdf.extract(&hs_derived_secret, sk);
                                        const ap_derived_secret = hkdfExpandLabel(P.Hkdf, pv.handshake_secret, "derived", &empty_hash, P.Hash.digest_length);
                                        pv.master_secret = P.Hkdf.extract(&ap_derived_secret, &zeroes);
                                        const client_secret = hkdfExpandLabel(P.Hkdf, pv.handshake_secret, "c hs traffic", &hello_hash, P.Hash.digest_length);
                                        const server_secret = hkdfExpandLabel(P.Hkdf, pv.handshake_secret, "s hs traffic", &hello_hash, P.Hash.digest_length);
                                        if (options.ssl_key_log) |key_log| logSecrets(key_log.writer, .{
                                            .client_random = &client_hello_rand,
                                        }, .{
                                            .SERVER_HANDSHAKE_TRAFFIC_SECRET = &server_secret,
                                            .CLIENT_HANDSHAKE_TRAFFIC_SECRET = &client_secret,
                                        });
                                        pv.client_finished_key = hkdfExpandLabel(P.Hkdf, client_secret, "finished", "", P.Hmac.key_length);
                                        pv.server_finished_key = hkdfExpandLabel(P.Hkdf, server_secret, "finished", "", P.Hmac.key_length);
                                        pv.client_handshake_key = hkdfExpandLabel(P.Hkdf, client_secret, "key", "", P.AEAD.key_length);
                                        pv.server_handshake_key = hkdfExpandLabel(P.Hkdf, server_secret, "key", "", P.AEAD.key_length);
                                        pv.client_handshake_iv = hkdfExpandLabel(P.Hkdf, client_secret, "iv", "", P.AEAD.nonce_length);
                                        pv.server_handshake_iv = hkdfExpandLabel(P.Hkdf, server_secret, "iv", "", P.AEAD.nonce_length);
                                    },
                                    else => return error.TlsIllegalParameter,
                                }
                                pending_cipher_state = .handshake;
                                handshake_state = .encrypted_extensions;
                            },
                            .tls_1_2 => switch (cipher_suite_tag) {
                                .ECDHE_RSA_WITH_AES_128_GCM_SHA256,
                                .ECDHE_RSA_WITH_AES_256_GCM_SHA384,
                                .ECDHE_RSA_WITH_CHACHA20_POLY1305_SHA256,
                                => handshake_state = .certificate,
                                else => return error.TlsIllegalParameter,
                            },
                            else => return error.TlsIllegalParameter,
                        }
                    },
                    .encrypted_extensions => {
                        if (tls_version != .tls_1_3) return error.TlsUnexpectedMessage;
                        if (cipher_state != .handshake) return error.TlsUnexpectedMessage;
                        if (handshake_state != .encrypted_extensions) return error.TlsUnexpectedMessage;
                        switch (handshake_cipher) {
                            inline else => |*p| p.transcript_hash.update(wrapped_handshake),
                        }
                        try hsd.ensure(2);
                        const total_ext_size = hsd.decode(u16);
                        var all_extd = try hsd.sub(total_ext_size);
                        while (!all_extd.eof()) {
                            try all_extd.ensure(4);
                            const et = all_extd.decode(tls.ExtensionType);
                            const ext_size = all_extd.decode(u16);
                            const extd = try all_extd.sub(ext_size);
                            _ = extd;
                            switch (et) {
                                .server_name => {},
                                else => {},
                            }
                        }
                        handshake_state = .certificate;
                    },
                    .certificate => cert: {
                        if (cipher_state == .application) return error.TlsUnexpectedMessage;
                        switch (handshake_state) {
                            .certificate => {},
                            .trust_chain_established => break :cert,
                            else => return error.TlsUnexpectedMessage,
                        }
                        switch (handshake_cipher) {
                            inline else => |*p| p.transcript_hash.update(wrapped_handshake),
                        }

                        switch (tls_version) {
                            .tls_1_3 => {
                                try hsd.ensure(1 + 3);
                                const cert_req_ctx_len = hsd.decode(u8);
                                if (cert_req_ctx_len != 0) return error.TlsIllegalParameter;
                            },
                            .tls_1_2 => try hsd.ensure(3),
                            else => unreachable,
                        }
                        const certs_size = hsd.decode(u24);
                        var certs_decoder = try hsd.sub(certs_size);
                        while (!certs_decoder.eof()) {
                            try certs_decoder.ensure(3);
                            const cert_size = certs_decoder.decode(u24);
                            const certd = try certs_decoder.sub(cert_size);

                            if (tls_version == .tls_1_3) {
                                try certs_decoder.ensure(2);
                                const total_ext_size = certs_decoder.decode(u16);
                                const all_extd = try certs_decoder.sub(total_ext_size);
                                _ = all_extd;
                            }

                            const subject_cert: Certificate = .{
                                .buffer = certd.buf,
                                .index = @intCast(certd.idx),
                            };
                            const subject = try subject_cert.parse();
                            if (cert_index == 0) {
                                // Verify the host on the first certificate.
                                switch (options.host) {
                                    .no_verification => {},
                                    .explicit => try subject.verifyHostName(host),
                                }

                                // Keep track of the public key for the
                                // certificate_verify message later.
                                try main_cert_pub_key.init(subject.pub_key_algo, subject.pubKey());
                            } else {
                                try prev_cert.verify(subject, now_sec);
                            }

                            switch (options.ca) {
                                .no_verification => {
                                    handshake_state = .trust_chain_established;
                                    break :cert;
                                },
                                .self_signed => {
                                    try subject.verify(subject, now_sec);
                                    handshake_state = .trust_chain_established;
                                    break :cert;
                                },
                                .bundle => |ca_bundle| if (ca_bundle.verify(subject, now_sec)) |_| {
                                    handshake_state = .trust_chain_established;
                                    break :cert;
                                } else |err| switch (err) {
                                    error.CertificateIssuerNotFound => {},
                                    else => |e| return e,
                                },
                            }

                            prev_cert = subject;
                            cert_index += 1;
                        }
                        cert_buf_index += 1;
                    },
                    .server_key_exchange => {
                        if (tls_version != .tls_1_2) return error.TlsUnexpectedMessage;
                        if (cipher_state != .cleartext) return error.TlsUnexpectedMessage;
                        switch (handshake_state) {
                            .trust_chain_established => {},
                            .certificate => return error.TlsCertificateNotVerified,
                            else => return error.TlsUnexpectedMessage,
                        }

                        switch (handshake_cipher) {
                            inline else => |*p| p.transcript_hash.update(wrapped_handshake),
                        }
                        try hsd.ensure(1 + 2 + 1);
                        const curve_type = hsd.decode(u8);
                        if (curve_type != 0x03) return error.TlsIllegalParameter; // named_curve
                        const named_group = hsd.decode(tls.NamedGroup);
                        const key_size = hsd.decode(u8);
                        try hsd.ensure(key_size);
                        const server_pub_key = hsd.slice(key_size);
                        try main_cert_pub_key.verifySignature(&hsd, &.{ &client_hello_rand, &server_hello_rand, hsd.buf[0..hsd.idx] });
                        try key_share.exchange(named_group, server_pub_key);
                        handshake_state = .server_hello_done;
                    },
                    .server_hello_done => {
                        if (tls_version != .tls_1_2) return error.TlsUnexpectedMessage;
                        if (cipher_state != .cleartext) return error.TlsUnexpectedMessage;
                        if (handshake_state != .server_hello_done) return error.TlsUnexpectedMessage;

                        const client_key_exchange_msg = .{@intFromEnum(tls.ContentType.handshake)} ++
                            int(u16, @intFromEnum(tls.ProtocolVersion.tls_1_2)) ++
                            array(u16, u8, .{@intFromEnum(tls.HandshakeType.client_key_exchange)} ++
                                array(u24, u8, array(u8, u8, key_share.secp256r1_kp.public_key.toUncompressedSec1())));
                        const client_change_cipher_spec_msg = .{@intFromEnum(tls.ContentType.change_cipher_spec)} ++
                            int(u16, @intFromEnum(tls.ProtocolVersion.tls_1_2)) ++
                            array(u16, tls.ChangeCipherSpecType, .{.change_cipher_spec});
                        const pre_master_secret = key_share.getSharedSecret().?;
                        switch (handshake_cipher) {
                            inline else => |*p| {
                                const P = @TypeOf(p.*).A;
                                p.transcript_hash.update(wrapped_handshake);
                                p.transcript_hash.update(client_key_exchange_msg[tls.record_header_len..]);
                                const master_secret = hmacExpandLabel(P.Hmac, pre_master_secret, &.{
                                    "master secret",
                                    &client_hello_rand,
                                    &server_hello_rand,
                                }, 48);
                                if (options.ssl_key_log) |key_log| logSecrets(key_log.writer, .{
                                    .client_random = &client_hello_rand,
                                }, .{
                                    .CLIENT_RANDOM = &master_secret,
                                });
                                const key_block = hmacExpandLabel(
                                    P.Hmac,
                                    &master_secret,
                                    &.{ "key expansion", &server_hello_rand, &client_hello_rand },
                                    @sizeOf(P.Tls_1_2),
                                );
                                const client_verify_cleartext = .{@intFromEnum(tls.HandshakeType.finished)} ++
                                    array(u24, u8, hmacExpandLabel(
                                        P.Hmac,
                                        &master_secret,
                                        &.{ "client finished", &p.transcript_hash.peek() },
                                        P.verify_data_length,
                                    ));
                                p.transcript_hash.update(&client_verify_cleartext);
                                p.version = .{ .tls_1_2 = .{
                                    .expected_server_verify_data = hmacExpandLabel(
                                        P.Hmac,
                                        &master_secret,
                                        &.{ "server finished", &p.transcript_hash.finalResult() },
                                        P.verify_data_length,
                                    ),
                                    .app_cipher = std.mem.bytesToValue(P.Tls_1_2, &key_block),
                                } };
                                const pv = &p.version.tls_1_2;
                                const nonce: [P.AEAD.nonce_length]u8 = nonce: {
                                    const V = @Vector(P.AEAD.nonce_length, u8);
                                    const pad = [1]u8{0} ** (P.AEAD.nonce_length - 8);
                                    const operand: V = pad ++ @as([8]u8, @bitCast(big(write_seq)));
                                    break :nonce @as(V, pv.app_cipher.client_write_IV ++ pv.app_cipher.client_salt) ^ operand;
                                };
                                var client_verify_msg = .{@intFromEnum(tls.ContentType.handshake)} ++
                                    int(u16, @intFromEnum(tls.ProtocolVersion.tls_1_2)) ++
                                    array(u16, u8, nonce[P.fixed_iv_length..].* ++
                                        @as([client_verify_cleartext.len + P.mac_length]u8, undefined));
                                P.AEAD.encrypt(
                                    client_verify_msg[client_verify_msg.len - P.mac_length -
                                        client_verify_cleartext.len ..][0..client_verify_cleartext.len],
                                    client_verify_msg[client_verify_msg.len - P.mac_length ..][0..P.mac_length],
                                    &client_verify_cleartext,
                                    std.mem.toBytes(big(write_seq)) ++ client_verify_msg[0 .. 1 + 2] ++ int(u16, client_verify_cleartext.len),
                                    nonce,
                                    pv.app_cipher.client_write_key,
                                );
                                var all_msgs_vec: [3][]const u8 = .{
                                    &client_key_exchange_msg,
                                    &client_change_cipher_spec_msg,
                                    &client_verify_msg,
                                };
                                try output.writeVecAll(&all_msgs_vec);
                            },
                        }
                        write_seq += 1;
                        pending_cipher_state = .application;
                        handshake_state = .finished;
                    },
                    .certificate_verify => {
                        if (tls_version != .tls_1_3) return error.TlsUnexpectedMessage;
                        if (cipher_state != .handshake) return error.TlsUnexpectedMessage;
                        switch (handshake_state) {
                            .trust_chain_established => {},
                            .certificate => return error.TlsCertificateNotVerified,
                            else => return error.TlsUnexpectedMessage,
                        }
                        switch (handshake_cipher) {
                            inline else => |*p| {
                                try main_cert_pub_key.verifySignature(&hsd, &.{
                                    " " ** 64 ++ "TLS 1.3, server CertificateVerify\x00",
                                    &p.transcript_hash.peek(),
                                });
                                p.transcript_hash.update(wrapped_handshake);
                            },
                        }
                        handshake_state = .finished;
                    },
                    .finished => {
                        if (cipher_state == .cleartext) return error.TlsUnexpectedMessage;
                        if (handshake_state != .finished) return error.TlsUnexpectedMessage;
                        // This message is to trick buggy proxies into behaving correctly.
                        const client_change_cipher_spec_msg = .{@intFromEnum(tls.ContentType.change_cipher_spec)} ++
                            int(u16, @intFromEnum(tls.ProtocolVersion.tls_1_2)) ++
                            array(u16, tls.ChangeCipherSpecType, .{.change_cipher_spec});
                        const app_cipher = app_cipher: switch (handshake_cipher) {
                            inline else => |*p, tag| switch (tls_version) {
                                .tls_1_3 => {
                                    const pv = &p.version.tls_1_3;
                                    const P = @TypeOf(p.*).A;
                                    try hsd.ensure(P.Hmac.mac_length);
                                    const finished_digest = p.transcript_hash.peek();
                                    p.transcript_hash.update(wrapped_handshake);
                                    const expected_server_verify_data = tls.hmac(P.Hmac, &finished_digest, pv.server_finished_key);
                                    if (!std.crypto.timing_safe.eql([P.Hmac.mac_length]u8, expected_server_verify_data, hsd.array(P.Hmac.mac_length).*)) return error.TlsDecryptError;
                                    const handshake_hash = p.transcript_hash.finalResult();
                                    const verify_data = tls.hmac(P.Hmac, &handshake_hash, pv.client_finished_key);
                                    const out_cleartext = .{@intFromEnum(tls.HandshakeType.finished)} ++
                                        array(u24, u8, verify_data) ++
                                        .{@intFromEnum(tls.ContentType.handshake)};

                                    const wrapped_len = out_cleartext.len + P.AEAD.tag_length;

                                    var finished_msg = .{@intFromEnum(tls.ContentType.application_data)} ++
                                        int(u16, @intFromEnum(tls.ProtocolVersion.tls_1_2)) ++
                                        array(u16, u8, @as([wrapped_len]u8, undefined));

                                    const ad = finished_msg[0..tls.record_header_len];
                                    const ciphertext = finished_msg[tls.record_header_len..][0..out_cleartext.len];
                                    const auth_tag = finished_msg[finished_msg.len - P.AEAD.tag_length ..];
                                    const nonce = pv.client_handshake_iv;
                                    P.AEAD.encrypt(ciphertext, auth_tag, &out_cleartext, ad, nonce, pv.client_handshake_key);

                                    var all_msgs_vec: [2][]const u8 = .{
                                        &client_change_cipher_spec_msg,
                                        &finished_msg,
                                    };
                                    try output.writeVecAll(&all_msgs_vec);

                                    const client_secret = hkdfExpandLabel(P.Hkdf, pv.master_secret, "c ap traffic", &handshake_hash, P.Hash.digest_length);
                                    const server_secret = hkdfExpandLabel(P.Hkdf, pv.master_secret, "s ap traffic", &handshake_hash, P.Hash.digest_length);
                                    if (options.ssl_key_log) |key_log| logSecrets(key_log.writer, .{
                                        .counter = key_seq,
                                        .client_random = &client_hello_rand,
                                    }, .{
                                        .SERVER_TRAFFIC_SECRET = &server_secret,
                                        .CLIENT_TRAFFIC_SECRET = &client_secret,
                                    });
                                    key_seq += 1;
                                    break :app_cipher @unionInit(tls.ApplicationCipher, @tagName(tag), .{ .tls_1_3 = .{
                                        .client_secret = client_secret,
                                        .server_secret = server_secret,
                                        .client_key = hkdfExpandLabel(P.Hkdf, client_secret, "key", "", P.AEAD.key_length),
                                        .server_key = hkdfExpandLabel(P.Hkdf, server_secret, "key", "", P.AEAD.key_length),
                                        .client_iv = hkdfExpandLabel(P.Hkdf, client_secret, "iv", "", P.AEAD.nonce_length),
                                        .server_iv = hkdfExpandLabel(P.Hkdf, server_secret, "iv", "", P.AEAD.nonce_length),
                                    } });
                                },
                                .tls_1_2 => {
                                    const pv = &p.version.tls_1_2;
                                    const P = @TypeOf(p.*).A;
                                    try hsd.ensure(P.verify_data_length);
                                    if (!std.crypto.timing_safe.eql([P.verify_data_length]u8, pv.expected_server_verify_data, hsd.array(P.verify_data_length).*)) return error.TlsDecryptError;
                                    break :app_cipher @unionInit(tls.ApplicationCipher, @tagName(tag), .{ .tls_1_2 = pv.app_cipher });
                                },
                                else => unreachable,
                            },
                        };
                        if (options.ssl_key_log) |ssl_key_log| ssl_key_log.* = .{
                            .client_key_seq = key_seq,
                            .server_key_seq = key_seq,
                            .client_random = client_hello_rand,
                            .writer = ssl_key_log.writer,
                        };
                        return .{
                            .input = input,
                            .reader = .{
                                .buffer = options.read_buffer,
                                .vtable = &.{ .stream = stream },
                                .seek = 0,
                                .end = 0,
                            },
                            .output = output,
                            .writer = .{
                                .buffer = options.write_buffer,
                                .vtable = &.{
                                    .drain = drain,
                                    .sendFile = Writer.unimplementedSendFile,
                                },
                            },
                            .tls_version = tls_version,
                            .read_seq = switch (tls_version) {
                                .tls_1_3 => 0,
                                .tls_1_2 => read_seq,
                                else => unreachable,
                            },
                            .write_seq = switch (tls_version) {
                                .tls_1_3 => 0,
                                .tls_1_2 => write_seq,
                                else => unreachable,
                            },
                            .received_close_notify = false,
                            .allow_truncation_attacks = options.allow_truncation_attacks,
                            .application_cipher = app_cipher,
                            .ssl_key_log = options.ssl_key_log,
                        };
                    },
                    else => return error.TlsUnexpectedMessage,
                }
                if (ctd.eof()) break;
                cleartext_fragment_start = ctd.idx;
            },
            else => return error.TlsUnexpectedMessage,
        }
        cleartext_fragment_start = 0;
        cleartext_fragment_end = 0;
    }
}

fn drain(w: *Writer, data: []const []const u8, splat: usize) Writer.Error!usize {
    const c: *Client = @fieldParentPtr("writer", w);
    if (true) @panic("update to use the buffer and flush");
    const sliced_data = if (splat == 0) data[0..data.len -| 1] else data;
    const output = c.output;
    const ciphertext_buf = try output.writableSliceGreedy(min_buffer_len);
    var total_clear: usize = 0;
    var ciphertext_end: usize = 0;
    for (sliced_data) |buf| {
        const prepared = prepareCiphertextRecord(c, ciphertext_buf[ciphertext_end..], buf, .application_data);
        total_clear += prepared.cleartext_len;
        ciphertext_end += prepared.ciphertext_end;
        if (total_clear < buf.len) break;
    }
    output.advance(ciphertext_end);
    return total_clear;
}

/// Sends a `close_notify` alert, which is necessary for the server to
/// distinguish between a properly finished TLS session, or a truncation
/// attack.
pub fn end(c: *Client) Writer.Error!void {
    const output = c.output;
    const ciphertext_buf = try output.writableSliceGreedy(min_buffer_len);
    const prepared = prepareCiphertextRecord(c, ciphertext_buf, &tls.close_notify_alert, .alert);
    output.advance(prepared.cleartext_len);
    return prepared.ciphertext_end;
}

fn prepareCiphertextRecord(
    c: *Client,
    ciphertext_buf: []u8,
    bytes: []const u8,
    inner_content_type: tls.ContentType,
) struct {
    ciphertext_end: usize,
    cleartext_len: usize,
} {
    // Due to the trailing inner content type byte in the ciphertext, we need
    // an additional buffer for storing the cleartext into before encrypting.
    var cleartext_buf: [max_ciphertext_len]u8 = undefined;
    var ciphertext_end: usize = 0;
    var bytes_i: usize = 0;
    switch (c.application_cipher) {
        inline else => |*p| switch (c.tls_version) {
            .tls_1_3 => {
                const pv = &p.tls_1_3;
                const P = @TypeOf(p.*);
                const overhead_len = tls.record_header_len + P.AEAD.tag_length + 1;
                while (true) {
                    const encrypted_content_len: u16 = @min(
                        bytes.len - bytes_i,
                        tls.max_ciphertext_inner_record_len,
                        ciphertext_buf.len -| (overhead_len + ciphertext_end),
                    );
                    if (encrypted_content_len == 0) return .{
                        .ciphertext_end = ciphertext_end,
                        .cleartext_len = bytes_i,
                    };

                    @memcpy(cleartext_buf[0..encrypted_content_len], bytes[bytes_i..][0..encrypted_content_len]);
                    cleartext_buf[encrypted_content_len] = @intFromEnum(inner_content_type);
                    bytes_i += encrypted_content_len;
                    const ciphertext_len = encrypted_content_len + 1;
                    const cleartext = cleartext_buf[0..ciphertext_len];

                    const ad = ciphertext_buf[ciphertext_end..][0..tls.record_header_len];
                    ad.* = .{@intFromEnum(tls.ContentType.application_data)} ++
                        int(u16, @intFromEnum(tls.ProtocolVersion.tls_1_2)) ++
                        int(u16, ciphertext_len + P.AEAD.tag_length);
                    ciphertext_end += ad.len;
                    const ciphertext = ciphertext_buf[ciphertext_end..][0..ciphertext_len];
                    ciphertext_end += ciphertext_len;
                    const auth_tag = ciphertext_buf[ciphertext_end..][0..P.AEAD.tag_length];
                    ciphertext_end += auth_tag.len;
                    const nonce = nonce: {
                        const V = @Vector(P.AEAD.nonce_length, u8);
                        const pad = [1]u8{0} ** (P.AEAD.nonce_length - 8);
                        const operand: V = pad ++ std.mem.toBytes(big(c.write_seq));
                        break :nonce @as(V, pv.client_iv) ^ operand;
                    };
                    P.AEAD.encrypt(ciphertext, auth_tag, cleartext, ad, nonce, pv.client_key);
                    c.write_seq += 1; // TODO send key_update on overflow
                }
            },
            .tls_1_2 => {
                const pv = &p.tls_1_2;
                const P = @TypeOf(p.*);
                const overhead_len = tls.record_header_len + P.record_iv_length + P.mac_length;
                while (true) {
                    const message_len: u16 = @min(
                        bytes.len - bytes_i,
                        tls.max_ciphertext_inner_record_len,
                        ciphertext_buf.len -| (overhead_len + ciphertext_end),
                    );
                    if (message_len == 0) return .{
                        .ciphertext_end = ciphertext_end,
                        .cleartext_len = bytes_i,
                    };

                    @memcpy(cleartext_buf[0..message_len], bytes[bytes_i..][0..message_len]);
                    bytes_i += message_len;
                    const cleartext = cleartext_buf[0..message_len];

                    const record_header = ciphertext_buf[ciphertext_end..][0..tls.record_header_len];
                    ciphertext_end += tls.record_header_len;
                    record_header.* = .{@intFromEnum(inner_content_type)} ++
                        int(u16, @intFromEnum(tls.ProtocolVersion.tls_1_2)) ++
                        int(u16, P.record_iv_length + message_len + P.mac_length);
                    const ad = std.mem.toBytes(big(c.write_seq)) ++ record_header[0 .. 1 + 2] ++ int(u16, message_len);
                    const record_iv = ciphertext_buf[ciphertext_end..][0..P.record_iv_length];
                    ciphertext_end += P.record_iv_length;
                    const nonce: [P.AEAD.nonce_length]u8 = nonce: {
                        const V = @Vector(P.AEAD.nonce_length, u8);
                        const pad = [1]u8{0} ** (P.AEAD.nonce_length - 8);
                        const operand: V = pad ++ @as([8]u8, @bitCast(big(c.write_seq)));
                        break :nonce @as(V, pv.client_write_IV ++ pv.client_salt) ^ operand;
                    };
                    record_iv.* = nonce[P.fixed_iv_length..].*;
                    const ciphertext = ciphertext_buf[ciphertext_end..][0..message_len];
                    ciphertext_end += message_len;
                    const auth_tag = ciphertext_buf[ciphertext_end..][0..P.mac_length];
                    ciphertext_end += P.mac_length;
                    P.AEAD.encrypt(ciphertext, auth_tag, cleartext, ad, nonce, pv.client_write_key);
                    c.write_seq += 1; // TODO send key_update on overflow
                }
            },
            else => unreachable,
        },
    }
}

pub fn eof(c: Client) bool {
    return c.received_close_notify;
}

fn stream(r: *Reader, w: *Writer, limit: std.io.Limit) Reader.StreamError!usize {
    const c: *Client = @fieldParentPtr("reader", r);
    if (c.eof()) return error.EndOfStream;
    const input = c.input;
    // If at least one full encrypted record is not buffered, read once.
    const record_header = input.peek(tls.record_header_len) catch |err| switch (err) {
        error.EndOfStream => {
            // This is either a truncation attack, a bug in the server, or an
            // intentional omission of the close_notify message due to truncation
            // detection handled above the TLS layer.
            if (c.allow_truncation_attacks) {
                c.received_close_notify = true;
                return error.EndOfStream;
            } else {
                return failRead(c, error.TlsConnectionTruncated);
            }
        },
        error.ReadFailed => return error.ReadFailed,
    };
    const ct: tls.ContentType = @enumFromInt(record_header[0]);
    const legacy_version = mem.readInt(u16, record_header[1..][0..2], .big);
    _ = legacy_version;
    const record_len = mem.readInt(u16, record_header[3..][0..2], .big);
    if (record_len > max_ciphertext_len) return failRead(c, error.TlsRecordOverflow);
    const record_end = 5 + record_len;
    if (record_end > input.buffered().len) {
        input.fillMore() catch |err| switch (err) {
            error.EndOfStream => return failRead(c, error.TlsConnectionTruncated),
            error.ReadFailed => return error.ReadFailed,
        };
        if (record_end > input.buffered().len) return 0;
    }

    var cleartext_stack_buffer: [max_ciphertext_len]u8 = undefined;
    const cleartext, const inner_ct: tls.ContentType = cleartext: switch (c.application_cipher) {
        inline else => |*p| switch (c.tls_version) {
            .tls_1_3 => {
                const pv = &p.tls_1_3;
                const P = @TypeOf(p.*);
                const ad = input.take(tls.record_header_len) catch unreachable; // already peeked
                const ciphertext_len = record_len - P.AEAD.tag_length;
                const ciphertext = input.take(ciphertext_len) catch unreachable; // already peeked
                const auth_tag = (input.takeArray(P.AEAD.tag_length) catch unreachable).*; // already peeked
                const nonce = nonce: {
                    const V = @Vector(P.AEAD.nonce_length, u8);
                    const pad = [1]u8{0} ** (P.AEAD.nonce_length - 8);
                    const operand: V = pad ++ std.mem.toBytes(big(c.read_seq));
                    break :nonce @as(V, pv.server_iv) ^ operand;
                };
                const cleartext = cleartext_stack_buffer[0..ciphertext.len];
                P.AEAD.decrypt(cleartext, ciphertext, auth_tag, ad, nonce, pv.server_key) catch
                    return failRead(c, error.TlsBadRecordMac);
                const msg = mem.trimRight(u8, cleartext, "\x00");
                break :cleartext .{ msg[0 .. msg.len - 1], @enumFromInt(msg[msg.len - 1]) };
            },
            .tls_1_2 => {
                const pv = &p.tls_1_2;
                const P = @TypeOf(p.*);
                const message_len: u16 = record_len - P.record_iv_length - P.mac_length;
                const ad_header = input.take(tls.record_header_len) catch unreachable; // already peeked
                const ad = std.mem.toBytes(big(c.read_seq)) ++
                    ad_header[0 .. 1 + 2] ++
                    std.mem.toBytes(big(message_len));
                const record_iv = (input.takeArray(P.record_iv_length) catch unreachable).*; // already peeked
                const masked_read_seq = c.read_seq &
                    comptime std.math.shl(u64, std.math.maxInt(u64), 8 * P.record_iv_length);
                const nonce: [P.AEAD.nonce_length]u8 = nonce: {
                    const V = @Vector(P.AEAD.nonce_length, u8);
                    const pad = [1]u8{0} ** (P.AEAD.nonce_length - 8);
                    const operand: V = pad ++ @as([8]u8, @bitCast(big(masked_read_seq)));
                    break :nonce @as(V, pv.server_write_IV ++ record_iv) ^ operand;
                };
                const ciphertext = input.take(message_len) catch unreachable; // already peeked
                const auth_tag = (input.takeArray(P.mac_length) catch unreachable).*; // already peeked
                const cleartext = cleartext_stack_buffer[0..ciphertext.len];
                P.AEAD.decrypt(cleartext, ciphertext, auth_tag, ad, nonce, pv.server_write_key) catch
                    return failRead(c, error.TlsBadRecordMac);
                break :cleartext .{ cleartext, ct };
            },
            else => unreachable,
        },
    };
    c.read_seq = std.math.add(u64, c.read_seq, 1) catch return failRead(c, error.TlsSequenceOverflow);
    switch (inner_ct) {
        .alert => {
            if (cleartext.len != 2) return failRead(c, error.TlsDecodeError);
            const alert: tls.Alert = .{
                .level = @enumFromInt(cleartext[0]),
                .description = @enumFromInt(cleartext[1]),
            };
            switch (alert.description) {
                .close_notify => {
                    c.received_close_notify = true;
                    return 0;
                },
                .user_canceled => {
                    // TODO: handle server-side closures
                    return failRead(c, error.TlsUnexpectedMessage);
                },
                else => {
                    c.alert = alert;
                    return failRead(c, error.TlsAlert);
                },
            }
        },
        .handshake => {
            var ct_i: usize = 0;
            while (true) {
                const handshake_type: tls.HandshakeType = @enumFromInt(cleartext[ct_i]);
                ct_i += 1;
                const handshake_len = mem.readInt(u24, cleartext[ct_i..][0..3], .big);
                ct_i += 3;
                const next_handshake_i = ct_i + handshake_len;
                if (next_handshake_i > cleartext.len) return failRead(c, error.TlsBadLength);
                const handshake = cleartext[ct_i..next_handshake_i];
                switch (handshake_type) {
                    .new_session_ticket => {
                        // This client implementation ignores new session tickets.
                    },
                    .key_update => {
                        switch (c.application_cipher) {
                            inline else => |*p| {
                                const pv = &p.tls_1_3;
                                const P = @TypeOf(p.*);
                                const server_secret = hkdfExpandLabel(P.Hkdf, pv.server_secret, "traffic upd", "", P.Hash.digest_length);
                                if (c.ssl_key_log) |key_log| logSecrets(key_log.writer, .{
                                    .counter = key_log.serverCounter(),
                                    .client_random = &key_log.client_random,
                                }, .{
                                    .SERVER_TRAFFIC_SECRET = &server_secret,
                                });
                                pv.server_secret = server_secret;
                                pv.server_key = hkdfExpandLabel(P.Hkdf, server_secret, "key", "", P.AEAD.key_length);
                                pv.server_iv = hkdfExpandLabel(P.Hkdf, server_secret, "iv", "", P.AEAD.nonce_length);
                            },
                        }
                        c.read_seq = 0;

                        switch (@as(tls.KeyUpdateRequest, @enumFromInt(handshake[0]))) {
                            .update_requested => {
                                switch (c.application_cipher) {
                                    inline else => |*p| {
                                        const pv = &p.tls_1_3;
                                        const P = @TypeOf(p.*);
                                        const client_secret = hkdfExpandLabel(P.Hkdf, pv.client_secret, "traffic upd", "", P.Hash.digest_length);
                                        if (c.ssl_key_log) |key_log| logSecrets(key_log.writer, .{
                                            .counter = key_log.clientCounter(),
                                            .client_random = &key_log.client_random,
                                        }, .{
                                            .CLIENT_TRAFFIC_SECRET = &client_secret,
                                        });
                                        pv.client_secret = client_secret;
                                        pv.client_key = hkdfExpandLabel(P.Hkdf, client_secret, "key", "", P.AEAD.key_length);
                                        pv.client_iv = hkdfExpandLabel(P.Hkdf, client_secret, "iv", "", P.AEAD.nonce_length);
                                    },
                                }
                                c.write_seq = 0;
                            },
                            .update_not_requested => {},
                            _ => return failRead(c, error.TlsIllegalParameter),
                        }
                    },
                    else => return failRead(c, error.TlsUnexpectedMessage),
                }
                ct_i = next_handshake_i;
                if (ct_i >= cleartext.len) break;
            }
            return 0;
        },
        .application_data => {
            if (@intFromEnum(limit) < cleartext.len) return failRead(c, error.OutputBufferUndersize);
            try w.writeAll(cleartext);
            return cleartext.len;
        },
        else => return failRead(c, error.TlsUnexpectedMessage),
    }
}

fn failRead(c: *Client, err: ReadError) error{ReadFailed} {
    c.read_err = err;
    return error.ReadFailed;
}

fn logSecrets(w: *Writer, context: anytype, secrets: anytype) void {
    inline for (@typeInfo(@TypeOf(secrets)).@"struct".fields) |field| w.print("{s}" ++
        (if (@hasField(@TypeOf(context), "counter")) "_{d}" else "") ++ " {x} {x}\n", .{field.name} ++
        (if (@hasField(@TypeOf(context), "counter")) .{context.counter} else .{}) ++ .{
        context.client_random,
        @field(secrets, field.name),
    }) catch {};
}

<<<<<<< HEAD
inline fn big(x: anytype) @TypeOf(x) {
=======
fn finishRead(c: *Client, frag: []const u8, in: usize, out: usize) usize {
    const saved_buf = frag[in..];
    if (c.partial_ciphertext_idx > c.partial_cleartext_idx) {
        // There is cleartext at the beginning already which we need to preserve.
        c.partial_ciphertext_end = @intCast(c.partial_ciphertext_idx + saved_buf.len);
        @memcpy(c.partially_read_buffer[c.partial_ciphertext_idx..][0..saved_buf.len], saved_buf);
    } else {
        c.partial_cleartext_idx = 0;
        c.partial_ciphertext_idx = 0;
        c.partial_ciphertext_end = @intCast(saved_buf.len);
        @memcpy(c.partially_read_buffer[0..saved_buf.len], saved_buf);
    }
    return out;
}

/// Note that `first` usually overlaps with `c.partially_read_buffer`.
fn finishRead2(c: *Client, first: []const u8, frag1: []const u8, out: usize) usize {
    if (c.partial_ciphertext_idx > c.partial_cleartext_idx) {
        // There is cleartext at the beginning already which we need to preserve.
        c.partial_ciphertext_end = @intCast(c.partial_ciphertext_idx + first.len + frag1.len);
        // TODO: eliminate this call to copyForwards
        std.mem.copyForwards(u8, c.partially_read_buffer[c.partial_ciphertext_idx..][0..first.len], first);
        @memcpy(c.partially_read_buffer[c.partial_ciphertext_idx + first.len ..][0..frag1.len], frag1);
    } else {
        c.partial_cleartext_idx = 0;
        c.partial_ciphertext_idx = 0;
        c.partial_ciphertext_end = @intCast(first.len + frag1.len);
        // TODO: eliminate this call to copyForwards
        std.mem.copyForwards(u8, c.partially_read_buffer[0..first.len], first);
        @memcpy(c.partially_read_buffer[first.len..][0..frag1.len], frag1);
    }
    return out;
}

fn limitedOverlapCopy(frag: []u8, in: usize) void {
    const first = frag[in..];
    if (first.len <= in) {
        // A single, non-overlapping memcpy suffices.
        @memcpy(frag[0..first.len], first);
    } else {
        // One memcpy call would overlap, so just do this instead.
        std.mem.copyForwards(u8, frag, first);
    }
}

fn straddleByte(s1: []const u8, s2: []const u8, index: usize) u8 {
    if (index < s1.len) {
        return s1[index];
    } else {
        return s2[index - s1.len];
    }
}

const builtin = @import("builtin");
const native_endian = builtin.cpu.arch.endian();

fn big(x: anytype) @TypeOf(x) {
>>>>>>> 4f5fa959
    return switch (native_endian) {
        .big => x,
        .little => @byteSwap(x),
    };
}

const KeyShare = struct {
    ml_kem768_kp: crypto.kem.ml_kem.MLKem768.KeyPair,
    secp256r1_kp: crypto.sign.ecdsa.EcdsaP256Sha256.KeyPair,
    secp384r1_kp: crypto.sign.ecdsa.EcdsaP384Sha384.KeyPair,
    x25519_kp: crypto.dh.X25519.KeyPair,
    sk_buf: [sk_max_len]u8,
    sk_len: std.math.IntFittingRange(0, sk_max_len),

    const sk_max_len = @max(
        crypto.dh.X25519.shared_length + crypto.kem.ml_kem.MLKem768.shared_length,
        crypto.ecc.P256.scalar.encoded_length,
        crypto.ecc.P384.scalar.encoded_length,
        crypto.dh.X25519.shared_length,
    );

    fn init(seed: [112]u8) error{IdentityElement}!KeyShare {
        return .{
            .ml_kem768_kp = .generate(),
            .secp256r1_kp = try .generateDeterministic(seed[0..32].*),
            .secp384r1_kp = try .generateDeterministic(seed[32..80].*),
            .x25519_kp = try .generateDeterministic(seed[80..112].*),
            .sk_buf = undefined,
            .sk_len = 0,
        };
    }

    fn exchange(
        ks: *KeyShare,
        named_group: tls.NamedGroup,
        server_pub_key: []const u8,
    ) error{ TlsIllegalParameter, TlsDecryptFailure }!void {
        switch (named_group) {
            .x25519_ml_kem768 => {
                const hksl = crypto.kem.ml_kem.MLKem768.ciphertext_length;
                const xksl = hksl + crypto.dh.X25519.public_length;
                if (server_pub_key.len != xksl) return error.TlsIllegalParameter;

                const hsk = ks.ml_kem768_kp.secret_key.decaps(server_pub_key[0..hksl]) catch
                    return error.TlsDecryptFailure;
                const xsk = crypto.dh.X25519.scalarmult(ks.x25519_kp.secret_key, server_pub_key[hksl..xksl].*) catch
                    return error.TlsDecryptFailure;
                @memcpy(ks.sk_buf[0..hsk.len], &hsk);
                @memcpy(ks.sk_buf[hsk.len..][0..xsk.len], &xsk);
                ks.sk_len = hsk.len + xsk.len;
            },
            .secp256r1 => {
                const PublicKey = crypto.sign.ecdsa.EcdsaP256Sha256.PublicKey;
                const pk = PublicKey.fromSec1(server_pub_key) catch return error.TlsDecryptFailure;
                const mul = pk.p.mulPublic(ks.secp256r1_kp.secret_key.bytes, .big) catch
                    return error.TlsDecryptFailure;
                const sk = mul.affineCoordinates().x.toBytes(.big);
                @memcpy(ks.sk_buf[0..sk.len], &sk);
                ks.sk_len = sk.len;
            },
            .secp384r1 => {
                const PublicKey = crypto.sign.ecdsa.EcdsaP384Sha384.PublicKey;
                const pk = PublicKey.fromSec1(server_pub_key) catch return error.TlsDecryptFailure;
                const mul = pk.p.mulPublic(ks.secp384r1_kp.secret_key.bytes, .big) catch
                    return error.TlsDecryptFailure;
                const sk = mul.affineCoordinates().x.toBytes(.big);
                @memcpy(ks.sk_buf[0..sk.len], &sk);
                ks.sk_len = sk.len;
            },
            .x25519 => {
                const ksl = crypto.dh.X25519.public_length;
                if (server_pub_key.len != ksl) return error.TlsIllegalParameter;
                const sk = crypto.dh.X25519.scalarmult(ks.x25519_kp.secret_key, server_pub_key[0..ksl].*) catch
                    return error.TlsDecryptFailure;
                @memcpy(ks.sk_buf[0..sk.len], &sk);
                ks.sk_len = sk.len;
            },
            else => return error.TlsIllegalParameter,
        }
    }

    fn getSharedSecret(ks: *const KeyShare) ?[]const u8 {
        return if (ks.sk_len > 0) ks.sk_buf[0..ks.sk_len] else null;
    }
};

fn SchemeEcdsa(comptime scheme: tls.SignatureScheme) type {
    return switch (scheme) {
        .ecdsa_secp256r1_sha256 => crypto.sign.ecdsa.EcdsaP256Sha256,
        .ecdsa_secp384r1_sha384 => crypto.sign.ecdsa.EcdsaP384Sha384,
        else => @compileError("bad scheme"),
    };
}

fn SchemeRsa(comptime scheme: tls.SignatureScheme) type {
    return switch (scheme) {
        .rsa_pkcs1_sha256,
        .rsa_pkcs1_sha384,
        .rsa_pkcs1_sha512,
        .rsa_pkcs1_sha1,
        => Certificate.rsa.PKCS1v1_5Signature,
        .rsa_pss_rsae_sha256,
        .rsa_pss_rsae_sha384,
        .rsa_pss_rsae_sha512,
        .rsa_pss_pss_sha256,
        .rsa_pss_pss_sha384,
        .rsa_pss_pss_sha512,
        => Certificate.rsa.PSSSignature,
        else => @compileError("bad scheme"),
    };
}

fn SchemeEddsa(comptime scheme: tls.SignatureScheme) type {
    return switch (scheme) {
        .ed25519 => crypto.sign.Ed25519,
        else => @compileError("bad scheme"),
    };
}

fn SchemeHash(comptime scheme: tls.SignatureScheme) type {
    return switch (scheme) {
        .rsa_pkcs1_sha256,
        .ecdsa_secp256r1_sha256,
        .rsa_pss_rsae_sha256,
        .rsa_pss_pss_sha256,
        => crypto.hash.sha2.Sha256,
        .rsa_pkcs1_sha384,
        .ecdsa_secp384r1_sha384,
        .rsa_pss_rsae_sha384,
        .rsa_pss_pss_sha384,
        => crypto.hash.sha2.Sha384,
        .rsa_pkcs1_sha512,
        .ecdsa_secp521r1_sha512,
        .rsa_pss_rsae_sha512,
        .rsa_pss_pss_sha512,
        => crypto.hash.sha2.Sha512,
        .rsa_pkcs1_sha1,
        .ecdsa_sha1,
        => crypto.hash.Sha1,
        else => @compileError("bad scheme"),
    };
}

const CertificatePublicKey = struct {
    algo: Certificate.AlgorithmCategory,
    buf: [600]u8,
    len: u16,

    fn init(
        cert_pub_key: *CertificatePublicKey,
        algo: Certificate.AlgorithmCategory,
        pub_key: []const u8,
    ) error{CertificatePublicKeyInvalid}!void {
        if (pub_key.len > cert_pub_key.buf.len) return error.CertificatePublicKeyInvalid;
        cert_pub_key.algo = algo;
        @memcpy(cert_pub_key.buf[0..pub_key.len], pub_key);
        cert_pub_key.len = @intCast(pub_key.len);
    }

    const VerifyError = error{ TlsDecodeError, TlsBadSignatureScheme, InvalidEncoding } ||
        // ecdsa
        crypto.errors.EncodingError ||
        crypto.errors.NotSquareError ||
        crypto.errors.NonCanonicalError ||
        SchemeEcdsa(.ecdsa_secp256r1_sha256).Signature.VerifyError ||
        SchemeEcdsa(.ecdsa_secp384r1_sha384).Signature.VerifyError ||
        // rsa
        error{TlsBadRsaSignatureBitCount} ||
        Certificate.rsa.PublicKey.ParseDerError ||
        Certificate.rsa.PublicKey.FromBytesError ||
        Certificate.rsa.PSSSignature.VerifyError ||
        Certificate.rsa.PKCS1v1_5Signature.VerifyError ||
        // eddsa
        SchemeEddsa(.ed25519).Signature.VerifyError;

    fn verifySignature(
        cert_pub_key: *const CertificatePublicKey,
        sigd: *tls.Decoder,
        msg: []const []const u8,
    ) VerifyError!void {
        const pub_key = cert_pub_key.buf[0..cert_pub_key.len];

        try sigd.ensure(2 + 2);
        const scheme = sigd.decode(tls.SignatureScheme);
        const sig_len = sigd.decode(u16);
        try sigd.ensure(sig_len);
        const encoded_sig = sigd.slice(sig_len);

        if (cert_pub_key.algo != @as(Certificate.AlgorithmCategory, switch (scheme) {
            .ecdsa_secp256r1_sha256,
            .ecdsa_secp384r1_sha384,
            => .X9_62_id_ecPublicKey,
            .rsa_pkcs1_sha256,
            .rsa_pkcs1_sha384,
            .rsa_pkcs1_sha512,
            .rsa_pss_rsae_sha256,
            .rsa_pss_rsae_sha384,
            .rsa_pss_rsae_sha512,
            .rsa_pkcs1_sha1,
            => .rsaEncryption,
            .rsa_pss_pss_sha256,
            .rsa_pss_pss_sha384,
            .rsa_pss_pss_sha512,
            => .rsassa_pss,
            else => return error.TlsBadSignatureScheme,
        })) return error.TlsBadSignatureScheme;

        switch (scheme) {
            inline .ecdsa_secp256r1_sha256,
            .ecdsa_secp384r1_sha384,
            => |comptime_scheme| {
                const Ecdsa = SchemeEcdsa(comptime_scheme);
                const sig = try Ecdsa.Signature.fromDer(encoded_sig);
                const key = try Ecdsa.PublicKey.fromSec1(pub_key);
                var ver = try sig.verifier(key);
                for (msg) |part| ver.update(part);
                try ver.verify();
            },
            inline .rsa_pkcs1_sha256,
            .rsa_pkcs1_sha384,
            .rsa_pkcs1_sha512,
            .rsa_pss_rsae_sha256,
            .rsa_pss_rsae_sha384,
            .rsa_pss_rsae_sha512,
            .rsa_pss_pss_sha256,
            .rsa_pss_pss_sha384,
            .rsa_pss_pss_sha512,
            .rsa_pkcs1_sha1,
            => |comptime_scheme| {
                const RsaSignature = SchemeRsa(comptime_scheme);
                const Hash = SchemeHash(comptime_scheme);
                const PublicKey = Certificate.rsa.PublicKey;
                const components = try PublicKey.parseDer(pub_key);
                const exponent = components.exponent;
                const modulus = components.modulus;
                switch (modulus.len) {
                    inline 128, 256, 384, 512 => |modulus_len| {
                        const key: PublicKey = try .fromBytes(exponent, modulus);
                        const sig = RsaSignature.fromBytes(modulus_len, encoded_sig);
                        try RsaSignature.concatVerify(modulus_len, sig, msg, key, Hash);
                    },
                    else => return error.TlsBadRsaSignatureBitCount,
                }
            },
            inline .ed25519 => |comptime_scheme| {
                const Eddsa = SchemeEddsa(comptime_scheme);
                if (encoded_sig.len != Eddsa.Signature.encoded_length) return error.InvalidEncoding;
                const sig = Eddsa.Signature.fromBytes(encoded_sig[0..Eddsa.Signature.encoded_length].*);
                if (pub_key.len != Eddsa.PublicKey.encoded_length) return error.InvalidEncoding;
                const key = try Eddsa.PublicKey.fromBytes(pub_key[0..Eddsa.PublicKey.encoded_length].*);
                var ver = try sig.verifier(key);
                for (msg) |part| ver.update(part);
                try ver.verify();
            },
            else => unreachable,
        }
    }
};

/// The priority order here is chosen based on what crypto algorithms Zig has
/// available in the standard library as well as what is faster. Following are
/// a few data points on the relative performance of these algorithms.
///
/// Measurement taken with 0.11.0-dev.810+c2f5848fe
/// on x86_64-linux Intel(R) Core(TM) i9-9980HK CPU @ 2.40GHz:
/// zig run .lib/std/crypto/benchmark.zig -OReleaseFast
///       aegis-128l:      15382 MiB/s
///        aegis-256:       9553 MiB/s
///       aes128-gcm:       3721 MiB/s
///       aes256-gcm:       3010 MiB/s
/// chacha20Poly1305:        597 MiB/s
///
/// Measurement taken with 0.11.0-dev.810+c2f5848fe
/// on x86_64-linux Intel(R) Core(TM) i9-9980HK CPU @ 2.40GHz:
/// zig run .lib/std/crypto/benchmark.zig -OReleaseFast -mcpu=baseline
///       aegis-128l:        629 MiB/s
/// chacha20Poly1305:        529 MiB/s
///        aegis-256:        461 MiB/s
///       aes128-gcm:        138 MiB/s
///       aes256-gcm:        120 MiB/s
const cipher_suites = if (crypto.core.aes.has_hardware_support)
    array(u16, tls.CipherSuite, .{
        .AEGIS_128L_SHA256,
        .AEGIS_256_SHA512,
        .AES_128_GCM_SHA256,
        .ECDHE_RSA_WITH_AES_128_GCM_SHA256,
        .AES_256_GCM_SHA384,
        .ECDHE_RSA_WITH_AES_256_GCM_SHA384,
        .CHACHA20_POLY1305_SHA256,
        .ECDHE_RSA_WITH_CHACHA20_POLY1305_SHA256,
    })
else
    array(u16, tls.CipherSuite, .{
        .CHACHA20_POLY1305_SHA256,
        .ECDHE_RSA_WITH_CHACHA20_POLY1305_SHA256,
        .AEGIS_128L_SHA256,
        .AEGIS_256_SHA512,
        .AES_128_GCM_SHA256,
        .ECDHE_RSA_WITH_AES_128_GCM_SHA256,
        .AES_256_GCM_SHA384,
        .ECDHE_RSA_WITH_AES_256_GCM_SHA384,
    });<|MERGE_RESOLUTION|>--- conflicted
+++ resolved
@@ -1235,67 +1235,7 @@
     }) catch {};
 }
 
-<<<<<<< HEAD
-inline fn big(x: anytype) @TypeOf(x) {
-=======
-fn finishRead(c: *Client, frag: []const u8, in: usize, out: usize) usize {
-    const saved_buf = frag[in..];
-    if (c.partial_ciphertext_idx > c.partial_cleartext_idx) {
-        // There is cleartext at the beginning already which we need to preserve.
-        c.partial_ciphertext_end = @intCast(c.partial_ciphertext_idx + saved_buf.len);
-        @memcpy(c.partially_read_buffer[c.partial_ciphertext_idx..][0..saved_buf.len], saved_buf);
-    } else {
-        c.partial_cleartext_idx = 0;
-        c.partial_ciphertext_idx = 0;
-        c.partial_ciphertext_end = @intCast(saved_buf.len);
-        @memcpy(c.partially_read_buffer[0..saved_buf.len], saved_buf);
-    }
-    return out;
-}
-
-/// Note that `first` usually overlaps with `c.partially_read_buffer`.
-fn finishRead2(c: *Client, first: []const u8, frag1: []const u8, out: usize) usize {
-    if (c.partial_ciphertext_idx > c.partial_cleartext_idx) {
-        // There is cleartext at the beginning already which we need to preserve.
-        c.partial_ciphertext_end = @intCast(c.partial_ciphertext_idx + first.len + frag1.len);
-        // TODO: eliminate this call to copyForwards
-        std.mem.copyForwards(u8, c.partially_read_buffer[c.partial_ciphertext_idx..][0..first.len], first);
-        @memcpy(c.partially_read_buffer[c.partial_ciphertext_idx + first.len ..][0..frag1.len], frag1);
-    } else {
-        c.partial_cleartext_idx = 0;
-        c.partial_ciphertext_idx = 0;
-        c.partial_ciphertext_end = @intCast(first.len + frag1.len);
-        // TODO: eliminate this call to copyForwards
-        std.mem.copyForwards(u8, c.partially_read_buffer[0..first.len], first);
-        @memcpy(c.partially_read_buffer[first.len..][0..frag1.len], frag1);
-    }
-    return out;
-}
-
-fn limitedOverlapCopy(frag: []u8, in: usize) void {
-    const first = frag[in..];
-    if (first.len <= in) {
-        // A single, non-overlapping memcpy suffices.
-        @memcpy(frag[0..first.len], first);
-    } else {
-        // One memcpy call would overlap, so just do this instead.
-        std.mem.copyForwards(u8, frag, first);
-    }
-}
-
-fn straddleByte(s1: []const u8, s2: []const u8, index: usize) u8 {
-    if (index < s1.len) {
-        return s1[index];
-    } else {
-        return s2[index - s1.len];
-    }
-}
-
-const builtin = @import("builtin");
-const native_endian = builtin.cpu.arch.endian();
-
 fn big(x: anytype) @TypeOf(x) {
->>>>>>> 4f5fa959
     return switch (native_endian) {
         .big => x,
         .little => @byteSwap(x),
