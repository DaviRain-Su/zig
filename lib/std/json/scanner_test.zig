const std = @import("std");
const Scanner = @import("Scanner.zig");
const Token = Scanner.Token;
const TokenType = Scanner.TokenType;
const Diagnostics = Scanner.Diagnostics;
const Error = Scanner.Error;
const validate = Scanner.validate;
const isNumberFormattedLikeAnInteger = Scanner.isNumberFormattedLikeAnInteger;

const example_document_str =
    \\{
    \\  "Image": {
    \\      "Width":  800,
    \\      "Height": 600,
    \\      "Title":  "View from 15th Floor",
    \\      "Thumbnail": {
    \\          "Url":    "http://www.example.com/image/481989943",
    \\          "Height": 125,
    \\          "Width":  100
    \\      },
    \\      "Animated" : false,
    \\      "IDs": [116, 943, 234, 38793]
    \\    }
    \\}
;

fn expectNext(scanner_or_reader: anytype, expected_token: Token) !void {
    return expectEqualTokens(expected_token, try scanner_or_reader.next());
}

fn expectPeekNext(scanner_or_reader: anytype, expected_token_type: TokenType, expected_token: Token) !void {
    try std.testing.expectEqual(expected_token_type, try scanner_or_reader.peekNextTokenType());
    try expectEqualTokens(expected_token, try scanner_or_reader.next());
}

test "token" {
    var scanner = Scanner.initCompleteInput(std.testing.allocator, example_document_str);
    defer scanner.deinit();

    try expectNext(&scanner, .object_begin);
    try expectNext(&scanner, Token{ .string = "Image" });
    try expectNext(&scanner, .object_begin);
    try expectNext(&scanner, Token{ .string = "Width" });
    try expectNext(&scanner, Token{ .number = "800" });
    try expectNext(&scanner, Token{ .string = "Height" });
    try expectNext(&scanner, Token{ .number = "600" });
    try expectNext(&scanner, Token{ .string = "Title" });
    try expectNext(&scanner, Token{ .string = "View from 15th Floor" });
    try expectNext(&scanner, Token{ .string = "Thumbnail" });
    try expectNext(&scanner, .object_begin);
    try expectNext(&scanner, Token{ .string = "Url" });
    try expectNext(&scanner, Token{ .string = "http://www.example.com/image/481989943" });
    try expectNext(&scanner, Token{ .string = "Height" });
    try expectNext(&scanner, Token{ .number = "125" });
    try expectNext(&scanner, Token{ .string = "Width" });
    try expectNext(&scanner, Token{ .number = "100" });
    try expectNext(&scanner, .object_end);
    try expectNext(&scanner, Token{ .string = "Animated" });
    try expectNext(&scanner, .false);
    try expectNext(&scanner, Token{ .string = "IDs" });
    try expectNext(&scanner, .array_begin);
    try expectNext(&scanner, Token{ .number = "116" });
    try expectNext(&scanner, Token{ .number = "943" });
    try expectNext(&scanner, Token{ .number = "234" });
    try expectNext(&scanner, Token{ .number = "38793" });
    try expectNext(&scanner, .array_end);
    try expectNext(&scanner, .object_end);
    try expectNext(&scanner, .object_end);
    try expectNext(&scanner, .end_of_document);
}

const all_types_test_case =
    \\[
    \\  "", "a\nb",
    \\  0, 0.0, -1.1e-1,
    \\  true, false, null,
    \\  {"a": {}},
    \\  []
    \\]
;

fn testAllTypes(source: anytype, large_buffer: bool) !void {
    try expectPeekNext(source, .array_begin, .array_begin);
    try expectPeekNext(source, .string, Token{ .string = "" });
    try expectPeekNext(source, .string, Token{ .partial_string = "a" });
    try expectPeekNext(source, .string, Token{ .partial_string_escaped_1 = "\n".* });
    if (large_buffer) {
        try expectPeekNext(source, .string, Token{ .string = "b" });
    } else {
        try expectPeekNext(source, .string, Token{ .partial_string = "b" });
        try expectPeekNext(source, .string, Token{ .string = "" });
    }
    if (large_buffer) {
        try expectPeekNext(source, .number, Token{ .number = "0" });
    } else {
        try expectPeekNext(source, .number, Token{ .partial_number = "0" });
        try expectPeekNext(source, .number, Token{ .number = "" });
    }
    if (large_buffer) {
        try expectPeekNext(source, .number, Token{ .number = "0.0" });
    } else {
        try expectPeekNext(source, .number, Token{ .partial_number = "0" });
        try expectPeekNext(source, .number, Token{ .partial_number = "." });
        try expectPeekNext(source, .number, Token{ .partial_number = "0" });
        try expectPeekNext(source, .number, Token{ .number = "" });
    }
    if (large_buffer) {
        try expectPeekNext(source, .number, Token{ .number = "-1.1e-1" });
    } else {
        try expectPeekNext(source, .number, Token{ .partial_number = "-" });
        try expectPeekNext(source, .number, Token{ .partial_number = "1" });
        try expectPeekNext(source, .number, Token{ .partial_number = "." });
        try expectPeekNext(source, .number, Token{ .partial_number = "1" });
        try expectPeekNext(source, .number, Token{ .partial_number = "e" });
        try expectPeekNext(source, .number, Token{ .partial_number = "-" });
        try expectPeekNext(source, .number, Token{ .partial_number = "1" });
        try expectPeekNext(source, .number, Token{ .number = "" });
    }
    try expectPeekNext(source, .true, .true);
    try expectPeekNext(source, .false, .false);
    try expectPeekNext(source, .null, .null);
    try expectPeekNext(source, .object_begin, .object_begin);
    if (large_buffer) {
        try expectPeekNext(source, .string, Token{ .string = "a" });
    } else {
        try expectPeekNext(source, .string, Token{ .partial_string = "a" });
        try expectPeekNext(source, .string, Token{ .string = "" });
    }
    try expectPeekNext(source, .object_begin, .object_begin);
    try expectPeekNext(source, .object_end, .object_end);
    try expectPeekNext(source, .object_end, .object_end);
    try expectPeekNext(source, .array_begin, .array_begin);
    try expectPeekNext(source, .array_end, .array_end);
    try expectPeekNext(source, .array_end, .array_end);
    try expectPeekNext(source, .end_of_document, .end_of_document);
}

test "peek all types" {
    var scanner = Scanner.initCompleteInput(std.testing.allocator, all_types_test_case);
    defer scanner.deinit();
    try testAllTypes(&scanner, true);

<<<<<<< HEAD
    var stream: std.io.FixedBufferStream = .{ .buffer = all_types_test_case };
    var json_reader = jsonReader(std.testing.allocator, stream.reader());
    defer json_reader.deinit();
    try testAllTypes(&json_reader, true);

    var tiny_stream: std.io.FixedBufferStream = .{ .buffer = all_types_test_case };
    var tiny_json_reader = JsonReader(1, @TypeOf(tiny_stream.reader())).init(std.testing.allocator, tiny_stream.reader());
=======
    var stream: std.Io.Reader = .fixed(all_types_test_case);
    var json_reader: Scanner.Reader = .init(std.testing.allocator, &stream);
    defer json_reader.deinit();
    try testAllTypes(&json_reader, true);

    var tiny_buffer: [1]u8 = undefined;
    var tiny_stream: std.testing.Reader = .init(&tiny_buffer, &.{.{ .buffer = all_types_test_case }});
    tiny_stream.artificial_limit = .limited(1);
    var tiny_json_reader: Scanner.Reader = .init(std.testing.allocator, &tiny_stream.interface);
>>>>>>> e4abdf5a
    defer tiny_json_reader.deinit();
    try testAllTypes(&tiny_json_reader, false);
}

test "token mismatched close" {
    var scanner = Scanner.initCompleteInput(std.testing.allocator, "[102, 111, 111 }");
    defer scanner.deinit();
    try expectNext(&scanner, .array_begin);
    try expectNext(&scanner, Token{ .number = "102" });
    try expectNext(&scanner, Token{ .number = "111" });
    try expectNext(&scanner, Token{ .number = "111" });
    try std.testing.expectError(error.SyntaxError, scanner.next());
}

test "token premature object close" {
    var scanner = Scanner.initCompleteInput(std.testing.allocator, "{ \"key\": }");
    defer scanner.deinit();
    try expectNext(&scanner, .object_begin);
    try expectNext(&scanner, Token{ .string = "key" });
    try std.testing.expectError(error.SyntaxError, scanner.next());
}

test "Scanner basic" {
    var scanner = Scanner.initCompleteInput(std.testing.allocator, example_document_str);
    defer scanner.deinit();

    while (true) {
        const token = try scanner.next();
        if (token == .end_of_document) break;
    }
}

<<<<<<< HEAD
test "JsonReader basic" {
    var stream: std.io.FixedBufferStream = .{ .buffer = example_document_str };
=======
test "Scanner.Reader basic" {
    var stream: std.Io.Reader = .fixed(example_document_str);
>>>>>>> e4abdf5a

    var json_reader: Scanner.Reader = .init(std.testing.allocator, &stream);
    defer json_reader.deinit();

    while (true) {
        const token = try json_reader.next();
        if (token == .end_of_document) break;
    }
}

const number_test_stems = .{
    .{ "", "-" },
    .{ "0", "1", "10", "9999999999999999999999999" },
    .{ "", ".0", ".999999999999999999999999" },
    .{ "", "e0", "E0", "e+0", "e-0", "e9999999999999999999999999999" },
};
const number_test_items = blk: {
    var ret: []const []const u8 = &[_][]const u8{};
    for (number_test_stems[0]) |s0| {
        for (number_test_stems[1]) |s1| {
            for (number_test_stems[2]) |s2| {
                for (number_test_stems[3]) |s3| {
                    ret = ret ++ &[_][]const u8{s0 ++ s1 ++ s2 ++ s3};
                }
            }
        }
    }
    break :blk ret;
};

test "numbers" {
    for (number_test_items) |number_str| {
        var scanner = Scanner.initCompleteInput(std.testing.allocator, number_str);
        defer scanner.deinit();

        const token = try scanner.next();
        const value = token.number; // assert this is a number
        try std.testing.expectEqualStrings(number_str, value);

        try std.testing.expectEqual(Token.end_of_document, try scanner.next());
    }
}

const string_test_cases = .{
    // The left is JSON without the "quotes".
    // The right is the expected unescaped content.
    .{ "", "" },
    .{ "\\\\", "\\" },
    .{ "a\\\\b", "a\\b" },
    .{ "a\\\"b", "a\"b" },
    .{ "\\n", "\n" },
    .{ "\\u000a", "\n" },
    .{ "𝄞", "\u{1D11E}" },
    .{ "\\uD834\\uDD1E", "\u{1D11E}" },
    .{ "\\uD87F\\uDFFE", "\u{2FFFE}" },
    .{ "\\uff20", "＠" },
};

test "strings" {
    inline for (string_test_cases) |tuple| {
<<<<<<< HEAD
        var stream: std.io.FixedBufferStream = .{ .buffer = "\"" ++ tuple[0] ++ "\"" };
=======
        var stream: std.Io.Reader = .fixed("\"" ++ tuple[0] ++ "\"");
>>>>>>> e4abdf5a
        var arena = std.heap.ArenaAllocator.init(std.testing.allocator);
        defer arena.deinit();
        var json_reader: Scanner.Reader = .init(std.testing.allocator, &stream);
        defer json_reader.deinit();

        const token = try json_reader.nextAlloc(arena.allocator(), .alloc_if_needed);
        const value = switch (token) {
            .string => |value| value,
            .allocated_string => |value| value,
            else => return error.ExpectedString,
        };
        try std.testing.expectEqualStrings(tuple[1], value);

        try std.testing.expectEqual(Token.end_of_document, try json_reader.next());
    }
}

const nesting_test_cases = .{
    .{ null, "[]" },
    .{ null, "{}" },
    .{ error.SyntaxError, "[}" },
    .{ error.SyntaxError, "{]" },
    .{ null, "[" ** 1000 ++ "]" ** 1000 },
    .{ null, "{\"\":" ** 1000 ++ "0" ++ "}" ** 1000 },
    .{ error.SyntaxError, "[" ** 1000 ++ "]" ** 999 ++ "}" },
    .{ error.SyntaxError, "{\"\":" ** 1000 ++ "0" ++ "}" ** 999 ++ "]" },
    .{ error.SyntaxError, "[" ** 1000 ++ "]" ** 1001 },
    .{ error.SyntaxError, "{\"\":" ** 1000 ++ "0" ++ "}" ** 1001 },
    .{ error.UnexpectedEndOfInput, "[" ** 1000 ++ "]" ** 999 },
    .{ error.UnexpectedEndOfInput, "{\"\":" ** 1000 ++ "0" ++ "}" ** 999 },
};

test "nesting" {
    inline for (nesting_test_cases) |tuple| {
        const maybe_error = tuple[0];
        const document_str = tuple[1];

        expectMaybeError(document_str, maybe_error) catch |err| {
            std.debug.print("in json document: {s}\n", .{document_str});
            return err;
        };
    }
}

fn expectMaybeError(document_str: []const u8, maybe_error: ?Error) !void {
    var scanner = Scanner.initCompleteInput(std.testing.allocator, document_str);
    defer scanner.deinit();

    while (true) {
        const token = scanner.next() catch |err| {
            if (maybe_error) |expected_err| {
                if (err == expected_err) return;
            }
            return err;
        };
        if (token == .end_of_document) break;
    }
    if (maybe_error != null) return error.ExpectedError;
}

fn expectEqualTokens(expected_token: Token, actual_token: Token) !void {
    try std.testing.expectEqual(std.meta.activeTag(expected_token), std.meta.activeTag(actual_token));
    switch (expected_token) {
        .number => |expected_value| {
            try std.testing.expectEqualStrings(expected_value, actual_token.number);
        },
        .allocated_number => |expected_value| {
            try std.testing.expectEqualStrings(expected_value, actual_token.allocated_number);
        },
        .partial_number => |expected_value| {
            try std.testing.expectEqualStrings(expected_value, actual_token.partial_number);
        },

        .string => |expected_value| {
            try std.testing.expectEqualStrings(expected_value, actual_token.string);
        },
        .allocated_string => |expected_value| {
            try std.testing.expectEqualStrings(expected_value, actual_token.allocated_string);
        },
        .partial_string => |expected_value| {
            try std.testing.expectEqualStrings(expected_value, actual_token.partial_string);
        },
        .partial_string_escaped_1 => |expected_value| {
            try std.testing.expectEqualStrings(&expected_value, &actual_token.partial_string_escaped_1);
        },
        .partial_string_escaped_2 => |expected_value| {
            try std.testing.expectEqualStrings(&expected_value, &actual_token.partial_string_escaped_2);
        },
        .partial_string_escaped_3 => |expected_value| {
            try std.testing.expectEqualStrings(&expected_value, &actual_token.partial_string_escaped_3);
        },
        .partial_string_escaped_4 => |expected_value| {
            try std.testing.expectEqualStrings(&expected_value, &actual_token.partial_string_escaped_4);
        },

        .object_begin,
        .object_end,
        .array_begin,
        .array_end,
        .true,
        .false,
        .null,
        .end_of_document,
        => {},
    }
}

fn testTinyBufferSize(document_str: []const u8) !void {
<<<<<<< HEAD
    var tiny_stream: std.io.FixedBufferStream = .{ .buffer = document_str };
    var normal_stream: std.io.FixedBufferStream = .{ .buffer = document_str };
=======
    var tiny_stream: std.Io.Reader = .fixed(document_str);
    var normal_stream: std.Io.Reader = .fixed(document_str);
>>>>>>> e4abdf5a

    var tiny_json_reader: Scanner.Reader = .init(std.testing.allocator, &tiny_stream);
    defer tiny_json_reader.deinit();
    var normal_json_reader: Scanner.Reader = .init(std.testing.allocator, &normal_stream);
    defer normal_json_reader.deinit();

    expectEqualStreamOfTokens(&normal_json_reader, &tiny_json_reader) catch |err| {
        std.debug.print("in json document: {s}\n", .{document_str});
        return err;
    };
}
fn expectEqualStreamOfTokens(control_json_reader: anytype, test_json_reader: anytype) !void {
    var arena = std.heap.ArenaAllocator.init(std.testing.allocator);
    defer arena.deinit();
    while (true) {
        const control_token = try control_json_reader.nextAlloc(arena.allocator(), .alloc_always);
        const test_token = try test_json_reader.nextAlloc(arena.allocator(), .alloc_always);
        try expectEqualTokens(control_token, test_token);
        if (control_token == .end_of_document) break;
        _ = arena.reset(.retain_capacity);
    }
}

test "BufferUnderrun" {
    try testTinyBufferSize(example_document_str);
    for (number_test_items) |number_str| {
        try testTinyBufferSize(number_str);
    }
    inline for (string_test_cases) |tuple| {
        try testTinyBufferSize("\"" ++ tuple[0] ++ "\"");
    }
}

test "validate" {
    try std.testing.expectEqual(true, try validate(std.testing.allocator, "{}"));
    try std.testing.expectEqual(true, try validate(std.testing.allocator, "[]"));
    try std.testing.expectEqual(false, try validate(std.testing.allocator, "[{[[[[{}]]]]}]"));
    try std.testing.expectEqual(false, try validate(std.testing.allocator, "{]"));
    try std.testing.expectEqual(false, try validate(std.testing.allocator, "[}"));
    try std.testing.expectEqual(false, try validate(std.testing.allocator, "{{{{[]}}}]"));
}

fn testSkipValue(s: []const u8) !void {
    var scanner = Scanner.initCompleteInput(std.testing.allocator, s);
    defer scanner.deinit();
    try scanner.skipValue();
    try expectEqualTokens(.end_of_document, try scanner.next());

<<<<<<< HEAD
    var stream: std.io.FixedBufferStream = .{ .buffer = s };
    var json_reader = jsonReader(std.testing.allocator, stream.reader());
=======
    var stream: std.Io.Reader = .fixed(s);
    var json_reader: Scanner.Reader = .init(std.testing.allocator, &stream);
>>>>>>> e4abdf5a
    defer json_reader.deinit();
    try json_reader.skipValue();
    try expectEqualTokens(.end_of_document, try json_reader.next());
}

test "skipValue" {
    try testSkipValue("false");
    try testSkipValue("true");
    try testSkipValue("null");
    try testSkipValue("42");
    try testSkipValue("42.0");
    try testSkipValue("\"foo\"");
    try testSkipValue("[101, 111, 121]");
    try testSkipValue("{}");
    try testSkipValue("{\"foo\": \"bar\\nbaz\"}");

    // An absurd number of nestings
    const nestings = 1000;
    try testSkipValue("[" ** nestings ++ "]" ** nestings);

    // Would a number token cause problems in a deeply-nested array?
    try testSkipValue("[" ** nestings ++ "0.118, 999, 881.99, 911.9, 725, 3" ++ "]" ** nestings);

    // Mismatched brace/square bracket
    try std.testing.expectError(error.SyntaxError, testSkipValue("[102, 111, 111}"));
}

fn testEnsureStackCapacity(do_ensure: bool) !void {
    var fail_alloc = std.testing.FailingAllocator.init(std.testing.allocator, .{ .fail_index = 1 });
    const failing_allocator = fail_alloc.allocator();

    const nestings = 2049; // intentionally not a power of 2.
    var input_string: std.ArrayListUnmanaged(u8) = .empty;
    try input_string.appendNTimes(std.testing.allocator, '[', nestings);
    try input_string.appendNTimes(std.testing.allocator, ']', nestings);
    defer input_string.deinit(std.testing.allocator);

    var scanner = Scanner.initCompleteInput(failing_allocator, input_string.items);
    defer scanner.deinit();

    if (do_ensure) {
        try scanner.ensureTotalStackCapacity(nestings);
    }

    try scanner.skipValue();
    try std.testing.expectEqual(Token.end_of_document, try scanner.next());
}
test "ensureTotalStackCapacity" {
    // Once to demonstrate failure.
    try std.testing.expectError(error.OutOfMemory, testEnsureStackCapacity(false));
    // Then to demonstrate it works.
    try testEnsureStackCapacity(true);
}

fn testDiagnosticsFromSource(expected_error: ?anyerror, line: u64, col: u64, byte_offset: u64, source: anytype) !void {
    var diagnostics = Diagnostics{};
    source.enableDiagnostics(&diagnostics);

    if (expected_error) |expected_err| {
        try std.testing.expectError(expected_err, source.skipValue());
    } else {
        try source.skipValue();
        try std.testing.expectEqual(Token.end_of_document, try source.next());
    }
    try std.testing.expectEqual(line, diagnostics.getLine());
    try std.testing.expectEqual(col, diagnostics.getColumn());
    try std.testing.expectEqual(byte_offset, diagnostics.getByteOffset());
}
fn testDiagnostics(expected_error: ?anyerror, line: u64, col: u64, byte_offset: u64, s: []const u8) !void {
    var scanner = Scanner.initCompleteInput(std.testing.allocator, s);
    defer scanner.deinit();
    try testDiagnosticsFromSource(expected_error, line, col, byte_offset, &scanner);

<<<<<<< HEAD
    var tiny_stream: std.io.FixedBufferStream = .{ .buffer = s };
    var tiny_json_reader = JsonReader(1, @TypeOf(tiny_stream.reader())).init(std.testing.allocator, tiny_stream.reader());
    defer tiny_json_reader.deinit();
    try testDiagnosticsFromSource(expected_error, line, col, byte_offset, &tiny_json_reader);

    var medium_stream: std.io.FixedBufferStream = .{ .buffer = s };
    var medium_json_reader = JsonReader(5, @TypeOf(medium_stream.reader())).init(std.testing.allocator, medium_stream.reader());
=======
    var tiny_stream: std.Io.Reader = .fixed(s);
    var tiny_json_reader: Scanner.Reader = .init(std.testing.allocator, &tiny_stream);
    defer tiny_json_reader.deinit();
    try testDiagnosticsFromSource(expected_error, line, col, byte_offset, &tiny_json_reader);

    var medium_stream: std.Io.Reader = .fixed(s);
    var medium_json_reader: Scanner.Reader = .init(std.testing.allocator, &medium_stream);
>>>>>>> e4abdf5a
    defer medium_json_reader.deinit();
    try testDiagnosticsFromSource(expected_error, line, col, byte_offset, &medium_json_reader);
}
test "enableDiagnostics" {
    try testDiagnostics(error.UnexpectedEndOfInput, 1, 1, 0, "");
    try testDiagnostics(null, 1, 3, 2, "[]");
    try testDiagnostics(null, 2, 2, 3, "[\n]");
    try testDiagnostics(null, 14, 2, example_document_str.len, example_document_str);

    try testDiagnostics(error.SyntaxError, 3, 1, 25,
        \\{
        \\  "common": "mistake",
        \\}
    );

    inline for ([_]comptime_int{ 5, 6, 7, 99 }) |reps| {
        // The error happens 1 byte before the end.
        const s = "[" ** reps ++ "}";
        try testDiagnostics(error.SyntaxError, 1, s.len, s.len - 1, s);
    }
}

test isNumberFormattedLikeAnInteger {
    try std.testing.expect(isNumberFormattedLikeAnInteger("0"));
    try std.testing.expect(isNumberFormattedLikeAnInteger("1"));
    try std.testing.expect(isNumberFormattedLikeAnInteger("123"));
    try std.testing.expect(!isNumberFormattedLikeAnInteger("-0"));
    try std.testing.expect(!isNumberFormattedLikeAnInteger("0.0"));
    try std.testing.expect(!isNumberFormattedLikeAnInteger("1.0"));
    try std.testing.expect(!isNumberFormattedLikeAnInteger("1.23"));
    try std.testing.expect(!isNumberFormattedLikeAnInteger("1e10"));
    try std.testing.expect(!isNumberFormattedLikeAnInteger("1E10"));
}<|MERGE_RESOLUTION|>--- conflicted
+++ resolved
@@ -140,15 +140,6 @@
     defer scanner.deinit();
     try testAllTypes(&scanner, true);
 
-<<<<<<< HEAD
-    var stream: std.io.FixedBufferStream = .{ .buffer = all_types_test_case };
-    var json_reader = jsonReader(std.testing.allocator, stream.reader());
-    defer json_reader.deinit();
-    try testAllTypes(&json_reader, true);
-
-    var tiny_stream: std.io.FixedBufferStream = .{ .buffer = all_types_test_case };
-    var tiny_json_reader = JsonReader(1, @TypeOf(tiny_stream.reader())).init(std.testing.allocator, tiny_stream.reader());
-=======
     var stream: std.Io.Reader = .fixed(all_types_test_case);
     var json_reader: Scanner.Reader = .init(std.testing.allocator, &stream);
     defer json_reader.deinit();
@@ -158,7 +149,6 @@
     var tiny_stream: std.testing.Reader = .init(&tiny_buffer, &.{.{ .buffer = all_types_test_case }});
     tiny_stream.artificial_limit = .limited(1);
     var tiny_json_reader: Scanner.Reader = .init(std.testing.allocator, &tiny_stream.interface);
->>>>>>> e4abdf5a
     defer tiny_json_reader.deinit();
     try testAllTypes(&tiny_json_reader, false);
 }
@@ -191,13 +181,8 @@
     }
 }
 
-<<<<<<< HEAD
-test "JsonReader basic" {
-    var stream: std.io.FixedBufferStream = .{ .buffer = example_document_str };
-=======
 test "Scanner.Reader basic" {
     var stream: std.Io.Reader = .fixed(example_document_str);
->>>>>>> e4abdf5a
 
     var json_reader: Scanner.Reader = .init(std.testing.allocator, &stream);
     defer json_reader.deinit();
@@ -258,11 +243,7 @@
 
 test "strings" {
     inline for (string_test_cases) |tuple| {
-<<<<<<< HEAD
-        var stream: std.io.FixedBufferStream = .{ .buffer = "\"" ++ tuple[0] ++ "\"" };
-=======
         var stream: std.Io.Reader = .fixed("\"" ++ tuple[0] ++ "\"");
->>>>>>> e4abdf5a
         var arena = std.heap.ArenaAllocator.init(std.testing.allocator);
         defer arena.deinit();
         var json_reader: Scanner.Reader = .init(std.testing.allocator, &stream);
@@ -371,13 +352,8 @@
 }
 
 fn testTinyBufferSize(document_str: []const u8) !void {
-<<<<<<< HEAD
-    var tiny_stream: std.io.FixedBufferStream = .{ .buffer = document_str };
-    var normal_stream: std.io.FixedBufferStream = .{ .buffer = document_str };
-=======
     var tiny_stream: std.Io.Reader = .fixed(document_str);
     var normal_stream: std.Io.Reader = .fixed(document_str);
->>>>>>> e4abdf5a
 
     var tiny_json_reader: Scanner.Reader = .init(std.testing.allocator, &tiny_stream);
     defer tiny_json_reader.deinit();
@@ -426,13 +402,8 @@
     try scanner.skipValue();
     try expectEqualTokens(.end_of_document, try scanner.next());
 
-<<<<<<< HEAD
-    var stream: std.io.FixedBufferStream = .{ .buffer = s };
-    var json_reader = jsonReader(std.testing.allocator, stream.reader());
-=======
     var stream: std.Io.Reader = .fixed(s);
     var json_reader: Scanner.Reader = .init(std.testing.allocator, &stream);
->>>>>>> e4abdf5a
     defer json_reader.deinit();
     try json_reader.skipValue();
     try expectEqualTokens(.end_of_document, try json_reader.next());
@@ -506,15 +477,6 @@
     defer scanner.deinit();
     try testDiagnosticsFromSource(expected_error, line, col, byte_offset, &scanner);
 
-<<<<<<< HEAD
-    var tiny_stream: std.io.FixedBufferStream = .{ .buffer = s };
-    var tiny_json_reader = JsonReader(1, @TypeOf(tiny_stream.reader())).init(std.testing.allocator, tiny_stream.reader());
-    defer tiny_json_reader.deinit();
-    try testDiagnosticsFromSource(expected_error, line, col, byte_offset, &tiny_json_reader);
-
-    var medium_stream: std.io.FixedBufferStream = .{ .buffer = s };
-    var medium_json_reader = JsonReader(5, @TypeOf(medium_stream.reader())).init(std.testing.allocator, medium_stream.reader());
-=======
     var tiny_stream: std.Io.Reader = .fixed(s);
     var tiny_json_reader: Scanner.Reader = .init(std.testing.allocator, &tiny_stream);
     defer tiny_json_reader.deinit();
@@ -522,7 +484,6 @@
 
     var medium_stream: std.Io.Reader = .fixed(s);
     var medium_json_reader: Scanner.Reader = .init(std.testing.allocator, &medium_stream);
->>>>>>> e4abdf5a
     defer medium_json_reader.deinit();
     try testDiagnosticsFromSource(expected_error, line, col, byte_offset, &medium_json_reader);
 }
