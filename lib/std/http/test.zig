--- conflicted
+++ resolved
@@ -64,16 +64,7 @@
 
         try req.sendBodiless();
         var response = try req.receiveHead(&.{});
-<<<<<<< HEAD
-
-        const body = try response.reader(&.{}).allocRemaining(gpa, .limited(8192));
-        defer gpa.free(body);
-
-        try expectEqualStrings("Hello, World!\n", body);
-
-=======
-
->>>>>>> aac26f3b
+
         {
             var it = response.head.iterateHeaders();
             const header = it.next().?;
@@ -191,15 +182,11 @@
                     if (request.head.expect) |expect_header_value| {
                         if (mem.eql(u8, expect_header_value, "garbage")) {
                             try expectError(error.HttpExpectationFailed, request.readerExpectContinue(&.{}));
-<<<<<<< HEAD
-                            try request.respond("", .{ .keep_alive = false });
-=======
                             request.head.expect = null;
                             try request.respond("", .{
                                 .keep_alive = false,
                                 .status = .expectation_failed,
                             });
->>>>>>> aac26f3b
                             continue;
                         }
                     }
@@ -220,15 +207,11 @@
             //    request.head.target,
             //});
 
-<<<<<<< HEAD
-            const body = try (try request.readerExpectContinue(&.{})).allocRemaining(std.testing.allocator, .limited(8192));
-=======
             try expect(mem.startsWith(u8, request.head.target, "/echo-content"));
             try expectEqualStrings("text/plain", request.head.content_type.?);
 
             // head strings expire here
             const body = try (try request.readerExpectContinue(&.{})).allocRemaining(std.testing.allocator, .unlimited);
->>>>>>> aac26f3b
             defer std.testing.allocator.free(body);
 
             try expectEqualStrings("Hello, World!\n", body);
@@ -295,10 +278,6 @@
                 for (0..500) |i| {
                     try w.print("{d}, ah ha ha!\n", .{i});
                 }
-<<<<<<< HEAD
-                try expectEqual(7390, w.count);
-=======
->>>>>>> aac26f3b
                 try w.flush();
                 try response.end();
                 try expectEqual(.closing, server.reader.state);
@@ -348,19 +327,11 @@
             while (remaining != 0) : (remaining -= 1) {
                 const connection = try net_server.accept();
                 defer connection.stream.close();
-<<<<<<< HEAD
 
                 var connection_br = connection.stream.reader(&recv_buffer);
                 var connection_bw = connection.stream.writer(&send_buffer);
                 var server = http.Server.init(connection_br.interface(), &connection_bw.interface);
 
-=======
-
-                var connection_br = connection.stream.reader(&recv_buffer);
-                var connection_bw = connection.stream.writer(&send_buffer);
-                var server = http.Server.init(connection_br.interface(), &connection_bw.interface);
-
->>>>>>> aac26f3b
                 try expectEqual(.ready, server.reader.state);
                 var request = try server.receiveHead();
                 try expectEqualStrings("/bar", request.head.target);
@@ -446,15 +417,6 @@
             const target = try gpa.dupe(u8, request.head.target);
             defer gpa.free(target);
 
-<<<<<<< HEAD
-            const gpa = std.testing.allocator;
-            const body = try (try request.readerExpectContinue(&.{})).allocRemaining(gpa, .limited(8192));
-            defer gpa.free(body);
-
-            if (mem.startsWith(u8, request.head.target, "/get")) {
-                var response = try request.respondStreaming(&.{}, .{
-                    .content_length = if (mem.indexOf(u8, request.head.target, "?chunked") == null)
-=======
             const reader = (try request.readerExpectContinue(&.{}));
             const body = try reader.allocRemaining(gpa, .unlimited);
             defer gpa.free(body);
@@ -462,7 +424,6 @@
             if (mem.startsWith(u8, target, "/get")) {
                 var response = try request.respondStreaming(&.{}, .{
                     .content_length = if (mem.indexOf(u8, target, "?chunked") == null)
->>>>>>> aac26f3b
                         14
                     else
                         null,
@@ -477,11 +438,7 @@
                 try w.writeAll("World!\n");
                 try response.end();
                 // Writing again would cause an assertion failure.
-<<<<<<< HEAD
-            } else if (mem.startsWith(u8, request.head.target, "/large")) {
-=======
             } else if (mem.startsWith(u8, target, "/large")) {
->>>>>>> aac26f3b
                 var response = try request.respondStreaming(&.{}, .{
                     .content_length = 14 * 1024 + 14 * 10,
                 });
@@ -504,11 +461,7 @@
                 }
 
                 try response.end();
-<<<<<<< HEAD
-            } else if (mem.eql(u8, request.head.target, "/redirect/1")) {
-=======
             } else if (mem.eql(u8, target, "/redirect/1")) {
->>>>>>> aac26f3b
                 var response = try request.respondStreaming(&.{}, .{
                     .respond_options = .{
                         .status = .found,
@@ -608,22 +561,13 @@
 
         try req.sendBodiless();
         var response = try req.receiveHead(&redirect_buffer);
-<<<<<<< HEAD
-
-        const body = try response.reader(&.{}).allocRemaining(gpa, .limited(8192));
+
+        try expectEqualStrings("text/plain", response.head.content_type.?);
+
+        const body = try response.reader(&.{}).allocRemaining(gpa, .unlimited);
         defer gpa.free(body);
 
         try expectEqualStrings("Hello, World!\n", body);
-        try expectEqualStrings("text/plain", response.head.content_type.?);
-=======
-
-        try expectEqualStrings("text/plain", response.head.content_type.?);
-
-        const body = try response.reader(&.{}).allocRemaining(gpa, .unlimited);
-        defer gpa.free(body);
-
-        try expectEqualStrings("Hello, World!\n", body);
->>>>>>> aac26f3b
     }
 
     // connection has been kept alive
@@ -642,11 +586,7 @@
         try req.sendBodiless();
         var response = try req.receiveHead(&redirect_buffer);
 
-<<<<<<< HEAD
-        const body = try response.reader(&.{}).allocRemaining(gpa, .limited(8192 * 1024));
-=======
-        const body = try response.reader(&.{}).allocRemaining(gpa, .unlimited);
->>>>>>> aac26f3b
+        const body = try response.reader(&.{}).allocRemaining(gpa, .unlimited);
         defer gpa.free(body);
 
         try expectEqual(@as(usize, 14 * 1024 + 14 * 10), body.len);
@@ -667,24 +607,14 @@
 
         try req.sendBodiless();
         var response = try req.receiveHead(&redirect_buffer);
-<<<<<<< HEAD
-
-        const body = try response.reader(&.{}).allocRemaining(gpa, .limited(8192));
-        defer gpa.free(body);
-
-        try expectEqualStrings("", body);
+
         try expectEqualStrings("text/plain", response.head.content_type.?);
         try expectEqual(14, response.head.content_length.?);
-=======
-
-        try expectEqualStrings("text/plain", response.head.content_type.?);
-        try expectEqual(14, response.head.content_length.?);
 
         const body = try response.reader(&.{}).allocRemaining(gpa, .unlimited);
         defer gpa.free(body);
 
         try expectEqualStrings("", body);
->>>>>>> aac26f3b
     }
 
     // connection has been kept alive
@@ -702,22 +632,13 @@
 
         try req.sendBodiless();
         var response = try req.receiveHead(&redirect_buffer);
-<<<<<<< HEAD
-
-        const body = try response.reader(&.{}).allocRemaining(gpa, .limited(8192));
+
+        try expectEqualStrings("text/plain", response.head.content_type.?);
+
+        const body = try response.reader(&.{}).allocRemaining(gpa, .unlimited);
         defer gpa.free(body);
 
         try expectEqualStrings("Hello, World!\n", body);
-        try expectEqualStrings("text/plain", response.head.content_type.?);
-=======
-
-        try expectEqualStrings("text/plain", response.head.content_type.?);
-
-        const body = try response.reader(&.{}).allocRemaining(gpa, .unlimited);
-        defer gpa.free(body);
-
-        try expectEqualStrings("Hello, World!\n", body);
->>>>>>> aac26f3b
     }
 
     // connection has been kept alive
@@ -736,22 +657,13 @@
         try req.sendBodiless();
         var response = try req.receiveHead(&redirect_buffer);
 
-<<<<<<< HEAD
-        const body = try response.reader(&.{}).allocRemaining(gpa, .limited(8192));
-        defer gpa.free(body);
-
-        try expectEqualStrings("", body);
         try expectEqualStrings("text/plain", response.head.content_type.?);
         try expect(response.head.transfer_encoding == .chunked);
-=======
-        try expectEqualStrings("text/plain", response.head.content_type.?);
-        try expect(response.head.transfer_encoding == .chunked);
 
         const body = try response.reader(&.{}).allocRemaining(gpa, .unlimited);
         defer gpa.free(body);
 
         try expectEqualStrings("", body);
->>>>>>> aac26f3b
     }
 
     // connection has been kept alive
@@ -771,22 +683,13 @@
 
         try req.sendBodiless();
         var response = try req.receiveHead(&redirect_buffer);
-<<<<<<< HEAD
-
-        const body = try response.reader(&.{}).allocRemaining(gpa, .limited(8192));
+
+        try expectEqualStrings("text/plain", response.head.content_type.?);
+
+        const body = try response.reader(&.{}).allocRemaining(gpa, .unlimited);
         defer gpa.free(body);
 
         try expectEqualStrings("Hello, World!\n", body);
-        try expectEqualStrings("text/plain", response.head.content_type.?);
-=======
-
-        try expectEqualStrings("text/plain", response.head.content_type.?);
-
-        const body = try response.reader(&.{}).allocRemaining(gpa, .unlimited);
-        defer gpa.free(body);
-
-        try expectEqualStrings("Hello, World!\n", body);
->>>>>>> aac26f3b
     }
 
     // connection has been closed
@@ -810,16 +713,7 @@
         var response = try req.receiveHead(&redirect_buffer);
 
         try std.testing.expectEqual(.ok, response.head.status);
-<<<<<<< HEAD
-
-        const body = try response.reader(&.{}).allocRemaining(gpa, .limited(8192));
-        defer gpa.free(body);
-
-        try expectEqualStrings("", body);
-
-=======
-
->>>>>>> aac26f3b
+
         var it = response.head.iterateHeaders();
         {
             const header = it.next().?;
@@ -858,11 +752,7 @@
         try req.sendBodiless();
         var response = try req.receiveHead(&redirect_buffer);
 
-<<<<<<< HEAD
-        const body = try response.reader(&.{}).allocRemaining(gpa, .limited(8192));
-=======
-        const body = try response.reader(&.{}).allocRemaining(gpa, .unlimited);
->>>>>>> aac26f3b
+        const body = try response.reader(&.{}).allocRemaining(gpa, .unlimited);
         defer gpa.free(body);
 
         try expectEqualStrings("Hello, World!\n", body);
@@ -884,11 +774,7 @@
         try req.sendBodiless();
         var response = try req.receiveHead(&redirect_buffer);
 
-<<<<<<< HEAD
-        const body = try response.reader(&.{}).allocRemaining(gpa, .limited(8192));
-=======
-        const body = try response.reader(&.{}).allocRemaining(gpa, .unlimited);
->>>>>>> aac26f3b
+        const body = try response.reader(&.{}).allocRemaining(gpa, .unlimited);
         defer gpa.free(body);
 
         try expectEqualStrings("Hello, World!\n", body);
@@ -910,11 +796,7 @@
         try req.sendBodiless();
         var response = try req.receiveHead(&redirect_buffer);
 
-<<<<<<< HEAD
-        const body = try response.reader(&.{}).allocRemaining(gpa, .limited(8192));
-=======
-        const body = try response.reader(&.{}).allocRemaining(gpa, .unlimited);
->>>>>>> aac26f3b
+        const body = try response.reader(&.{}).allocRemaining(gpa, .unlimited);
         defer gpa.free(body);
 
         try expectEqualStrings("Hello, World!\n", body);
@@ -955,11 +837,7 @@
         try req.sendBodiless();
         var response = try req.receiveHead(&redirect_buffer);
 
-<<<<<<< HEAD
-        const body = try response.reader(&.{}).allocRemaining(gpa, .limited(8192));
-=======
-        const body = try response.reader(&.{}).allocRemaining(gpa, .unlimited);
->>>>>>> aac26f3b
+        const body = try response.reader(&.{}).allocRemaining(gpa, .unlimited);
         defer gpa.free(body);
 
         try expectEqualStrings("Encoded redirect successful!\n", body);
@@ -1044,21 +922,12 @@
     req.transfer_encoding = .chunked;
     var body_writer = try req.sendBody(&.{});
     var response = try req.receiveHead(&redirect_buffer);
-<<<<<<< HEAD
 
     try body_writer.writer.writeAll("one ");
     try body_writer.writer.writeAll("fish");
     try body_writer.end();
 
-    const body = try response.reader(&.{}).allocRemaining(std.testing.allocator, .limited(8192));
-=======
-
-    try body_writer.writer.writeAll("one ");
-    try body_writer.writer.writeAll("fish");
-    try body_writer.end();
-
     const body = try response.reader(&.{}).allocRemaining(std.testing.allocator, .unlimited);
->>>>>>> aac26f3b
     defer std.testing.allocator.free(body);
 
     try expectEqualStrings("ONE FISH", body);
@@ -1090,11 +959,7 @@
 
         var response = try req.receiveHead(&redirect_buffer);
 
-<<<<<<< HEAD
-        const body = try response.reader(&.{}).allocRemaining(gpa, .limited(8192));
-=======
-        const body = try response.reader(&.{}).allocRemaining(gpa, .unlimited);
->>>>>>> aac26f3b
+        const body = try response.reader(&.{}).allocRemaining(gpa, .unlimited);
         defer gpa.free(body);
 
         try expectEqualStrings("Hello, World!\n", body);
@@ -1127,11 +992,7 @@
 
         var response = try req.receiveHead(&redirect_buffer);
 
-<<<<<<< HEAD
-        const body = try response.reader(&.{}).allocRemaining(gpa, .limited(8192));
-=======
-        const body = try response.reader(&.{}).allocRemaining(gpa, .unlimited);
->>>>>>> aac26f3b
+        const body = try response.reader(&.{}).allocRemaining(gpa, .unlimited);
         defer gpa.free(body);
 
         try expectEqualStrings("Hello, World!\n", body);
@@ -1185,11 +1046,7 @@
         var response = try req.receiveHead(&redirect_buffer);
         try expectEqual(.ok, response.head.status);
 
-<<<<<<< HEAD
-        const body = try response.reader(&.{}).allocRemaining(gpa, .limited(8192));
-=======
-        const body = try response.reader(&.{}).allocRemaining(gpa, .unlimited);
->>>>>>> aac26f3b
+        const body = try response.reader(&.{}).allocRemaining(gpa, .unlimited);
         defer gpa.free(body);
 
         try expectEqualStrings("Hello, World!\n", body);
@@ -1330,11 +1187,7 @@
         var response = try req.receiveHead(&redirect_buffer);
         var reader = response.reader(&.{});
 
-<<<<<<< HEAD
-        const body = try reader.allocRemaining(gpa, .limited(8192));
-=======
         const body = try reader.allocRemaining(gpa, .unlimited);
->>>>>>> aac26f3b
         defer gpa.free(body);
 
         try expectEqualStrings("good job, you pass", body);
