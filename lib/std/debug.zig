const builtin = @import("builtin");
const std = @import("std.zig");
const math = std.math;
const mem = std.mem;
const io = std.io;
const posix = std.posix;
const fs = std.fs;
const testing = std.testing;
const root = @import("root");
const File = std.fs.File;
const windows = std.os.windows;
const native_arch = builtin.cpu.arch;
const native_os = builtin.os.tag;
const native_endian = native_arch.endian();
const Writer = std.io.Writer;

pub const MemoryAccessor = @import("debug/MemoryAccessor.zig");
pub const FixedBufferReader = @import("debug/FixedBufferReader.zig");
pub const Dwarf = @import("debug/Dwarf.zig");
pub const Pdb = @import("debug/Pdb.zig");
pub const SelfInfo = @import("debug/SelfInfo.zig");
pub const Info = @import("debug/Info.zig");
pub const Coverage = @import("debug/Coverage.zig");

pub const simple_panic = @import("debug/simple_panic.zig");
pub const no_panic = @import("debug/no_panic.zig");

/// A fully-featured panic handler namespace which lowers all panics to calls to `panicFn`.
/// Safety panics will use formatted printing to provide a meaningful error message.
/// The signature of `panicFn` should match that of `defaultPanic`.
pub fn FullPanic(comptime panicFn: fn ([]const u8, ?usize) noreturn) type {
    return struct {
        pub const call = panicFn;
        pub fn sentinelMismatch(expected: anytype, found: @TypeOf(expected)) noreturn {
            @branchHint(.cold);
            std.debug.panicExtra(@returnAddress(), "sentinel mismatch: expected {any}, found {any}", .{
                expected, found,
            });
        }
        pub fn unwrapError(err: anyerror) noreturn {
            @branchHint(.cold);
            std.debug.panicExtra(@returnAddress(), "attempt to unwrap error: {s}", .{@errorName(err)});
        }
        pub fn outOfBounds(index: usize, len: usize) noreturn {
            @branchHint(.cold);
            std.debug.panicExtra(@returnAddress(), "index out of bounds: index {d}, len {d}", .{ index, len });
        }
        pub fn startGreaterThanEnd(start: usize, end: usize) noreturn {
            @branchHint(.cold);
            std.debug.panicExtra(@returnAddress(), "start index {d} is larger than end index {d}", .{ start, end });
        }
        pub fn inactiveUnionField(active: anytype, accessed: @TypeOf(active)) noreturn {
            @branchHint(.cold);
            std.debug.panicExtra(@returnAddress(), "access of union field '{s}' while field '{s}' is active", .{
                @tagName(accessed), @tagName(active),
            });
        }
        pub fn sliceCastLenRemainder(src_len: usize) noreturn {
            @branchHint(.cold);
            std.debug.panicExtra(@returnAddress(), "slice length '{d}' does not divide exactly into destination elements", .{src_len});
        }
        pub fn reachedUnreachable() noreturn {
            @branchHint(.cold);
            call("reached unreachable code", @returnAddress());
        }
        pub fn unwrapNull() noreturn {
            @branchHint(.cold);
            call("attempt to use null value", @returnAddress());
        }
        pub fn castToNull() noreturn {
            @branchHint(.cold);
            call("cast causes pointer to be null", @returnAddress());
        }
        pub fn incorrectAlignment() noreturn {
            @branchHint(.cold);
            call("incorrect alignment", @returnAddress());
        }
        pub fn invalidErrorCode() noreturn {
            @branchHint(.cold);
            call("invalid error code", @returnAddress());
        }
        pub fn integerOutOfBounds() noreturn {
            @branchHint(.cold);
            call("integer does not fit in destination type", @returnAddress());
        }
        pub fn integerOverflow() noreturn {
            @branchHint(.cold);
            call("integer overflow", @returnAddress());
        }
        pub fn shlOverflow() noreturn {
            @branchHint(.cold);
            call("left shift overflowed bits", @returnAddress());
        }
        pub fn shrOverflow() noreturn {
            @branchHint(.cold);
            call("right shift overflowed bits", @returnAddress());
        }
        pub fn divideByZero() noreturn {
            @branchHint(.cold);
            call("division by zero", @returnAddress());
        }
        pub fn exactDivisionRemainder() noreturn {
            @branchHint(.cold);
            call("exact division produced remainder", @returnAddress());
        }
        pub fn integerPartOutOfBounds() noreturn {
            @branchHint(.cold);
            call("integer part of floating point value out of bounds", @returnAddress());
        }
        pub fn corruptSwitch() noreturn {
            @branchHint(.cold);
            call("switch on corrupt value", @returnAddress());
        }
        pub fn shiftRhsTooBig() noreturn {
            @branchHint(.cold);
            call("shift amount is greater than the type size", @returnAddress());
        }
        pub fn invalidEnumValue() noreturn {
            @branchHint(.cold);
            call("invalid enum value", @returnAddress());
        }
        pub fn forLenMismatch() noreturn {
            @branchHint(.cold);
            call("for loop over objects with non-equal lengths", @returnAddress());
        }
        pub fn copyLenMismatch() noreturn {
            @branchHint(.cold);
            call("source and destination arguments have non-equal lengths", @returnAddress());
        }
        pub fn memcpyAlias() noreturn {
            @branchHint(.cold);
            call("@memcpy arguments alias", @returnAddress());
        }
        pub fn noreturnReturned() noreturn {
            @branchHint(.cold);
            call("'noreturn' function returned", @returnAddress());
        }
    };
}

/// Unresolved source locations can be represented with a single `usize` that
/// corresponds to a virtual memory address of the program counter. Combined
/// with debug information, those values can be converted into a resolved
/// source location, including file, line, and column.
pub const SourceLocation = struct {
    line: u64,
    column: u64,
    file_name: []const u8,

    pub const invalid: SourceLocation = .{
        .line = 0,
        .column = 0,
        .file_name = &.{},
    };
};

pub const Symbol = struct {
    name: []const u8 = "???",
    compile_unit_name: []const u8 = "???",
    source_location: ?SourceLocation = null,
};

/// Deprecated because it returns the optimization mode of the standard
/// library, when the caller probably wants to use the optimization mode of
/// their own module.
pub const runtime_safety = switch (builtin.mode) {
    .Debug, .ReleaseSafe => true,
    .ReleaseFast, .ReleaseSmall => false,
};

pub const sys_can_stack_trace = switch (builtin.cpu.arch) {
    // Observed to go into an infinite loop.
    // TODO: Make this work.
    .mips,
    .mipsel,
    .mips64,
    .mips64el,
    .s390x,
    => false,

    // `@returnAddress()` in LLVM 10 gives
    // "Non-Emscripten WebAssembly hasn't implemented __builtin_return_address".
    // On Emscripten, Zig only supports `@returnAddress()` in debug builds
    // because Emscripten's implementation is very slow.
    .wasm32,
    .wasm64,
    => native_os == .emscripten and builtin.mode == .Debug,

    // `@returnAddress()` is unsupported in LLVM 13.
    .bpfel,
    .bpfeb,
    => false,

    else => true,
};

/// Allows the caller to freely write to stderr until `unlockStdErr` is called.
///
/// During the lock, any `std.Progress` information is cleared from the terminal.
pub fn lockStdErr() void {
    std.Progress.lockStdErr();
}

pub fn unlockStdErr() void {
    std.Progress.unlockStdErr();
}

/// Allows the caller to freely write to stderr until `unlockStdErr` is called.
///
/// During the lock, any `std.Progress` information is cleared from the terminal.
///
/// Returns a `Writer` with empty buffer, meaning that it is
/// in fact unbuffered and does not need to be flushed.
pub fn lockStderrWriter(buffer: []u8) *Writer {
    return std.Progress.lockStderrWriter(buffer);
}

pub fn unlockStderrWriter() void {
    std.Progress.unlockStderrWriter();
}

/// Print to stderr, silently returning on failure. Intended for use in "printf
/// debugging". Use `std.log` functions for proper logging.
///
/// Uses a 64-byte buffer for formatted printing which is flushed before this
/// function returns.
pub fn print(comptime fmt: []const u8, args: anytype) void {
<<<<<<< HEAD
    var buffer: [32]u8 = undefined;
=======
    var buffer: [64]u8 = undefined;
>>>>>>> e2554154
    const bw = lockStderrWriter(&buffer);
    defer unlockStderrWriter();
    nosuspend bw.print(fmt, args) catch return;
}

pub fn getStderrMutex() *std.Thread.Mutex {
    @compileError("deprecated. call std.debug.lockStdErr() and std.debug.unlockStdErr() instead which will integrate properly with std.Progress");
}

/// TODO multithreaded awareness
var self_debug_info: ?SelfInfo = null;

pub fn getSelfDebugInfo() !*SelfInfo {
    if (self_debug_info) |*info| {
        return info;
    } else {
        self_debug_info = try SelfInfo.open(getDebugInfoAllocator());
        return &self_debug_info.?;
    }
}

/// Tries to print a hexadecimal view of the bytes, unbuffered, and ignores any error returned.
/// Obtains the stderr mutex while dumping.
pub fn dumpHex(bytes: []const u8) void {
    const bw = lockStderrWriter(&.{});
    defer unlockStderrWriter();
    const ttyconf = std.io.tty.detectConfig(.stderr());
    dumpHexFallible(bw, ttyconf, bytes) catch {};
}

/// Prints a hexadecimal view of the bytes, returning any error that occurs.
pub fn dumpHexFallible(bw: *Writer, ttyconf: std.io.tty.Config, bytes: []const u8) !void {
    var chunks = mem.window(u8, bytes, 16, 16);
    while (chunks.next()) |window| {
        // 1. Print the address.
        const address = (@intFromPtr(bytes.ptr) + 0x10 * (std.math.divCeil(usize, chunks.index orelse bytes.len, 16) catch unreachable)) - 0x10;
        try ttyconf.setColor(bw, .dim);
        // We print the address in lowercase and the bytes in uppercase hexadecimal to distinguish them more.
        // Also, make sure all lines are aligned by padding the address.
        try bw.print("{x:0>[1]}  ", .{ address, @sizeOf(usize) * 2 });
        try ttyconf.setColor(bw, .reset);

        // 2. Print the bytes.
        for (window, 0..) |byte, index| {
            try bw.print("{X:0>2} ", .{byte});
            if (index == 7) try bw.writeByte(' ');
        }
        try bw.writeByte(' ');
        if (window.len < 16) {
            var missing_columns = (16 - window.len) * 3;
            if (window.len < 8) missing_columns += 1;
            try bw.splatByteAll(' ', missing_columns);
        }

        // 3. Print the characters.
        for (window) |byte| {
            if (std.ascii.isPrint(byte)) {
                try bw.writeByte(byte);
            } else {
                // Related: https://github.com/ziglang/zig/issues/7600
                if (ttyconf == .windows_api) {
                    try bw.writeByte('.');
                    continue;
                }

                // Let's print some common control codes as graphical Unicode symbols.
                // We don't want to do this for all control codes because most control codes apart from
                // the ones that Zig has escape sequences for are likely not very useful to print as symbols.
                switch (byte) {
                    '\n' => try bw.writeAll("␊"),
                    '\r' => try bw.writeAll("␍"),
                    '\t' => try bw.writeAll("␉"),
                    else => try bw.writeByte('.'),
                }
            }
        }
        try bw.writeByte('\n');
    }
}

test dumpHexFallible {
    const bytes: []const u8 = &.{ 0x00, 0x11, 0x22, 0x33, 0x44, 0x55, 0x66, 0x77, 0x88, 0x99, 0xaa, 0xbb, 0xcc, 0xdd, 0xee, 0xff, 0x01, 0x12, 0x13 };
    var aw: std.io.Writer.Allocating = .init(std.testing.allocator);
    defer aw.deinit();

    try dumpHexFallible(&aw.writer, .no_color, bytes);
    const expected = try std.fmt.allocPrint(std.testing.allocator,
        \\{x:0>[2]}  00 11 22 33 44 55 66 77  88 99 AA BB CC DD EE FF  .."3DUfw........
        \\{x:0>[2]}  01 12 13                                          ...
        \\
    , .{
        @intFromPtr(bytes.ptr),
        @intFromPtr(bytes.ptr) + 16,
        @sizeOf(usize) * 2,
    });
    defer std.testing.allocator.free(expected);
    try std.testing.expectEqualStrings(expected, aw.getWritten());
}

/// Tries to print the current stack trace to stderr, unbuffered, and ignores any error returned.
pub fn dumpCurrentStackTrace(start_addr: ?usize) void {
    const stderr = lockStderrWriter(&.{});
    defer unlockStderrWriter();
    nosuspend dumpCurrentStackTraceToWriter(start_addr, stderr) catch return;
}

/// Prints the current stack trace to the provided writer.
pub fn dumpCurrentStackTraceToWriter(start_addr: ?usize, writer: *Writer) !void {
    if (builtin.target.cpu.arch.isWasm()) {
        if (native_os == .wasi) {
            try writer.writeAll("Unable to dump stack trace: not implemented for Wasm\n");
        }
        return;
    }
    if (builtin.strip_debug_info) {
        try writer.writeAll("Unable to dump stack trace: debug info stripped\n");
        return;
    }
    const debug_info = getSelfDebugInfo() catch |err| {
        try writer.print("Unable to dump stack trace: Unable to open debug info: {s}\n", .{@errorName(err)});
        return;
    };
    writeCurrentStackTrace(writer, debug_info, io.tty.detectConfig(.stderr()), start_addr) catch |err| {
        try writer.print("Unable to dump stack trace: {s}\n", .{@errorName(err)});
        return;
    };
}

pub const have_ucontext = posix.ucontext_t != void;

/// Platform-specific thread state. This contains register state, and on some platforms
/// information about the stack. This is not safe to trivially copy, because some platforms
/// use internal pointers within this structure. To make a copy, use `copyContext`.
pub const ThreadContext = blk: {
    if (native_os == .windows) {
        break :blk windows.CONTEXT;
    } else if (have_ucontext) {
        break :blk posix.ucontext_t;
    } else {
        break :blk void;
    }
};

/// Copies one context to another, updating any internal pointers
pub fn copyContext(source: *const ThreadContext, dest: *ThreadContext) void {
    if (!have_ucontext) return {};
    dest.* = source.*;
    relocateContext(dest);
}

/// Updates any internal pointers in the context to reflect its current location
pub fn relocateContext(context: *ThreadContext) void {
    return switch (native_os) {
        .macos => {
            context.mcontext = &context.__mcontext_data;
        },
        else => {},
    };
}

pub const have_getcontext = @TypeOf(posix.system.getcontext) != void;

/// Capture the current context. The register values in the context will reflect the
/// state after the platform `getcontext` function returns.
///
/// It is valid to call this if the platform doesn't have context capturing support,
/// in that case false will be returned.
pub inline fn getContext(context: *ThreadContext) bool {
    if (native_os == .windows) {
        context.* = std.mem.zeroes(windows.CONTEXT);
        windows.ntdll.RtlCaptureContext(context);
        return true;
    }

    const result = have_getcontext and posix.system.getcontext(context) == 0;
    if (native_os == .macos) {
        assert(context.mcsize == @sizeOf(std.c.mcontext_t));

        // On aarch64-macos, the system getcontext doesn't write anything into the pc
        // register slot, it only writes lr. This makes the context consistent with
        // other aarch64 getcontext implementations which write the current lr
        // (where getcontext will return to) into both the lr and pc slot of the context.
        if (native_arch == .aarch64) context.mcontext.ss.pc = context.mcontext.ss.lr;
    }

    return result;
}

/// Tries to print the stack trace starting from the supplied base pointer to stderr,
/// unbuffered, and ignores any error returned.
/// TODO multithreaded awareness
pub fn dumpStackTraceFromBase(context: *ThreadContext, stderr: *Writer) void {
    nosuspend {
        if (builtin.target.cpu.arch.isWasm()) {
            if (native_os == .wasi) {
                stderr.print("Unable to dump stack trace: not implemented for Wasm\n", .{}) catch return;
            }
            return;
        }
        if (builtin.strip_debug_info) {
            stderr.print("Unable to dump stack trace: debug info stripped\n", .{}) catch return;
            return;
        }
        const debug_info = getSelfDebugInfo() catch |err| {
            stderr.print("Unable to dump stack trace: Unable to open debug info: {s}\n", .{@errorName(err)}) catch return;
            return;
        };
        const tty_config = io.tty.detectConfig(.stderr());
        if (native_os == .windows) {
            // On x86_64 and aarch64, the stack will be unwound using RtlVirtualUnwind using the context
            // provided by the exception handler. On x86, RtlVirtualUnwind doesn't exist. Instead, a new backtrace
            // will be captured and frames prior to the exception will be filtered.
            // The caveat is that RtlCaptureStackBackTrace does not include the KiUserExceptionDispatcher frame,
            // which is where the IP in `context` points to, so it can't be used as start_addr.
            // Instead, start_addr is recovered from the stack.
            const start_addr = if (builtin.cpu.arch == .x86) @as(*const usize, @ptrFromInt(context.getRegs().bp + 4)).* else null;
            writeStackTraceWindows(stderr, debug_info, tty_config, context, start_addr) catch return;
            return;
        }

        var it = StackIterator.initWithContext(null, debug_info, context) catch return;
        defer it.deinit();

        // DWARF unwinding on aarch64-macos is not complete so we need to get pc address from mcontext
        const pc_addr = if (builtin.target.os.tag.isDarwin() and native_arch == .aarch64)
            context.mcontext.ss.pc
        else
            it.unwind_state.?.dwarf_context.pc;
        printSourceAtAddress(debug_info, stderr, pc_addr, tty_config) catch return;

        while (it.next()) |return_address| {
            printLastUnwindError(&it, debug_info, stderr, tty_config);

            // On arm64 macOS, the address of the last frame is 0x0 rather than 0x1 as on x86_64 macOS,
            // therefore, we do a check for `return_address == 0` before subtracting 1 from it to avoid
            // an overflow. We do not need to signal `StackIterator` as it will correctly detect this
            // condition on the subsequent iteration and return `null` thus terminating the loop.
            // same behaviour for x86-windows-msvc
            const address = if (return_address == 0) return_address else return_address - 1;
            printSourceAtAddress(debug_info, stderr, address, tty_config) catch return;
        } else printLastUnwindError(&it, debug_info, stderr, tty_config);
    }
}

/// Returns a slice with the same pointer as addresses, with a potentially smaller len.
/// On Windows, when first_address is not null, we ask for at least 32 stack frames,
/// and then try to find the first address. If addresses.len is more than 32, we
/// capture that many stack frames exactly, and then look for the first address,
/// chopping off the irrelevant frames and shifting so that the returned addresses pointer
/// equals the passed in addresses pointer.
pub fn captureStackTrace(first_address: ?usize, stack_trace: *std.builtin.StackTrace) void {
    if (native_os == .windows) {
        const addrs = stack_trace.instruction_addresses;
        const first_addr = first_address orelse {
            stack_trace.index = walkStackWindows(addrs[0..], null);
            return;
        };
        var addr_buf_stack: [32]usize = undefined;
        const addr_buf = if (addr_buf_stack.len > addrs.len) addr_buf_stack[0..] else addrs;
        const n = walkStackWindows(addr_buf[0..], null);
        const first_index = for (addr_buf[0..n], 0..) |addr, i| {
            if (addr == first_addr) {
                break i;
            }
        } else {
            stack_trace.index = 0;
            return;
        };
        const end_index = @min(first_index + addrs.len, n);
        const slice = addr_buf[first_index..end_index];
        // We use a for loop here because slice and addrs may alias.
        for (slice, 0..) |addr, i| {
            addrs[i] = addr;
        }
        stack_trace.index = slice.len;
    } else {
        // TODO: This should use the DWARF unwinder if .eh_frame_hdr is available (so that full debug info parsing isn't required).
        //       A new path for loading SelfInfo needs to be created which will only attempt to parse in-memory sections, because
        //       stopping to load other debug info (ie. source line info) from disk here is not required for unwinding.
        var it = StackIterator.init(first_address, null);
        defer it.deinit();
        for (stack_trace.instruction_addresses, 0..) |*addr, i| {
            addr.* = it.next() orelse {
                stack_trace.index = i;
                return;
            };
        }
        stack_trace.index = stack_trace.instruction_addresses.len;
    }
}

/// Tries to print a stack trace to stderr, unbuffered, and ignores any error returned.
/// TODO multithreaded awareness
pub fn dumpStackTrace(stack_trace: std.builtin.StackTrace) void {
    nosuspend {
        if (builtin.target.cpu.arch.isWasm()) {
            if (native_os == .wasi) {
                const stderr = lockStderrWriter(&.{});
                defer unlockStderrWriter();
                stderr.writeAll("Unable to dump stack trace: not implemented for Wasm\n") catch return;
            }
            return;
        }
        const stderr = lockStderrWriter(&.{});
        defer unlockStderrWriter();
        if (builtin.strip_debug_info) {
            stderr.writeAll("Unable to dump stack trace: debug info stripped\n") catch return;
            return;
        }
        const debug_info = getSelfDebugInfo() catch |err| {
            stderr.print("Unable to dump stack trace: Unable to open debug info: {s}\n", .{@errorName(err)}) catch return;
            return;
        };
        writeStackTrace(stack_trace, stderr, debug_info, io.tty.detectConfig(.stderr())) catch |err| {
            stderr.print("Unable to dump stack trace: {s}\n", .{@errorName(err)}) catch return;
            return;
        };
    }
}

/// Invokes detectable illegal behavior when `ok` is `false`.
///
/// In Debug and ReleaseSafe modes, calls to this function are always
/// generated, and the `unreachable` statement triggers a panic.
///
/// In ReleaseFast and ReleaseSmall modes, calls to this function are optimized
/// away, and in fact the optimizer is able to use the assertion in its
/// heuristics.
///
/// Inside a test block, it is best to use the `std.testing` module rather than
/// this function, because this function may not detect a test failure in
/// ReleaseFast and ReleaseSmall mode. Outside of a test block, this assert
/// function is the correct function to use.
pub fn assert(ok: bool) void {
    if (!ok) unreachable; // assertion failure
}

/// Invokes detectable illegal behavior when the provided slice is not mapped
/// or lacks read permissions.
pub fn assertReadable(slice: []const volatile u8) void {
    if (!runtime_safety) return;
    for (slice) |*byte| _ = byte.*;
}

/// Equivalent to `@panic` but with a formatted message.
pub fn panic(comptime format: []const u8, args: anytype) noreturn {
    @branchHint(.cold);
    panicExtra(@returnAddress(), format, args);
}

/// Equivalent to `@panic` but with a formatted message, and with an explicitly
/// provided return address.
pub fn panicExtra(
    ret_addr: ?usize,
    comptime format: []const u8,
    args: anytype,
) noreturn {
    @branchHint(.cold);

    const size = 0x1000;
    const trunc_msg = "(msg truncated)";
    var buf: [size + trunc_msg.len]u8 = undefined;
    var bw: Writer = .fixed(buf[0..size]);
    // a minor annoyance with this is that it will result in the NoSpaceLeft
    // error being part of the @panic stack trace (but that error should
    // only happen rarely)
    const msg = if (bw.print(format, args)) |_| bw.buffered() else |_| blk: {
        @memcpy(buf[size..], trunc_msg);
        break :blk &buf;
    };
    std.builtin.panic.call(msg, ret_addr);
}

/// Non-zero whenever the program triggered a panic.
/// The counter is incremented/decremented atomically.
var panicking = std.atomic.Value(u8).init(0);

/// Counts how many times the panic handler is invoked by this thread.
/// This is used to catch and handle panics triggered by the panic handler.
threadlocal var panic_stage: usize = 0;

/// Dumps a stack trace to standard error, then aborts.
pub fn defaultPanic(
    msg: []const u8,
    first_trace_addr: ?usize,
) noreturn {
    @branchHint(.cold);

    // For backends that cannot handle the language features depended on by the
    // default panic handler, we have a simpler panic handler:
    switch (builtin.zig_backend) {
        .stage2_aarch64,
        .stage2_arm,
        .stage2_powerpc,
        .stage2_riscv64,
        .stage2_spirv,
        .stage2_wasm,
        .stage2_x86,
        => @trap(),
        .stage2_x86_64 => switch (builtin.target.ofmt) {
            .elf, .macho => {},
            else => @trap(),
        },
        else => {},
    }

    switch (builtin.os.tag) {
        .freestanding, .other => {
            @trap();
        },
        .uefi => {
            const uefi = std.os.uefi;

            var utf16_buffer: [1000]u16 = undefined;
            const len_minus_3 = std.unicode.utf8ToUtf16Le(&utf16_buffer, msg) catch 0;
            utf16_buffer[len_minus_3..][0..3].* = .{ '\r', '\n', 0 };
            const len = len_minus_3 + 3;
            const exit_msg = utf16_buffer[0 .. len - 1 :0];

            // Output to both std_err and con_out, as std_err is easier
            // to read in stuff like QEMU at times, but, unlike con_out,
            // isn't visible on actual hardware if directly booted into
            inline for ([_]?*uefi.protocol.SimpleTextOutput{ uefi.system_table.std_err, uefi.system_table.con_out }) |o| {
                if (o) |out| {
                    out.setAttribute(.{ .foreground = .red }) catch {};
                    _ = out.outputString(exit_msg) catch {};
                    out.setAttribute(.{ .foreground = .white }) catch {};
                }
            }

            if (uefi.system_table.boot_services) |bs| {
                // ExitData buffer must be allocated using boot_services.allocatePool (spec: page 220)
                const exit_data: []u16 = uefi.raw_pool_allocator.alloc(u16, exit_msg.len + 1) catch @trap();
                @memcpy(exit_data, exit_msg[0..exit_data.len]); // Includes null terminator.
                _ = bs.exit(uefi.handle, .aborted, exit_data.len, exit_data.ptr);
            }
            @trap();
        },
        .cuda, .amdhsa => std.posix.abort(),
        .plan9 => {
            var status: [std.os.plan9.ERRMAX]u8 = undefined;
            const len = @min(msg.len, status.len - 1);
            @memcpy(status[0..len], msg[0..len]);
            status[len] = 0;
            std.os.plan9.exits(status[0..len :0]);
        },
        else => {},
    }

    if (enable_segfault_handler) {
        // If a segfault happens while panicking, we want it to actually segfault, not trigger
        // the handler.
        resetSegfaultHandler();
    }

    // Note there is similar logic in handleSegfaultPosix and handleSegfaultWindowsExtra.
    nosuspend switch (panic_stage) {
        0 => {
            panic_stage = 1;

            _ = panicking.fetchAdd(1, .seq_cst);

            {
                const stderr = lockStderrWriter(&.{});
                defer unlockStderrWriter();

                if (builtin.single_threaded) {
                    stderr.print("panic: ", .{}) catch posix.abort();
                } else {
                    const current_thread_id = std.Thread.getCurrentId();
                    stderr.print("thread {} panic: ", .{current_thread_id}) catch posix.abort();
                }
                stderr.print("{s}\n", .{msg}) catch posix.abort();

                if (@errorReturnTrace()) |t| dumpStackTrace(t.*);
                dumpCurrentStackTraceToWriter(first_trace_addr orelse @returnAddress(), stderr) catch {};
            }

            waitForOtherThreadToFinishPanicking();
        },
        1 => {
            panic_stage = 2;

            // A panic happened while trying to print a previous panic message.
            // We're still holding the mutex but that's fine as we're going to
            // call abort().
            fs.File.stderr().writeAll("aborting due to recursive panic\n") catch {};
        },
        else => {}, // Panicked while printing the recursive panic message.
    };

    posix.abort();
}

/// Must be called only after adding 1 to `panicking`. There are three callsites.
fn waitForOtherThreadToFinishPanicking() void {
    if (panicking.fetchSub(1, .seq_cst) != 1) {
        // Another thread is panicking, wait for the last one to finish
        // and call abort()
        if (builtin.single_threaded) unreachable;

        // Sleep forever without hammering the CPU
        var futex = std.atomic.Value(u32).init(0);
        while (true) std.Thread.Futex.wait(&futex, 0);
        unreachable;
    }
}

pub fn writeStackTrace(
    stack_trace: std.builtin.StackTrace,
    writer: *Writer,
    debug_info: *SelfInfo,
    tty_config: io.tty.Config,
) !void {
    if (builtin.strip_debug_info) return error.MissingDebugInfo;
    var frame_index: usize = 0;
    var frames_left: usize = @min(stack_trace.index, stack_trace.instruction_addresses.len);

    while (frames_left != 0) : ({
        frames_left -= 1;
        frame_index = (frame_index + 1) % stack_trace.instruction_addresses.len;
    }) {
        const return_address = stack_trace.instruction_addresses[frame_index];
        try printSourceAtAddress(debug_info, writer, return_address - 1, tty_config);
    }

    if (stack_trace.index > stack_trace.instruction_addresses.len) {
        const dropped_frames = stack_trace.index - stack_trace.instruction_addresses.len;

        tty_config.setColor(writer, .bold) catch {};
        try writer.print("({d} additional stack frames skipped...)\n", .{dropped_frames});
        tty_config.setColor(writer, .reset) catch {};
    }
}

pub const UnwindError = if (have_ucontext)
    @typeInfo(@typeInfo(@TypeOf(StackIterator.next_unwind)).@"fn".return_type.?).error_union.error_set
else
    void;

pub const StackIterator = struct {
    // Skip every frame before this address is found.
    first_address: ?usize,
    // Last known value of the frame pointer register.
    fp: usize,
    ma: MemoryAccessor = MemoryAccessor.init,

    // When SelfInfo and a register context is available, this iterator can unwind
    // stacks with frames that don't use a frame pointer (ie. -fomit-frame-pointer),
    // using DWARF and MachO unwind info.
    unwind_state: if (have_ucontext) ?struct {
        debug_info: *SelfInfo,
        dwarf_context: SelfInfo.UnwindContext,
        last_error: ?UnwindError = null,
        failed: bool = false,
    } else void = if (have_ucontext) null else {},

    pub fn init(first_address: ?usize, fp: ?usize) StackIterator {
        if (native_arch.isSPARC()) {
            // Flush all the register windows on stack.
            asm volatile (if (builtin.cpu.has(.sparc, .v9))
                    "flushw"
                else
                    "ta 3" // ST_FLUSH_WINDOWS
                ::: "memory");
        }

        return StackIterator{
            .first_address = first_address,
            // TODO: this is a workaround for #16876
            //.fp = fp orelse @frameAddress(),
            .fp = fp orelse blk: {
                const fa = @frameAddress();
                break :blk fa;
            },
        };
    }

    pub fn initWithContext(first_address: ?usize, debug_info: *SelfInfo, context: *posix.ucontext_t) !StackIterator {
        // The implementation of DWARF unwinding on aarch64-macos is not complete. However, Apple mandates that
        // the frame pointer register is always used, so on this platform we can safely use the FP-based unwinder.
        if (builtin.target.os.tag.isDarwin() and native_arch == .aarch64)
            return init(first_address, @truncate(context.mcontext.ss.fp));

        if (SelfInfo.supports_unwinding) {
            var iterator = init(first_address, null);
            iterator.unwind_state = .{
                .debug_info = debug_info,
                .dwarf_context = try SelfInfo.UnwindContext.init(debug_info.allocator, context),
            };
            return iterator;
        }

        return init(first_address, null);
    }

    pub fn deinit(it: *StackIterator) void {
        it.ma.deinit();
        if (have_ucontext and it.unwind_state != null) it.unwind_state.?.dwarf_context.deinit();
    }

    pub fn getLastError(it: *StackIterator) ?struct {
        err: UnwindError,
        address: usize,
    } {
        if (!have_ucontext) return null;
        if (it.unwind_state) |*unwind_state| {
            if (unwind_state.last_error) |err| {
                unwind_state.last_error = null;
                return .{
                    .err = err,
                    .address = unwind_state.dwarf_context.pc,
                };
            }
        }

        return null;
    }

    // Offset of the saved BP wrt the frame pointer.
    const fp_offset = if (native_arch.isRISCV())
        // On RISC-V the frame pointer points to the top of the saved register
        // area, on pretty much every other architecture it points to the stack
        // slot where the previous frame pointer is saved.
        2 * @sizeOf(usize)
    else if (native_arch.isSPARC())
        // On SPARC the previous frame pointer is stored at 14 slots past %fp+BIAS.
        14 * @sizeOf(usize)
    else
        0;

    const fp_bias = if (native_arch.isSPARC())
        // On SPARC frame pointers are biased by a constant.
        2047
    else
        0;

    // Positive offset of the saved PC wrt the frame pointer.
    const pc_offset = if (native_arch == .powerpc64le)
        2 * @sizeOf(usize)
    else
        @sizeOf(usize);

    pub fn next(it: *StackIterator) ?usize {
        var address = it.next_internal() orelse return null;

        if (it.first_address) |first_address| {
            while (address != first_address) {
                address = it.next_internal() orelse return null;
            }
            it.first_address = null;
        }

        return address;
    }

    fn next_unwind(it: *StackIterator) !usize {
        const unwind_state = &it.unwind_state.?;
        const module = try unwind_state.debug_info.getModuleForAddress(unwind_state.dwarf_context.pc);
        switch (native_os) {
            .macos, .ios, .watchos, .tvos, .visionos => {
                // __unwind_info is a requirement for unwinding on Darwin. It may fall back to DWARF, but unwinding
                // via DWARF before attempting to use the compact unwind info will produce incorrect results.
                if (module.unwind_info) |unwind_info| {
                    if (SelfInfo.unwindFrameMachO(
                        unwind_state.debug_info.allocator,
                        module.base_address,
                        &unwind_state.dwarf_context,
                        &it.ma,
                        unwind_info,
                        module.eh_frame,
                    )) |return_address| {
                        return return_address;
                    } else |err| {
                        if (err != error.RequiresDWARFUnwind) return err;
                    }
                } else return error.MissingUnwindInfo;
            },
            else => {},
        }

        if (try module.getDwarfInfoForAddress(unwind_state.debug_info.allocator, unwind_state.dwarf_context.pc)) |di| {
            return SelfInfo.unwindFrameDwarf(
                unwind_state.debug_info.allocator,
                di,
                module.base_address,
                &unwind_state.dwarf_context,
                &it.ma,
                null,
            );
        } else return error.MissingDebugInfo;
    }

    fn next_internal(it: *StackIterator) ?usize {
        if (have_ucontext) {
            if (it.unwind_state) |*unwind_state| {
                if (!unwind_state.failed) {
                    if (unwind_state.dwarf_context.pc == 0) return null;
                    defer it.fp = unwind_state.dwarf_context.getFp() catch 0;
                    if (it.next_unwind()) |return_address| {
                        return return_address;
                    } else |err| {
                        unwind_state.last_error = err;
                        unwind_state.failed = true;

                        // Fall back to fp-based unwinding on the first failure.
                        // We can't attempt it again for other modules higher in the
                        // stack because the full register state won't have been unwound.
                    }
                }
            }
        }

        if (builtin.omit_frame_pointer) return null;

        const fp = if (comptime native_arch.isSPARC())
            // On SPARC the offset is positive. (!)
            math.add(usize, it.fp, fp_offset) catch return null
        else
            math.sub(usize, it.fp, fp_offset) catch return null;

        // Sanity check.
        if (fp == 0 or !mem.isAligned(fp, @alignOf(usize))) return null;
        const new_fp = math.add(usize, it.ma.load(usize, fp) orelse return null, fp_bias) catch
            return null;

        // Sanity check: the stack grows down thus all the parent frames must be
        // be at addresses that are greater (or equal) than the previous one.
        // A zero frame pointer often signals this is the last frame, that case
        // is gracefully handled by the next call to next_internal.
        if (new_fp != 0 and new_fp < it.fp) return null;
        const new_pc = it.ma.load(usize, math.add(usize, fp, pc_offset) catch return null) orelse
            return null;

        it.fp = new_fp;

        return new_pc;
    }
};

pub fn writeCurrentStackTrace(
    writer: *Writer,
    debug_info: *SelfInfo,
    tty_config: io.tty.Config,
    start_addr: ?usize,
) !void {
    if (native_os == .windows) {
        var context: ThreadContext = undefined;
        assert(getContext(&context));
        return writeStackTraceWindows(writer, debug_info, tty_config, &context, start_addr);
    }
    var context: ThreadContext = undefined;
    const has_context = getContext(&context);

    var it = (if (has_context) blk: {
        break :blk StackIterator.initWithContext(start_addr, debug_info, &context) catch null;
    } else null) orelse StackIterator.init(start_addr, null);
    defer it.deinit();

    while (it.next()) |return_address| {
        printLastUnwindError(&it, debug_info, writer, tty_config);

        // On arm64 macOS, the address of the last frame is 0x0 rather than 0x1 as on x86_64 macOS,
        // therefore, we do a check for `return_address == 0` before subtracting 1 from it to avoid
        // an overflow. We do not need to signal `StackIterator` as it will correctly detect this
        // condition on the subsequent iteration and return `null` thus terminating the loop.
        // same behaviour for x86-windows-msvc
        const address = return_address -| 1;
        try printSourceAtAddress(debug_info, writer, address, tty_config);
    } else printLastUnwindError(&it, debug_info, writer, tty_config);
}

pub noinline fn walkStackWindows(addresses: []usize, existing_context: ?*const windows.CONTEXT) usize {
    if (builtin.cpu.arch == .x86) {
        // RtlVirtualUnwind doesn't exist on x86
        return windows.ntdll.RtlCaptureStackBackTrace(0, addresses.len, @as(**anyopaque, @ptrCast(addresses.ptr)), null);
    }

    const tib = &windows.teb().NtTib;

    var context: windows.CONTEXT = undefined;
    if (existing_context) |context_ptr| {
        context = context_ptr.*;
    } else {
        context = std.mem.zeroes(windows.CONTEXT);
        windows.ntdll.RtlCaptureContext(&context);
    }

    var i: usize = 0;
    var image_base: windows.DWORD64 = undefined;
    var history_table: windows.UNWIND_HISTORY_TABLE = std.mem.zeroes(windows.UNWIND_HISTORY_TABLE);

    while (i < addresses.len) : (i += 1) {
        const current_regs = context.getRegs();
        if (windows.ntdll.RtlLookupFunctionEntry(current_regs.ip, &image_base, &history_table)) |runtime_function| {
            var handler_data: ?*anyopaque = null;
            var establisher_frame: u64 = undefined;
            _ = windows.ntdll.RtlVirtualUnwind(
                windows.UNW_FLAG_NHANDLER,
                image_base,
                current_regs.ip,
                runtime_function,
                &context,
                &handler_data,
                &establisher_frame,
                null,
            );
        } else {
            // leaf function
            context.setIp(@as(*usize, @ptrFromInt(current_regs.sp)).*);
            context.setSp(current_regs.sp + @sizeOf(usize));
        }

        const next_regs = context.getRegs();
        if (next_regs.sp < @intFromPtr(tib.StackLimit) or next_regs.sp > @intFromPtr(tib.StackBase)) {
            break;
        }

        if (next_regs.ip == 0) {
            break;
        }

        addresses[i] = next_regs.ip;
    }

    return i;
}

pub fn writeStackTraceWindows(
    writer: *Writer,
    debug_info: *SelfInfo,
    tty_config: io.tty.Config,
    context: *const windows.CONTEXT,
    start_addr: ?usize,
) !void {
    var addr_buf: [1024]usize = undefined;
    const n = walkStackWindows(addr_buf[0..], context);
    const addrs = addr_buf[0..n];
    const start_i: usize = if (start_addr) |saddr| blk: {
        for (addrs, 0..) |addr, i| {
            if (addr == saddr) break :blk i;
        }
        return;
    } else 0;
    for (addrs[start_i..]) |addr| {
        try printSourceAtAddress(debug_info, writer, addr - 1, tty_config);
    }
}

fn printUnknownSource(debug_info: *SelfInfo, writer: *Writer, address: usize, tty_config: io.tty.Config) !void {
    const module_name = debug_info.getModuleNameForAddress(address);
    return printLineInfo(
        writer,
        null,
        address,
        "???",
        module_name orelse "???",
        tty_config,
        printLineFromFileAnyOs,
    );
}

fn printLastUnwindError(it: *StackIterator, debug_info: *SelfInfo, writer: *Writer, tty_config: io.tty.Config) void {
    if (!have_ucontext) return;
    if (it.getLastError()) |unwind_error| {
        printUnwindError(debug_info, writer, unwind_error.address, unwind_error.err, tty_config) catch {};
    }
}

fn printUnwindError(debug_info: *SelfInfo, writer: *Writer, address: usize, err: UnwindError, tty_config: io.tty.Config) !void {
    const module_name = debug_info.getModuleNameForAddress(address) orelse "???";
    try tty_config.setColor(writer, .dim);
    if (err == error.MissingDebugInfo) {
        try writer.print("Unwind information for `{s}:0x{x}` was not available, trace may be incomplete\n\n", .{ module_name, address });
    } else {
        try writer.print("Unwind error at address `{s}:0x{x}` ({}), trace may be incomplete\n\n", .{ module_name, address, err });
    }
    try tty_config.setColor(writer, .reset);
}

pub fn printSourceAtAddress(debug_info: *SelfInfo, writer: *Writer, address: usize, tty_config: io.tty.Config) !void {
    const module = debug_info.getModuleForAddress(address) catch |err| switch (err) {
        error.MissingDebugInfo, error.InvalidDebugInfo => return printUnknownSource(debug_info, writer, address, tty_config),
        else => return err,
    };

    const symbol_info = module.getSymbolAtAddress(debug_info.allocator, address) catch |err| switch (err) {
        error.MissingDebugInfo, error.InvalidDebugInfo => return printUnknownSource(debug_info, writer, address, tty_config),
        else => return err,
    };
    defer if (symbol_info.source_location) |sl| debug_info.allocator.free(sl.file_name);

    return printLineInfo(
        writer,
        symbol_info.source_location,
        address,
        symbol_info.name,
        symbol_info.compile_unit_name,
        tty_config,
        printLineFromFileAnyOs,
    );
}

fn printLineInfo(
    writer: *Writer,
    source_location: ?SourceLocation,
    address: usize,
    symbol_name: []const u8,
    compile_unit_name: []const u8,
    tty_config: io.tty.Config,
    comptime printLineFromFile: anytype,
) !void {
    nosuspend {
        try tty_config.setColor(writer, .bold);

        if (source_location) |*sl| {
            try writer.print("{s}:{d}:{d}", .{ sl.file_name, sl.line, sl.column });
        } else {
            try writer.writeAll("???:?:?");
        }

        try tty_config.setColor(writer, .reset);
        try writer.writeAll(": ");
        try tty_config.setColor(writer, .dim);
        try writer.print("0x{x} in {s} ({s})", .{ address, symbol_name, compile_unit_name });
        try tty_config.setColor(writer, .reset);
        try writer.writeAll("\n");

        // Show the matching source code line if possible
        if (source_location) |sl| {
            if (printLineFromFile(writer, sl)) {
                if (sl.column > 0) {
                    // The caret already takes one char
                    const space_needed = @as(usize, @intCast(sl.column - 1));

                    try writer.splatByteAll(' ', space_needed);
                    try tty_config.setColor(writer, .green);
                    try writer.writeAll("^");
                    try tty_config.setColor(writer, .reset);
                }
                try writer.writeAll("\n");
            } else |err| switch (err) {
                error.EndOfFile, error.FileNotFound => {},
                error.BadPathName => {},
                error.AccessDenied => {},
                else => return err,
            }
        }
    }
}

fn printLineFromFileAnyOs(writer: *Writer, source_location: SourceLocation) !void {
    // Need this to always block even in async I/O mode, because this could potentially
    // be called from e.g. the event loop code crashing.
    var f = try fs.cwd().openFile(source_location.file_name, .{});
    defer f.close();
    // TODO fstat and make sure that the file has the correct size

    var buf: [4096]u8 = undefined;
    var amt_read = try f.read(buf[0..]);
    const line_start = seek: {
        var current_line_start: usize = 0;
        var next_line: usize = 1;
        while (next_line != source_location.line) {
            const slice = buf[current_line_start..amt_read];
            if (mem.indexOfScalar(u8, slice, '\n')) |pos| {
                next_line += 1;
                if (pos == slice.len - 1) {
                    amt_read = try f.read(buf[0..]);
                    current_line_start = 0;
                } else current_line_start += pos + 1;
            } else if (amt_read < buf.len) {
                return error.EndOfFile;
            } else {
                amt_read = try f.read(buf[0..]);
                current_line_start = 0;
            }
        }
        break :seek current_line_start;
    };
    const slice = buf[line_start..amt_read];
    if (mem.indexOfScalar(u8, slice, '\n')) |pos| {
        const line = slice[0 .. pos + 1];
        mem.replaceScalar(u8, line, '\t', ' ');
        return writer.writeAll(line);
    } else { // Line is the last inside the buffer, and requires another read to find delimiter. Alternatively the file ends.
        mem.replaceScalar(u8, slice, '\t', ' ');
        try writer.writeAll(slice);
        while (amt_read == buf.len) {
            amt_read = try f.read(buf[0..]);
            if (mem.indexOfScalar(u8, buf[0..amt_read], '\n')) |pos| {
                const line = buf[0 .. pos + 1];
                mem.replaceScalar(u8, line, '\t', ' ');
                return writer.writeAll(line);
            } else {
                const line = buf[0..amt_read];
                mem.replaceScalar(u8, line, '\t', ' ');
                try writer.writeAll(line);
            }
        }
        // Make sure printing last line of file inserts extra newline
        try writer.writeByte('\n');
    }
}

test printLineFromFileAnyOs {
    var aw: Writer.Allocating = .init(std.testing.allocator);
    defer aw.deinit();
    const output_stream = &aw.writer;

    const allocator = std.testing.allocator;
    const join = std.fs.path.join;
    const expectError = std.testing.expectError;
    const expectEqualStrings = std.testing.expectEqualStrings;

    var test_dir = std.testing.tmpDir(.{});
    defer test_dir.cleanup();
    // Relies on testing.tmpDir internals which is not ideal, but SourceLocation requires paths.
    const test_dir_path = try join(allocator, &.{ ".zig-cache", "tmp", test_dir.sub_path[0..] });
    defer allocator.free(test_dir_path);

    // Cases
    {
        const path = try join(allocator, &.{ test_dir_path, "one_line.zig" });
        defer allocator.free(path);
        try test_dir.dir.writeFile(.{ .sub_path = "one_line.zig", .data = "no new lines in this file, but one is printed anyway" });

        try expectError(error.EndOfFile, printLineFromFileAnyOs(output_stream, .{ .file_name = path, .line = 2, .column = 0 }));

        try printLineFromFileAnyOs(output_stream, .{ .file_name = path, .line = 1, .column = 0 });
        try expectEqualStrings("no new lines in this file, but one is printed anyway\n", aw.getWritten());
        aw.clearRetainingCapacity();
    }
    {
        const path = try fs.path.join(allocator, &.{ test_dir_path, "three_lines.zig" });
        defer allocator.free(path);
        try test_dir.dir.writeFile(.{
            .sub_path = "three_lines.zig",
            .data =
            \\1
            \\2
            \\3
            ,
        });

        try printLineFromFileAnyOs(output_stream, .{ .file_name = path, .line = 1, .column = 0 });
        try expectEqualStrings("1\n", aw.getWritten());
        aw.clearRetainingCapacity();

        try printLineFromFileAnyOs(output_stream, .{ .file_name = path, .line = 3, .column = 0 });
        try expectEqualStrings("3\n", aw.getWritten());
        aw.clearRetainingCapacity();
    }
    {
        const file = try test_dir.dir.createFile("line_overlaps_page_boundary.zig", .{});
        defer file.close();
        const path = try fs.path.join(allocator, &.{ test_dir_path, "line_overlaps_page_boundary.zig" });
        defer allocator.free(path);

        const overlap = 10;
        var buf: [16]u8 = undefined;
        var file_writer = file.writer(&buf);
        const writer = &file_writer.interface;
        try writer.splatByteAll('a', std.heap.page_size_min - overlap);
        try writer.writeByte('\n');
        try writer.splatByteAll('a', overlap);
        try writer.flush();

        try printLineFromFileAnyOs(output_stream, .{ .file_name = path, .line = 2, .column = 0 });
        try expectEqualStrings(("a" ** overlap) ++ "\n", aw.getWritten());
        aw.clearRetainingCapacity();
    }
    {
        const file = try test_dir.dir.createFile("file_ends_on_page_boundary.zig", .{});
        defer file.close();
        const path = try fs.path.join(allocator, &.{ test_dir_path, "file_ends_on_page_boundary.zig" });
        defer allocator.free(path);

        var file_writer = file.writer(&.{});
        const writer = &file_writer.interface;
        try writer.splatByteAll('a', std.heap.page_size_max);

        try printLineFromFileAnyOs(output_stream, .{ .file_name = path, .line = 1, .column = 0 });
        try expectEqualStrings(("a" ** std.heap.page_size_max) ++ "\n", aw.getWritten());
        aw.clearRetainingCapacity();
    }
    {
        const file = try test_dir.dir.createFile("very_long_first_line_spanning_multiple_pages.zig", .{});
        defer file.close();
        const path = try fs.path.join(allocator, &.{ test_dir_path, "very_long_first_line_spanning_multiple_pages.zig" });
        defer allocator.free(path);

        var file_writer = file.writer(&.{});
        const writer = &file_writer.interface;
        try writer.splatByteAll('a', 3 * std.heap.page_size_max);

        try expectError(error.EndOfFile, printLineFromFileAnyOs(output_stream, .{ .file_name = path, .line = 2, .column = 0 }));

        try printLineFromFileAnyOs(output_stream, .{ .file_name = path, .line = 1, .column = 0 });
        try expectEqualStrings(("a" ** (3 * std.heap.page_size_max)) ++ "\n", aw.getWritten());
        aw.clearRetainingCapacity();

        try writer.writeAll("a\na");

        try printLineFromFileAnyOs(output_stream, .{ .file_name = path, .line = 1, .column = 0 });
        try expectEqualStrings(("a" ** (3 * std.heap.page_size_max)) ++ "a\n", aw.getWritten());
        aw.clearRetainingCapacity();

        try printLineFromFileAnyOs(output_stream, .{ .file_name = path, .line = 2, .column = 0 });
        try expectEqualStrings("a\n", aw.getWritten());
        aw.clearRetainingCapacity();
    }
    {
        const file = try test_dir.dir.createFile("file_of_newlines.zig", .{});
        defer file.close();
        const path = try fs.path.join(allocator, &.{ test_dir_path, "file_of_newlines.zig" });
        defer allocator.free(path);

        var file_writer = file.writer(&.{});
        const writer = &file_writer.interface;
        const real_file_start = 3 * std.heap.page_size_min;
        try writer.splatByteAll('\n', real_file_start);
        try writer.writeAll("abc\ndef");

        try printLineFromFileAnyOs(output_stream, .{ .file_name = path, .line = real_file_start + 1, .column = 0 });
        try expectEqualStrings("abc\n", aw.getWritten());
        aw.clearRetainingCapacity();

        try printLineFromFileAnyOs(output_stream, .{ .file_name = path, .line = real_file_start + 2, .column = 0 });
        try expectEqualStrings("def\n", aw.getWritten());
        aw.clearRetainingCapacity();
    }
}

/// TODO multithreaded awareness
var debug_info_allocator: ?mem.Allocator = null;
var debug_info_arena_allocator: std.heap.ArenaAllocator = undefined;
fn getDebugInfoAllocator() mem.Allocator {
    if (debug_info_allocator) |a| return a;

    debug_info_arena_allocator = std.heap.ArenaAllocator.init(std.heap.page_allocator);
    const allocator = debug_info_arena_allocator.allocator();
    debug_info_allocator = allocator;
    return allocator;
}

/// Whether or not the current target can print useful debug information when a segfault occurs.
pub const have_segfault_handling_support = switch (native_os) {
    .linux,
    .macos,
    .netbsd,
    .solaris,
    .illumos,
    .windows,
    => true,

    .freebsd, .openbsd => have_ucontext,
    else => false,
};

const enable_segfault_handler = std.options.enable_segfault_handler;
pub const default_enable_segfault_handler = runtime_safety and have_segfault_handling_support;

pub fn maybeEnableSegfaultHandler() void {
    if (enable_segfault_handler) {
        attachSegfaultHandler();
    }
}

var windows_segfault_handle: ?windows.HANDLE = null;

pub fn updateSegfaultHandler(act: ?*const posix.Sigaction) void {
    posix.sigaction(posix.SIG.SEGV, act, null);
    posix.sigaction(posix.SIG.ILL, act, null);
    posix.sigaction(posix.SIG.BUS, act, null);
    posix.sigaction(posix.SIG.FPE, act, null);
}

/// Attaches a global SIGSEGV handler which calls `@panic("segmentation fault");`
pub fn attachSegfaultHandler() void {
    if (!have_segfault_handling_support) {
        @compileError("segfault handler not supported for this target");
    }
    if (native_os == .windows) {
        windows_segfault_handle = windows.kernel32.AddVectoredExceptionHandler(0, handleSegfaultWindows);
        return;
    }
    const act = posix.Sigaction{
        .handler = .{ .sigaction = handleSegfaultPosix },
        .mask = posix.sigemptyset(),
        .flags = (posix.SA.SIGINFO | posix.SA.RESTART | posix.SA.RESETHAND),
    };
    updateSegfaultHandler(&act);
}

fn resetSegfaultHandler() void {
    if (native_os == .windows) {
        if (windows_segfault_handle) |handle| {
            assert(windows.kernel32.RemoveVectoredExceptionHandler(handle) != 0);
            windows_segfault_handle = null;
        }
        return;
    }
    const act = posix.Sigaction{
        .handler = .{ .handler = posix.SIG.DFL },
        .mask = posix.sigemptyset(),
        .flags = 0,
    };
    updateSegfaultHandler(&act);
}

fn handleSegfaultPosix(sig: i32, info: *const posix.siginfo_t, ctx_ptr: ?*anyopaque) callconv(.c) noreturn {
    // Reset to the default handler so that if a segfault happens in this handler it will crash
    // the process. Also when this handler returns, the original instruction will be repeated
    // and the resulting segfault will crash the process rather than continually dump stack traces.
    resetSegfaultHandler();

    const addr = switch (native_os) {
        .linux => @intFromPtr(info.fields.sigfault.addr),
        .freebsd, .macos => @intFromPtr(info.addr),
        .netbsd => @intFromPtr(info.info.reason.fault.addr),
        .openbsd => @intFromPtr(info.data.fault.addr),
        .solaris, .illumos => @intFromPtr(info.reason.fault.addr),
        else => unreachable,
    };

    const code = if (native_os == .netbsd) info.info.code else info.code;
    nosuspend switch (panic_stage) {
        0 => {
            panic_stage = 1;
            _ = panicking.fetchAdd(1, .seq_cst);

            {
                lockStdErr();
                defer unlockStdErr();

                dumpSegfaultInfoPosix(sig, code, addr, ctx_ptr);
            }

            waitForOtherThreadToFinishPanicking();
        },
        else => {
            // panic mutex already locked
            dumpSegfaultInfoPosix(sig, code, addr, ctx_ptr);
        },
    };

    // We cannot allow the signal handler to return because when it runs the original instruction
    // again, the memory may be mapped and undefined behavior would occur rather than repeating
    // the segfault. So we simply abort here.
    posix.abort();
}

fn dumpSegfaultInfoPosix(sig: i32, code: i32, addr: usize, ctx_ptr: ?*anyopaque) void {
    const stderr = lockStderrWriter(&.{});
    defer unlockStderrWriter();
    _ = switch (sig) {
        posix.SIG.SEGV => if (native_arch == .x86_64 and native_os == .linux and code == 128) // SI_KERNEL
            // x86_64 doesn't have a full 64-bit virtual address space.
            // Addresses outside of that address space are non-canonical
            // and the CPU won't provide the faulting address to us.
            // This happens when accessing memory addresses such as 0xaaaaaaaaaaaaaaaa
            // but can also happen when no addressable memory is involved;
            // for example when reading/writing model-specific registers
            // by executing `rdmsr` or `wrmsr` in user-space (unprivileged mode).
            stderr.writeAll("General protection exception (no address available)\n")
        else
            stderr.print("Segmentation fault at address 0x{x}\n", .{addr}),
        posix.SIG.ILL => stderr.print("Illegal instruction at address 0x{x}\n", .{addr}),
        posix.SIG.BUS => stderr.print("Bus error at address 0x{x}\n", .{addr}),
        posix.SIG.FPE => stderr.print("Arithmetic exception at address 0x{x}\n", .{addr}),
        else => unreachable,
    } catch posix.abort();

    switch (native_arch) {
        .x86,
        .x86_64,
        .arm,
        .armeb,
        .thumb,
        .thumbeb,
        .aarch64,
        .aarch64_be,
        => {
            // Some kernels don't align `ctx_ptr` properly. Handle this defensively.
            const ctx: *align(1) posix.ucontext_t = @ptrCast(ctx_ptr);
            var new_ctx: posix.ucontext_t = ctx.*;
            if (builtin.os.tag.isDarwin() and builtin.cpu.arch == .aarch64) {
                // The kernel incorrectly writes the contents of `__mcontext_data` right after `mcontext`,
                // rather than after the 8 bytes of padding that are supposed to sit between the two. Copy the
                // contents to the right place so that the `mcontext` pointer will be correct after the
                // `relocateContext` call below.
                new_ctx.__mcontext_data = @as(*align(1) extern struct {
                    onstack: c_int,
                    sigmask: std.c.sigset_t,
                    stack: std.c.stack_t,
                    link: ?*std.c.ucontext_t,
                    mcsize: u64,
                    mcontext: *std.c.mcontext_t,
                    __mcontext_data: std.c.mcontext_t align(@sizeOf(usize)), // Disable padding after `mcontext`.
                }, @ptrCast(ctx)).__mcontext_data;
            }
            relocateContext(&new_ctx);
            dumpStackTraceFromBase(&new_ctx, stderr);
        },
        else => {},
    }
}

fn handleSegfaultWindows(info: *windows.EXCEPTION_POINTERS) callconv(.winapi) c_long {
    switch (info.ExceptionRecord.ExceptionCode) {
        windows.EXCEPTION_DATATYPE_MISALIGNMENT => handleSegfaultWindowsExtra(info, 0, "Unaligned Memory Access"),
        windows.EXCEPTION_ACCESS_VIOLATION => handleSegfaultWindowsExtra(info, 1, null),
        windows.EXCEPTION_ILLEGAL_INSTRUCTION => handleSegfaultWindowsExtra(info, 2, null),
        windows.EXCEPTION_STACK_OVERFLOW => handleSegfaultWindowsExtra(info, 0, "Stack Overflow"),
        else => return windows.EXCEPTION_CONTINUE_SEARCH,
    }
}

fn handleSegfaultWindowsExtra(info: *windows.EXCEPTION_POINTERS, msg: u8, label: ?[]const u8) noreturn {
    // For backends that cannot handle the language features used by this segfault handler, we have a simpler one,
    switch (builtin.zig_backend) {
        .stage2_x86_64 => if (builtin.target.ofmt == .coff) @trap(),
        else => {},
    }

    comptime assert(windows.CONTEXT != void);
    nosuspend switch (panic_stage) {
        0 => {
            panic_stage = 1;
            _ = panicking.fetchAdd(1, .seq_cst);

            {
                const stderr = lockStderrWriter(&.{});
                defer unlockStderrWriter();

                dumpSegfaultInfoWindows(info, msg, label, stderr);
            }

            waitForOtherThreadToFinishPanicking();
        },
        1 => {
            panic_stage = 2;
            fs.File.stderr().writeAll("aborting due to recursive panic\n") catch {};
        },
        else => {},
    };
    posix.abort();
}

fn dumpSegfaultInfoWindows(info: *windows.EXCEPTION_POINTERS, msg: u8, label: ?[]const u8, stderr: *Writer) void {
    _ = switch (msg) {
        0 => stderr.print("{s}\n", .{label.?}),
        1 => stderr.print("Segmentation fault at address 0x{x}\n", .{info.ExceptionRecord.ExceptionInformation[1]}),
        2 => stderr.print("Illegal instruction at address 0x{x}\n", .{info.ContextRecord.getRegs().ip}),
        else => unreachable,
    } catch posix.abort();

    dumpStackTraceFromBase(info.ContextRecord, stderr);
}

pub fn dumpStackPointerAddr(prefix: []const u8) void {
    const sp = asm (""
        : [argc] "={rsp}" (-> usize),
    );
    print("{s} sp = 0x{x}\n", .{ prefix, sp });
}

test "manage resources correctly" {
    if (builtin.strip_debug_info) return error.SkipZigTest;

    if (native_os == .wasi) return error.SkipZigTest;

    if (native_os == .windows) {
        // https://github.com/ziglang/zig/issues/13963
        return error.SkipZigTest;
    }

    // self-hosted debug info is still too buggy
    if (builtin.zig_backend != .stage2_llvm) return error.SkipZigTest;

    var discarding: std.io.Writer.Discarding = .init(&.{});
    var di = try SelfInfo.open(testing.allocator);
    defer di.deinit();
    try printSourceAtAddress(&di, &discarding.writer, showMyTrace(), io.tty.detectConfig(.stderr()));
}

noinline fn showMyTrace() usize {
    return @returnAddress();
}

/// This API helps you track where a value originated and where it was mutated,
/// or any other points of interest.
/// In debug mode, it adds a small size penalty (104 bytes on 64-bit architectures)
/// to the aggregate that you add it to.
/// In release mode, it is size 0 and all methods are no-ops.
/// This is a pre-made type with default settings.
/// For more advanced usage, see `ConfigurableTrace`.
pub const Trace = ConfigurableTrace(2, 4, builtin.mode == .Debug);

pub fn ConfigurableTrace(comptime size: usize, comptime stack_frame_count: usize, comptime is_enabled: bool) type {
    return struct {
        addrs: [actual_size][stack_frame_count]usize,
        notes: [actual_size][]const u8,
        index: Index,

        const actual_size = if (enabled) size else 0;
        const Index = if (enabled) usize else u0;

        pub const init: @This() = .{
            .addrs = undefined,
            .notes = undefined,
            .index = 0,
        };

        pub const enabled = is_enabled;

        pub const add = if (enabled) addNoInline else addNoOp;

        pub noinline fn addNoInline(t: *@This(), note: []const u8) void {
            comptime assert(enabled);
            return addAddr(t, @returnAddress(), note);
        }

        pub inline fn addNoOp(t: *@This(), note: []const u8) void {
            _ = t;
            _ = note;
            comptime assert(!enabled);
        }

        pub fn addAddr(t: *@This(), addr: usize, note: []const u8) void {
            if (!enabled) return;

            if (t.index < size) {
                t.notes[t.index] = note;
                t.addrs[t.index] = [1]usize{0} ** stack_frame_count;
                var stack_trace: std.builtin.StackTrace = .{
                    .index = 0,
                    .instruction_addresses = &t.addrs[t.index],
                };
                captureStackTrace(addr, &stack_trace);
            }
            // Keep counting even if the end is reached so that the
            // user can find out how much more size they need.
            t.index += 1;
        }

        pub fn dump(t: @This()) void {
            if (!enabled) return;

            const tty_config = io.tty.detectConfig(.stderr());
            const stderr = lockStderrWriter(&.{});
            defer unlockStderrWriter();
            const end = @min(t.index, size);
            const debug_info = getSelfDebugInfo() catch |err| {
                stderr.print(
                    "Unable to dump stack trace: Unable to open debug info: {s}\n",
                    .{@errorName(err)},
                ) catch return;
                return;
            };
            for (t.addrs[0..end], 0..) |frames_array, i| {
                stderr.print("{s}:\n", .{t.notes[i]}) catch return;
                var frames_array_mutable = frames_array;
                const frames = mem.sliceTo(frames_array_mutable[0..], 0);
                const stack_trace: std.builtin.StackTrace = .{
                    .index = frames.len,
                    .instruction_addresses = frames,
                };
                writeStackTrace(stack_trace, stderr, debug_info, tty_config) catch continue;
            }
            if (t.index > end) {
                stderr.print("{d} more traces not shown; consider increasing trace size\n", .{
                    t.index - end,
                }) catch return;
            }
        }

        pub fn format(
            t: @This(),
            comptime fmt: []const u8,
            options: std.fmt.FormatOptions,
            writer: *Writer,
        ) !void {
            if (fmt.len != 0) std.fmt.invalidFmtError(fmt, t);
            _ = options;
            if (enabled) {
                try writer.writeAll("\n");
                t.dump();
                try writer.writeAll("\n");
            } else {
                return writer.writeAll("(value tracing disabled)");
            }
        }
    };
}

pub const SafetyLock = struct {
    state: State = if (runtime_safety) .unlocked else .unknown,

    pub const State = if (runtime_safety) enum { unlocked, locked } else enum { unknown };

    pub fn lock(l: *SafetyLock) void {
        if (!runtime_safety) return;
        assert(l.state == .unlocked);
        l.state = .locked;
    }

    pub fn unlock(l: *SafetyLock) void {
        if (!runtime_safety) return;
        assert(l.state == .locked);
        l.state = .unlocked;
    }

    pub fn assertUnlocked(l: SafetyLock) void {
        if (!runtime_safety) return;
        assert(l.state == .unlocked);
    }

    pub fn assertLocked(l: SafetyLock) void {
        if (!runtime_safety) return;
        assert(l.state == .locked);
    }
};

test SafetyLock {
    var safety_lock: SafetyLock = .{};
    safety_lock.assertUnlocked();
    safety_lock.lock();
    safety_lock.assertLocked();
    safety_lock.unlock();
    safety_lock.assertUnlocked();
}

/// Detect whether the program is being executed in the Valgrind virtual machine.
///
/// When Valgrind integrations are disabled, this returns comptime-known false.
/// Otherwise, the result is runtime-known.
pub inline fn inValgrind() bool {
    if (@inComptime()) return false;
    if (!builtin.valgrind_support) return false;
    return std.valgrind.runningOnValgrind() > 0;
}

test {
    _ = &Dwarf;
    _ = &MemoryAccessor;
    _ = &FixedBufferReader;
    _ = &Pdb;
    _ = &SelfInfo;
    _ = &dumpHex;
}<|MERGE_RESOLUTION|>--- conflicted
+++ resolved
@@ -225,14 +225,10 @@
 /// Uses a 64-byte buffer for formatted printing which is flushed before this
 /// function returns.
 pub fn print(comptime fmt: []const u8, args: anytype) void {
-<<<<<<< HEAD
-    var buffer: [32]u8 = undefined;
-=======
     var buffer: [64]u8 = undefined;
->>>>>>> e2554154
-    const bw = lockStderrWriter(&buffer);
+    const w = lockStderrWriter(&buffer);
     defer unlockStderrWriter();
-    nosuspend bw.print(fmt, args) catch return;
+    nosuspend w.print(fmt, args) catch return;
 }
 
 pub fn getStderrMutex() *std.Thread.Mutex {
