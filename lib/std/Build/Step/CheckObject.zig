const std = @import("std");
const assert = std.debug.assert;
const elf = std.elf;
const fs = std.fs;
const macho = std.macho;
const math = std.math;
const mem = std.mem;
const testing = std.testing;
const Writer = std.io.Writer;

const CheckObject = @This();

const Allocator = mem.Allocator;
const Step = std.Build.Step;

pub const base_id: Step.Id = .check_object;

step: Step,
source: std.Build.LazyPath,
max_bytes: usize = 20 * 1024 * 1024,
checks: std.ArrayList(Check),
obj_format: std.Target.ObjectFormat,

pub fn create(
    owner: *std.Build,
    source: std.Build.LazyPath,
    obj_format: std.Target.ObjectFormat,
) *CheckObject {
    const gpa = owner.allocator;
    const check_object = gpa.create(CheckObject) catch @panic("OOM");
    check_object.* = .{
        .step = .init(.{
            .id = base_id,
            .name = "CheckObject",
            .owner = owner,
            .makeFn = make,
        }),
        .source = source.dupe(owner),
        .checks = .init(gpa),
        .obj_format = obj_format,
    };
    check_object.source.addStepDependencies(&check_object.step);
    return check_object;
}

const SearchPhrase = struct {
    string: []const u8,
    lazy_path: ?std.Build.LazyPath = null,

    fn resolve(phrase: SearchPhrase, b: *std.Build, step: *Step) []const u8 {
        const lazy_path = phrase.lazy_path orelse return phrase.string;
        return b.fmt("{s} {s}", .{ phrase.string, lazy_path.getPath2(b, step) });
    }
};

/// There five types of actions currently supported:
/// .exact - will do an exact match against the haystack
/// .contains - will check for existence within the haystack
/// .not_present - will check for non-existence within the haystack
/// .extract - will do an exact match and extract into a variable enclosed within `{name}` braces
/// .compute_cmp - will perform an operation on the extracted global variables
/// using the MatchAction. It currently only supports an addition. The operation is required
/// to be specified in Reverse Polish Notation to ease in operator-precedence parsing (well,
/// to avoid any parsing really).
/// For example, if the two extracted values were saved as `vmaddr` and `entryoff` respectively
/// they could then be added with this simple program `vmaddr entryoff +`.
const Action = struct {
    tag: enum { exact, contains, not_present, extract, compute_cmp },
    phrase: SearchPhrase,
    expected: ?ComputeCompareExpected = null,

    /// Returns true if the `phrase` is an exact match with the haystack and variable was successfully extracted.
    fn extract(
        act: Action,
        b: *std.Build,
        step: *Step,
        haystack: []const u8,
        global_vars: *std.StringHashMap(u64),
    ) !bool {
        assert(act.tag == .extract);
        const hay = mem.trim(u8, haystack, " ");
        const phrase = mem.trim(u8, act.phrase.resolve(b, step), " ");

        var candidate_vars: std.ArrayList(struct { name: []const u8, value: u64 }) = .init(b.allocator);
        var hay_it = mem.tokenizeScalar(u8, hay, ' ');
        var needle_it = mem.tokenizeScalar(u8, phrase, ' ');

        while (needle_it.next()) |needle_tok| {
            const hay_tok = hay_it.next() orelse break;
            if (mem.startsWith(u8, needle_tok, "{")) {
                const closing_brace = mem.indexOf(u8, needle_tok, "}") orelse return error.MissingClosingBrace;
                if (closing_brace != needle_tok.len - 1) return error.ClosingBraceNotLast;

                const name = needle_tok[1..closing_brace];
                if (name.len == 0) return error.MissingBraceValue;
                const value = std.fmt.parseInt(u64, hay_tok, 16) catch return false;
                try candidate_vars.append(.{
                    .name = name,
                    .value = value,
                });
            } else {
                if (!mem.eql(u8, hay_tok, needle_tok)) return false;
            }
        }

        if (candidate_vars.items.len == 0) return false;

        for (candidate_vars.items) |cv| try global_vars.putNoClobber(cv.name, cv.value);

        return true;
    }

    /// Returns true if the `phrase` is an exact match with the haystack.
    fn exact(
        act: Action,
        b: *std.Build,
        step: *Step,
        haystack: []const u8,
    ) bool {
        assert(act.tag == .exact);
        const hay = mem.trim(u8, haystack, " ");
        const phrase = mem.trim(u8, act.phrase.resolve(b, step), " ");
        return mem.eql(u8, hay, phrase);
    }

    /// Returns true if the `phrase` exists within the haystack.
    fn contains(
        act: Action,
        b: *std.Build,
        step: *Step,
        haystack: []const u8,
    ) bool {
        assert(act.tag == .contains);
        const hay = mem.trim(u8, haystack, " ");
        const phrase = mem.trim(u8, act.phrase.resolve(b, step), " ");
        return mem.indexOf(u8, hay, phrase) != null;
    }

    /// Returns true if the `phrase` does not exist within the haystack.
    fn notPresent(
        act: Action,
        b: *std.Build,
        step: *Step,
        haystack: []const u8,
    ) bool {
        assert(act.tag == .not_present);
        return !contains(.{
            .tag = .contains,
            .phrase = act.phrase,
            .expected = act.expected,
        }, b, step, haystack);
    }

    /// Will return true if the `phrase` is correctly parsed into an RPN program and
    /// its reduced, computed value compares using `op` with the expected value, either
    /// a literal or another extracted variable.
    fn computeCmp(act: Action, b: *std.Build, step: *Step, global_vars: std.StringHashMap(u64)) !bool {
        const gpa = step.owner.allocator;
        const phrase = act.phrase.resolve(b, step);
        var op_stack: std.ArrayList(enum { add, sub, mod, mul }) = .init(gpa);
        var values: std.ArrayList(u64) = .init(gpa);

        var it = mem.tokenizeScalar(u8, phrase, ' ');
        while (it.next()) |next| {
            if (mem.eql(u8, next, "+")) {
                try op_stack.append(.add);
            } else if (mem.eql(u8, next, "-")) {
                try op_stack.append(.sub);
            } else if (mem.eql(u8, next, "%")) {
                try op_stack.append(.mod);
            } else if (mem.eql(u8, next, "*")) {
                try op_stack.append(.mul);
            } else {
                const val = std.fmt.parseInt(u64, next, 0) catch blk: {
                    break :blk global_vars.get(next) orelse {
                        try step.addError(
                            \\
                            \\========= variable was not extracted: ===========
                            \\{s}
                            \\=================================================
                        , .{next});
                        return error.UnknownVariable;
                    };
                };
                try values.append(val);
            }
        }

        var op_i: usize = 1;
        var reduced: u64 = values.items[0];
        for (op_stack.items) |op| {
            const other = values.items[op_i];
            switch (op) {
                .add => {
                    reduced += other;
                },
                .sub => {
                    reduced -= other;
                },
                .mod => {
                    reduced %= other;
                },
                .mul => {
                    reduced *= other;
                },
            }
            op_i += 1;
        }

        const exp_value = switch (act.expected.?.value) {
            .variable => |name| global_vars.get(name) orelse {
                try step.addError(
                    \\
                    \\========= variable was not extracted: ===========
                    \\{s}
                    \\=================================================
                , .{name});
                return error.UnknownVariable;
            },
            .literal => |x| x,
        };
        return math.compare(reduced, act.expected.?.op, exp_value);
    }
};

const ComputeCompareExpected = struct {
    op: math.CompareOperator,
    value: union(enum) {
        variable: []const u8,
        literal: u64,
    },

<<<<<<< HEAD
    pub fn format(
        value: ComputeCompareExpected,
        bw: *Writer,
        comptime fmt: []const u8,
    ) !void {
        if (fmt.len != 0) std.fmt.invalidFmtError(fmt, value);
        try bw.print("{s} ", .{@tagName(value.op)});
        switch (value.value) {
            .variable => |name| try bw.writeAll(name),
            .literal => |x| try bw.print("{x}", .{x}),
=======
    pub fn format(value: ComputeCompareExpected, w: *Writer) Writer.Error!void {
        try w.print("{t} ", .{value.op});
        switch (value.value) {
            .variable => |name| try w.writeAll(name),
            .literal => |x| try w.print("{x}", .{x}),
>>>>>>> 43fba5ea
        }
    }
};

const Check = struct {
    kind: Kind,
    payload: Payload,
    allocator: Allocator,
    data: std.ArrayListUnmanaged(u8),
    actions: std.ArrayListUnmanaged(Action),

    fn create(allocator: Allocator, kind: Kind) Check {
        return .{
            .kind = kind,
            .payload = .{ .none = {} },
            .allocator = allocator,
            .data = .empty,
            .actions = .empty,
        };
    }

    fn dumpSection(gpa: Allocator, name: [:0]const u8) Check {
        var check = Check.create(gpa, .dump_section);
        const off: u32 = @intCast(check.data.items.len);
        check.data.print(gpa, "{s}\x00", .{name}) catch @panic("OOM");
        check.payload = .{ .dump_section = off };
        return check;
    }

    fn extract(check: *Check, phrase: SearchPhrase) void {
        const gpa = check.allocator;
        check.actions.append(gpa, .{
            .tag = .extract,
            .phrase = phrase,
        }) catch @panic("OOM");
    }

    fn exact(check: *Check, phrase: SearchPhrase) void {
        const gpa = check.allocator;
        check.actions.append(gpa, .{
            .tag = .exact,
            .phrase = phrase,
        }) catch @panic("OOM");
    }

    fn contains(check: *Check, phrase: SearchPhrase) void {
        const gpa = check.allocator;
        check.actions.append(gpa, .{
            .tag = .contains,
            .phrase = phrase,
        }) catch @panic("OOM");
    }

    fn notPresent(check: *Check, phrase: SearchPhrase) void {
        const gpa = check.allocator;
        check.actions.append(gpa, .{
            .tag = .not_present,
            .phrase = phrase,
        }) catch @panic("OOM");
    }

    fn computeCmp(check: *Check, phrase: SearchPhrase, expected: ComputeCompareExpected) void {
        const gpa = check.allocator;
        check.actions.append(gpa, .{
            .tag = .compute_cmp,
            .phrase = phrase,
            .expected = expected,
        }) catch @panic("OOM");
    }

    const Kind = enum {
        headers,
        symtab,
        indirect_symtab,
        dynamic_symtab,
        archive_symtab,
        dynamic_section,
        dyld_rebase,
        dyld_bind,
        dyld_weak_bind,
        dyld_lazy_bind,
        exports,
        compute_compare,
        dump_section,
    };

    const Payload = union {
        none: void,
        /// Null-delimited string in the 'data' buffer.
        dump_section: u32,
    };
};

/// Creates a new empty sequence of actions.
fn checkStart(check_object: *CheckObject, kind: Check.Kind) void {
    const check = Check.create(check_object.step.owner.allocator, kind);
    check_object.checks.append(check) catch @panic("OOM");
}

/// Adds an exact match phrase to the latest created Check.
pub fn checkExact(check_object: *CheckObject, phrase: []const u8) void {
    check_object.checkExactInner(phrase, null);
}

/// Like `checkExact()` but takes an additional argument `LazyPath` which will be
/// resolved to a full search query in `make()`.
pub fn checkExactPath(check_object: *CheckObject, phrase: []const u8, lazy_path: std.Build.LazyPath) void {
    check_object.checkExactInner(phrase, lazy_path);
}

fn checkExactInner(check_object: *CheckObject, phrase: []const u8, lazy_path: ?std.Build.LazyPath) void {
    assert(check_object.checks.items.len > 0);
    const last = &check_object.checks.items[check_object.checks.items.len - 1];
    last.exact(.{ .string = check_object.step.owner.dupe(phrase), .lazy_path = lazy_path });
}

/// Adds a fuzzy match phrase to the latest created Check.
pub fn checkContains(check_object: *CheckObject, phrase: []const u8) void {
    check_object.checkContainsInner(phrase, null);
}

/// Like `checkContains()` but takes an additional argument `lazy_path` which will be
/// resolved to a full search query in `make()`.
pub fn checkContainsPath(
    check_object: *CheckObject,
    phrase: []const u8,
    lazy_path: std.Build.LazyPath,
) void {
    check_object.checkContainsInner(phrase, lazy_path);
}

fn checkContainsInner(check_object: *CheckObject, phrase: []const u8, lazy_path: ?std.Build.LazyPath) void {
    assert(check_object.checks.items.len > 0);
    const last = &check_object.checks.items[check_object.checks.items.len - 1];
    last.contains(.{ .string = check_object.step.owner.dupe(phrase), .lazy_path = lazy_path });
}

/// Adds an exact match phrase with variable extractor to the latest created Check.
pub fn checkExtract(check_object: *CheckObject, phrase: []const u8) void {
    check_object.checkExtractInner(phrase, null);
}

/// Like `checkExtract()` but takes an additional argument `LazyPath` which will be
/// resolved to a full search query in `make()`.
pub fn checkExtractLazyPath(check_object: *CheckObject, phrase: []const u8, lazy_path: std.Build.LazyPath) void {
    check_object.checkExtractInner(phrase, lazy_path);
}

fn checkExtractInner(check_object: *CheckObject, phrase: []const u8, lazy_path: ?std.Build.LazyPath) void {
    assert(check_object.checks.items.len > 0);
    const last = &check_object.checks.items[check_object.checks.items.len - 1];
    last.extract(.{ .string = check_object.step.owner.dupe(phrase), .lazy_path = lazy_path });
}

/// Adds another searched phrase to the latest created Check
/// however ensures there is no matching phrase in the output.
pub fn checkNotPresent(check_object: *CheckObject, phrase: []const u8) void {
    check_object.checkNotPresentInner(phrase, null);
}

/// Like `checkExtract()` but takes an additional argument `LazyPath` which will be
/// resolved to a full search query in `make()`.
pub fn checkNotPresentLazyPath(check_object: *CheckObject, phrase: []const u8, lazy_path: std.Build.LazyPath) void {
    check_object.checkNotPresentInner(phrase, lazy_path);
}

fn checkNotPresentInner(check_object: *CheckObject, phrase: []const u8, lazy_path: ?std.Build.LazyPath) void {
    assert(check_object.checks.items.len > 0);
    const last = &check_object.checks.items[check_object.checks.items.len - 1];
    last.notPresent(.{ .string = check_object.step.owner.dupe(phrase), .lazy_path = lazy_path });
}

/// Creates a new check checking in the file headers (section, program headers, etc.).
pub fn checkInHeaders(check_object: *CheckObject) void {
    check_object.checkStart(.headers);
}

/// Creates a new check checking specifically symbol table parsed and dumped from the object
/// file.
pub fn checkInSymtab(check_object: *CheckObject) void {
    const label = switch (check_object.obj_format) {
        .macho => MachODumper.symtab_label,
        .elf => ElfDumper.symtab_label,
        .wasm => WasmDumper.symtab_label,
        .coff => @panic("TODO symtab for coff"),
        else => @panic("TODO other file formats"),
    };
    check_object.checkStart(.symtab);
    check_object.checkExact(label);
}

/// Creates a new check checking specifically dyld rebase opcodes contents parsed and dumped
/// from the object file.
/// This check is target-dependent and applicable to MachO only.
pub fn checkInDyldRebase(check_object: *CheckObject) void {
    const label = switch (check_object.obj_format) {
        .macho => MachODumper.dyld_rebase_label,
        else => @panic("Unsupported target platform"),
    };
    check_object.checkStart(.dyld_rebase);
    check_object.checkExact(label);
}

/// Creates a new check checking specifically dyld bind opcodes contents parsed and dumped
/// from the object file.
/// This check is target-dependent and applicable to MachO only.
pub fn checkInDyldBind(check_object: *CheckObject) void {
    const label = switch (check_object.obj_format) {
        .macho => MachODumper.dyld_bind_label,
        else => @panic("Unsupported target platform"),
    };
    check_object.checkStart(.dyld_bind);
    check_object.checkExact(label);
}

/// Creates a new check checking specifically dyld weak bind opcodes contents parsed and dumped
/// from the object file.
/// This check is target-dependent and applicable to MachO only.
pub fn checkInDyldWeakBind(check_object: *CheckObject) void {
    const label = switch (check_object.obj_format) {
        .macho => MachODumper.dyld_weak_bind_label,
        else => @panic("Unsupported target platform"),
    };
    check_object.checkStart(.dyld_weak_bind);
    check_object.checkExact(label);
}

/// Creates a new check checking specifically dyld lazy bind opcodes contents parsed and dumped
/// from the object file.
/// This check is target-dependent and applicable to MachO only.
pub fn checkInDyldLazyBind(check_object: *CheckObject) void {
    const label = switch (check_object.obj_format) {
        .macho => MachODumper.dyld_lazy_bind_label,
        else => @panic("Unsupported target platform"),
    };
    check_object.checkStart(.dyld_lazy_bind);
    check_object.checkExact(label);
}

/// Creates a new check checking specifically exports info contents parsed and dumped
/// from the object file.
/// This check is target-dependent and applicable to MachO only.
pub fn checkInExports(check_object: *CheckObject) void {
    const label = switch (check_object.obj_format) {
        .macho => MachODumper.exports_label,
        else => @panic("Unsupported target platform"),
    };
    check_object.checkStart(.exports);
    check_object.checkExact(label);
}

/// Creates a new check checking specifically indirect symbol table parsed and dumped
/// from the object file.
/// This check is target-dependent and applicable to MachO only.
pub fn checkInIndirectSymtab(check_object: *CheckObject) void {
    const label = switch (check_object.obj_format) {
        .macho => MachODumper.indirect_symtab_label,
        else => @panic("Unsupported target platform"),
    };
    check_object.checkStart(.indirect_symtab);
    check_object.checkExact(label);
}

/// Creates a new check checking specifically dynamic symbol table parsed and dumped from the object
/// file.
/// This check is target-dependent and applicable to ELF only.
pub fn checkInDynamicSymtab(check_object: *CheckObject) void {
    const label = switch (check_object.obj_format) {
        .elf => ElfDumper.dynamic_symtab_label,
        else => @panic("Unsupported target platform"),
    };
    check_object.checkStart(.dynamic_symtab);
    check_object.checkExact(label);
}

/// Creates a new check checking specifically dynamic section parsed and dumped from the object
/// file.
/// This check is target-dependent and applicable to ELF only.
pub fn checkInDynamicSection(check_object: *CheckObject) void {
    const label = switch (check_object.obj_format) {
        .elf => ElfDumper.dynamic_section_label,
        else => @panic("Unsupported target platform"),
    };
    check_object.checkStart(.dynamic_section);
    check_object.checkExact(label);
}

/// Creates a new check checking specifically symbol table parsed and dumped from the archive
/// file.
pub fn checkInArchiveSymtab(check_object: *CheckObject) void {
    const label = switch (check_object.obj_format) {
        .elf => ElfDumper.archive_symtab_label,
        else => @panic("TODO other file formats"),
    };
    check_object.checkStart(.archive_symtab);
    check_object.checkExact(label);
}

pub fn dumpSection(check_object: *CheckObject, name: [:0]const u8) void {
    const check = Check.dumpSection(check_object.step.owner.allocator, name);
    check_object.checks.append(check) catch @panic("OOM");
}

/// Creates a new standalone, singular check which allows running simple binary operations
/// on the extracted variables. It will then compare the reduced program with the value of
/// the expected variable.
pub fn checkComputeCompare(
    check_object: *CheckObject,
    program: []const u8,
    expected: ComputeCompareExpected,
) void {
    var check = Check.create(check_object.step.owner.allocator, .compute_compare);
    check.computeCmp(.{ .string = check_object.step.owner.dupe(program) }, expected);
    check_object.checks.append(check) catch @panic("OOM");
}

fn make(step: *Step, make_options: Step.MakeOptions) !void {
    _ = make_options;
    const b = step.owner;
    const gpa = b.allocator;
    const check_object: *CheckObject = @fieldParentPtr("step", step);
    try step.singleUnchangingWatchInput(check_object.source);

    const src_path = check_object.source.getPath3(b, step);
    const contents = src_path.root_dir.handle.readFileAllocOptions(
        src_path.sub_path,
        gpa,
        .limited(check_object.max_bytes),
        null,
        .of(u64),
        null,
<<<<<<< HEAD
    ) catch |err| return step.fail("unable to read '{f'}': {s}", .{ src_path, @errorName(err) });
=======
    ) catch |err| return step.fail("unable to read '{f}': {s}", .{
        std.fmt.alt(src_path, .formatEscapeChar), @errorName(err),
    });
>>>>>>> 43fba5ea

    var vars: std.StringHashMap(u64) = .init(gpa);
    for (check_object.checks.items) |chk| {
        if (chk.kind == .compute_compare) {
            assert(chk.actions.items.len == 1);
            const act = chk.actions.items[0];
            assert(act.tag == .compute_cmp);
            const res = act.computeCmp(b, step, vars) catch |err| switch (err) {
                error.UnknownVariable => return step.fail("Unknown variable", .{}),
                else => |e| return e,
            };
            if (!res) {
                return step.fail(
                    \\
                    \\========= comparison failed for action: ===========
                    \\{s} {f}
                    \\===================================================
                , .{ act.phrase.resolve(b, step), act.expected.? });
            }
            continue;
        }

        const output = switch (check_object.obj_format) {
            .macho => try MachODumper.parseAndDump(step, chk, contents),
            .elf => try ElfDumper.parseAndDump(step, chk, contents),
            .coff => return step.fail("TODO coff parser", .{}),
            .wasm => try WasmDumper.parseAndDump(step, chk, contents),
            else => unreachable,
        };

        // Depending on whether we requested dumping section verbatim or not,
        // we either format message string with escaped codes, or not to aid debugging
        // the failed test.
        const fmtMessageString = struct {
            fn fmtMessageString(kind: Check.Kind, msg: []const u8) std.fmt.Formatter(Ctx, formatMessageString) {
                return .{ .data = .{
                    .kind = kind,
                    .msg = msg,
                } };
            }

            const Ctx = struct {
                kind: Check.Kind,
                msg: []const u8,
            };

<<<<<<< HEAD
            fn formatMessageString(
                ctx: Ctx,
                bw: *Writer,
                comptime unused_fmt_string: []const u8,
            ) !void {
                _ = unused_fmt_string;
                switch (ctx.kind) {
                    .dump_section => try bw.print("{f}", .{std.fmt.fmtSliceEscapeLower(ctx.msg)}),
                    else => try bw.writeAll(ctx.msg),
=======
            fn formatMessageString(ctx: Ctx, w: *Writer) !void {
                switch (ctx.kind) {
                    .dump_section => try w.print("{f}", .{std.ascii.hexEscape(ctx.msg, .lower)}),
                    else => try w.writeAll(ctx.msg),
>>>>>>> 43fba5ea
                }
            }
        }.fmtMessageString;

        var it = mem.tokenizeAny(u8, output, "\r\n");
        for (chk.actions.items) |act| {
            switch (act.tag) {
                .exact => {
                    while (it.next()) |line| {
                        if (act.exact(b, step, line)) break;
                    } else {
                        return step.fail(
                            \\
                            \\========= expected to find: ==========================
                            \\{f}
                            \\========= but parsed file does not contain it: =======
                            \\{f}
                            \\========= file path: =================================
                            \\{f}
                        , .{
                            fmtMessageString(chk.kind, act.phrase.resolve(b, step)),
                            fmtMessageString(chk.kind, output),
                            src_path,
                        });
                    }
                },

                .contains => {
                    while (it.next()) |line| {
                        if (act.contains(b, step, line)) break;
                    } else {
                        return step.fail(
                            \\
                            \\========= expected to find: ==========================
                            \\*{f}*
                            \\========= but parsed file does not contain it: =======
                            \\{f}
                            \\========= file path: =================================
                            \\{f}
                        , .{
                            fmtMessageString(chk.kind, act.phrase.resolve(b, step)),
                            fmtMessageString(chk.kind, output),
                            src_path,
                        });
                    }
                },

                .not_present => {
                    while (it.next()) |line| {
                        if (act.notPresent(b, step, line)) continue;
                        return step.fail(
                            \\
                            \\========= expected not to find: ===================
                            \\{f}
                            \\========= but parsed file does contain it: ========
                            \\{f}
                            \\========= file path: ==============================
                            \\{f}
                        , .{
                            fmtMessageString(chk.kind, act.phrase.resolve(b, step)),
                            fmtMessageString(chk.kind, output),
                            src_path,
                        });
                    }
                },

                .extract => {
                    while (it.next()) |line| {
                        if (try act.extract(b, step, line, &vars)) break;
                    } else {
                        return step.fail(
                            \\
                            \\========= expected to find and extract: ==============
                            \\{f}
                            \\========= but parsed file does not contain it: =======
                            \\{f}
                            \\========= file path: ==============================
                            \\{f}
                        , .{
                            fmtMessageString(chk.kind, act.phrase.resolve(b, step)),
                            fmtMessageString(chk.kind, output),
                            src_path,
                        });
                    }
                },

                .compute_cmp => unreachable,
            }
        }
    }
}

const MachODumper = struct {
    const dyld_rebase_label = "dyld rebase data";
    const dyld_bind_label = "dyld bind data";
    const dyld_weak_bind_label = "dyld weak bind data";
    const dyld_lazy_bind_label = "dyld lazy bind data";
    const exports_label = "exports data";
    const symtab_label = "symbol table";
    const indirect_symtab_label = "indirect symbol table";

    fn parseAndDump(step: *Step, check: Check, bytes: []const u8) ![]const u8 {
        // TODO: handle archives and fat files
        return parseAndDumpObject(step, check, bytes);
    }

    const ObjectContext = struct {
        gpa: Allocator,
        data: []const u8,
        header: macho.mach_header_64,
        segments: std.ArrayListUnmanaged(macho.segment_command_64) = .empty,
        sections: std.ArrayListUnmanaged(macho.section_64) = .empty,
        symtab: std.ArrayListUnmanaged(macho.nlist_64) = .empty,
        strtab: std.ArrayListUnmanaged(u8) = .empty,
        indsymtab: std.ArrayListUnmanaged(u32) = .empty,
        imports: std.ArrayListUnmanaged([]const u8) = .empty,

        fn parse(ctx: *ObjectContext) !void {
            var it = ctx.getLoadCommandIterator();
            var i: usize = 0;
            while (it.next()) |cmd| {
                switch (cmd.cmd()) {
                    .SEGMENT_64 => {
                        const seg = cmd.cast(macho.segment_command_64).?;
                        try ctx.segments.append(ctx.gpa, seg);
                        try ctx.sections.ensureUnusedCapacity(ctx.gpa, seg.nsects);
                        for (cmd.getSections()) |sect| {
                            ctx.sections.appendAssumeCapacity(sect);
                        }
                    },
                    .SYMTAB => {
                        const lc = cmd.cast(macho.symtab_command).?;
                        const symtab = @as([*]align(1) const macho.nlist_64, @ptrCast(ctx.data[lc.symoff..].ptr))[0..lc.nsyms];
                        const strtab = ctx.data[lc.stroff..][0..lc.strsize];
                        try ctx.symtab.appendUnalignedSlice(ctx.gpa, symtab);
                        try ctx.strtab.appendSlice(ctx.gpa, strtab);
                    },
                    .DYSYMTAB => {
                        const lc = cmd.cast(macho.dysymtab_command).?;
                        const indexes = @as([*]align(1) const u32, @ptrCast(ctx.data[lc.indirectsymoff..].ptr))[0..lc.nindirectsyms];
                        try ctx.indsymtab.appendUnalignedSlice(ctx.gpa, indexes);
                    },
                    .LOAD_DYLIB,
                    .LOAD_WEAK_DYLIB,
                    .REEXPORT_DYLIB,
                    => {
                        try ctx.imports.append(ctx.gpa, cmd.getDylibPathName());
                    },
                    else => {},
                }

                i += 1;
            }
        }

        fn getString(ctx: ObjectContext, off: u32) [:0]const u8 {
            assert(off < ctx.strtab.items.len);
            return mem.sliceTo(@as([*:0]const u8, @ptrCast(ctx.strtab.items[off..].ptr)), 0);
        }

        fn getLoadCommandIterator(ctx: ObjectContext) macho.LoadCommandIterator {
            const data = ctx.data[@sizeOf(macho.mach_header_64)..][0..ctx.header.sizeofcmds];
            return .{ .ncmds = ctx.header.ncmds, .buffer = data };
        }

        fn getLoadCommand(ctx: ObjectContext, cmd: macho.LC) ?macho.LoadCommandIterator.LoadCommand {
            var it = ctx.getLoadCommandIterator();
            while (it.next()) |lc| if (lc.cmd() == cmd) {
                return lc;
            };
            return null;
        }

        fn getSegmentByName(ctx: ObjectContext, name: []const u8) ?macho.segment_command_64 {
            for (ctx.segments.items) |seg| {
                if (mem.eql(u8, seg.segName(), name)) return seg;
            }
            return null;
        }

        fn getSectionByName(ctx: ObjectContext, segname: []const u8, sectname: []const u8) ?macho.section_64 {
            for (ctx.sections.items) |sect| {
                if (mem.eql(u8, sect.segName(), segname) and mem.eql(u8, sect.sectName(), sectname)) return sect;
            }
            return null;
        }

        fn dumpHeader(hdr: macho.mach_header_64, bw: *Writer) !void {
            const cputype = switch (hdr.cputype) {
                macho.CPU_TYPE_ARM64 => "ARM64",
                macho.CPU_TYPE_X86_64 => "X86_64",
                else => "Unknown",
            };
            const filetype = switch (hdr.filetype) {
                macho.MH_OBJECT => "MH_OBJECT",
                macho.MH_EXECUTE => "MH_EXECUTE",
                macho.MH_FVMLIB => "MH_FVMLIB",
                macho.MH_CORE => "MH_CORE",
                macho.MH_PRELOAD => "MH_PRELOAD",
                macho.MH_DYLIB => "MH_DYLIB",
                macho.MH_DYLINKER => "MH_DYLINKER",
                macho.MH_BUNDLE => "MH_BUNDLE",
                macho.MH_DYLIB_STUB => "MH_DYLIB_STUB",
                macho.MH_DSYM => "MH_DSYM",
                macho.MH_KEXT_BUNDLE => "MH_KEXT_BUNDLE",
                else => "Unknown",
            };

            try bw.print(
                \\header
                \\cputype {s}
                \\filetype {s}
                \\ncmds {d}
                \\sizeofcmds {x}
                \\flags
            , .{
                cputype,
                filetype,
                hdr.ncmds,
                hdr.sizeofcmds,
            });

            if (hdr.flags > 0) {
                if (hdr.flags & macho.MH_NOUNDEFS != 0) try bw.writeAll(" NOUNDEFS");
                if (hdr.flags & macho.MH_INCRLINK != 0) try bw.writeAll(" INCRLINK");
                if (hdr.flags & macho.MH_DYLDLINK != 0) try bw.writeAll(" DYLDLINK");
                if (hdr.flags & macho.MH_BINDATLOAD != 0) try bw.writeAll(" BINDATLOAD");
                if (hdr.flags & macho.MH_PREBOUND != 0) try bw.writeAll(" PREBOUND");
                if (hdr.flags & macho.MH_SPLIT_SEGS != 0) try bw.writeAll(" SPLIT_SEGS");
                if (hdr.flags & macho.MH_LAZY_INIT != 0) try bw.writeAll(" LAZY_INIT");
                if (hdr.flags & macho.MH_TWOLEVEL != 0) try bw.writeAll(" TWOLEVEL");
                if (hdr.flags & macho.MH_FORCE_FLAT != 0) try bw.writeAll(" FORCE_FLAT");
                if (hdr.flags & macho.MH_NOMULTIDEFS != 0) try bw.writeAll(" NOMULTIDEFS");
                if (hdr.flags & macho.MH_NOFIXPREBINDING != 0) try bw.writeAll(" NOFIXPREBINDING");
                if (hdr.flags & macho.MH_PREBINDABLE != 0) try bw.writeAll(" PREBINDABLE");
                if (hdr.flags & macho.MH_ALLMODSBOUND != 0) try bw.writeAll(" ALLMODSBOUND");
                if (hdr.flags & macho.MH_SUBSECTIONS_VIA_SYMBOLS != 0) try bw.writeAll(" SUBSECTIONS_VIA_SYMBOLS");
                if (hdr.flags & macho.MH_CANONICAL != 0) try bw.writeAll(" CANONICAL");
                if (hdr.flags & macho.MH_WEAK_DEFINES != 0) try bw.writeAll(" WEAK_DEFINES");
                if (hdr.flags & macho.MH_BINDS_TO_WEAK != 0) try bw.writeAll(" BINDS_TO_WEAK");
                if (hdr.flags & macho.MH_ALLOW_STACK_EXECUTION != 0) try bw.writeAll(" ALLOW_STACK_EXECUTION");
                if (hdr.flags & macho.MH_ROOT_SAFE != 0) try bw.writeAll(" ROOT_SAFE");
                if (hdr.flags & macho.MH_SETUID_SAFE != 0) try bw.writeAll(" SETUID_SAFE");
                if (hdr.flags & macho.MH_NO_REEXPORTED_DYLIBS != 0) try bw.writeAll(" NO_REEXPORTED_DYLIBS");
                if (hdr.flags & macho.MH_PIE != 0) try bw.writeAll(" PIE");
                if (hdr.flags & macho.MH_DEAD_STRIPPABLE_DYLIB != 0) try bw.writeAll(" DEAD_STRIPPABLE_DYLIB");
                if (hdr.flags & macho.MH_HAS_TLV_DESCRIPTORS != 0) try bw.writeAll(" HAS_TLV_DESCRIPTORS");
                if (hdr.flags & macho.MH_NO_HEAP_EXECUTION != 0) try bw.writeAll(" NO_HEAP_EXECUTION");
                if (hdr.flags & macho.MH_APP_EXTENSION_SAFE != 0) try bw.writeAll(" APP_EXTENSION_SAFE");
                if (hdr.flags & macho.MH_NLIST_OUTOFSYNC_WITH_DYLDINFO != 0) try bw.writeAll(" NLIST_OUTOFSYNC_WITH_DYLDINFO");
            }

            try bw.writeByte('\n');
        }

        fn dumpLoadCommand(lc: macho.LoadCommandIterator.LoadCommand, index: usize, bw: *Writer) !void {
            // print header first
            try bw.print(
                \\LC {d}
                \\cmd {s}
                \\cmdsize {d}
            , .{ index, @tagName(lc.cmd()), lc.cmdsize() });

            switch (lc.cmd()) {
                .SEGMENT_64 => {
                    const seg = lc.cast(macho.segment_command_64).?;
                    try bw.writeByte('\n');
                    try bw.print(
                        \\segname {s}
                        \\vmaddr {x}
                        \\vmsize {x}
                        \\fileoff {x}
                        \\filesz {x}
                    , .{
                        seg.segName(),
                        seg.vmaddr,
                        seg.vmsize,
                        seg.fileoff,
                        seg.filesize,
                    });

                    for (lc.getSections()) |sect| {
                        try bw.writeByte('\n');
                        try bw.print(
                            \\sectname {s}
                            \\addr {x}
                            \\size {x}
                            \\offset {x}
                            \\align {x}
                        , .{
                            sect.sectName(),
                            sect.addr,
                            sect.size,
                            sect.offset,
                            sect.@"align",
                        });
                    }
                },

                .ID_DYLIB,
                .LOAD_DYLIB,
                .LOAD_WEAK_DYLIB,
                .REEXPORT_DYLIB,
                => {
                    const dylib = lc.cast(macho.dylib_command).?;
                    try bw.writeByte('\n');
                    try bw.print(
                        \\name {s}
                        \\timestamp {d}
                        \\current version {x}
                        \\compatibility version {x}
                    , .{
                        lc.getDylibPathName(),
                        dylib.dylib.timestamp,
                        dylib.dylib.current_version,
                        dylib.dylib.compatibility_version,
                    });
                },

                .MAIN => {
                    const main = lc.cast(macho.entry_point_command).?;
                    try bw.writeByte('\n');
                    try bw.print(
                        \\entryoff {x}
                        \\stacksize {x}
                    , .{ main.entryoff, main.stacksize });
                },

                .RPATH => {
                    try bw.writeByte('\n');
                    try bw.print(
                        \\path {s}
                    , .{
                        lc.getRpathPathName(),
                    });
                },

                .UUID => {
                    const uuid = lc.cast(macho.uuid_command).?;
<<<<<<< HEAD
                    try bw.writeByte('\n');
                    try bw.print("uuid {x}", .{&uuid.uuid});
=======
                    try writer.writeByte('\n');
                    try writer.print("uuid {x}", .{&uuid.uuid});
>>>>>>> 43fba5ea
                },

                .DATA_IN_CODE,
                .FUNCTION_STARTS,
                .CODE_SIGNATURE,
                => {
                    const llc = lc.cast(macho.linkedit_data_command).?;
                    try bw.writeByte('\n');
                    try bw.print(
                        \\dataoff {x}
                        \\datasize {x}
                    , .{ llc.dataoff, llc.datasize });
                },

                .DYLD_INFO_ONLY => {
                    const dlc = lc.cast(macho.dyld_info_command).?;
                    try bw.writeByte('\n');
                    try bw.print(
                        \\rebaseoff {x}
                        \\rebasesize {x}
                        \\bindoff {x}
                        \\bindsize {x}
                        \\weakbindoff {x}
                        \\weakbindsize {x}
                        \\lazybindoff {x}
                        \\lazybindsize {x}
                        \\exportoff {x}
                        \\exportsize {x}
                    , .{
                        dlc.rebase_off,
                        dlc.rebase_size,
                        dlc.bind_off,
                        dlc.bind_size,
                        dlc.weak_bind_off,
                        dlc.weak_bind_size,
                        dlc.lazy_bind_off,
                        dlc.lazy_bind_size,
                        dlc.export_off,
                        dlc.export_size,
                    });
                },

                .SYMTAB => {
                    const slc = lc.cast(macho.symtab_command).?;
                    try bw.writeByte('\n');
                    try bw.print(
                        \\symoff {x}
                        \\nsyms {x}
                        \\stroff {x}
                        \\strsize {x}
                    , .{
                        slc.symoff,
                        slc.nsyms,
                        slc.stroff,
                        slc.strsize,
                    });
                },

                .DYSYMTAB => {
                    const dlc = lc.cast(macho.dysymtab_command).?;
                    try bw.writeByte('\n');
                    try bw.print(
                        \\ilocalsym {x}
                        \\nlocalsym {x}
                        \\iextdefsym {x}
                        \\nextdefsym {x}
                        \\iundefsym {x}
                        \\nundefsym {x}
                        \\indirectsymoff {x}
                        \\nindirectsyms {x}
                    , .{
                        dlc.ilocalsym,
                        dlc.nlocalsym,
                        dlc.iextdefsym,
                        dlc.nextdefsym,
                        dlc.iundefsym,
                        dlc.nundefsym,
                        dlc.indirectsymoff,
                        dlc.nindirectsyms,
                    });
                },

                .BUILD_VERSION => {
                    const blc = lc.cast(macho.build_version_command).?;
                    try bw.writeByte('\n');
                    try bw.print(
                        \\platform {s}
                        \\minos {d}.{d}.{d}
                        \\sdk {d}.{d}.{d}
                        \\ntools {d}
                    , .{
                        @tagName(blc.platform),
                        blc.minos >> 16,
                        @as(u8, @truncate(blc.minos >> 8)),
                        @as(u8, @truncate(blc.minos)),
                        blc.sdk >> 16,
                        @as(u8, @truncate(blc.sdk >> 8)),
                        @as(u8, @truncate(blc.sdk)),
                        blc.ntools,
                    });
                    for (lc.getBuildVersionTools()) |tool| {
                        try bw.writeByte('\n');
                        switch (tool.tool) {
                            .CLANG, .SWIFT, .LD, .LLD, .ZIG => try bw.print("tool {s}\n", .{@tagName(tool.tool)}),
                            else => |x| try bw.print("tool {d}\n", .{@intFromEnum(x)}),
                        }
                        try bw.print(
                            \\version {d}.{d}.{d}
                        , .{
                            tool.version >> 16,
                            @as(u8, @truncate(tool.version >> 8)),
                            @as(u8, @truncate(tool.version)),
                        });
                    }
                },

                .VERSION_MIN_MACOSX,
                .VERSION_MIN_IPHONEOS,
                .VERSION_MIN_WATCHOS,
                .VERSION_MIN_TVOS,
                => {
                    const vlc = lc.cast(macho.version_min_command).?;
                    try bw.writeByte('\n');
                    try bw.print(
                        \\version {d}.{d}.{d}
                        \\sdk {d}.{d}.{d}
                    , .{
                        vlc.version >> 16,
                        @as(u8, @truncate(vlc.version >> 8)),
                        @as(u8, @truncate(vlc.version)),
                        vlc.sdk >> 16,
                        @as(u8, @truncate(vlc.sdk >> 8)),
                        @as(u8, @truncate(vlc.sdk)),
                    });
                },

                else => {},
            }
        }

        fn dumpSymtab(ctx: ObjectContext, bw: *Writer) !void {
            try bw.writeAll(symtab_label ++ "\n");

            for (ctx.symtab.items) |sym| {
                const sym_name = ctx.getString(sym.n_strx);
                if (sym.stab()) {
                    const tt = switch (sym.n_type) {
                        macho.N_SO => "SO",
                        macho.N_OSO => "OSO",
                        macho.N_BNSYM => "BNSYM",
                        macho.N_ENSYM => "ENSYM",
                        macho.N_FUN => "FUN",
                        macho.N_GSYM => "GSYM",
                        macho.N_STSYM => "STSYM",
                        else => "UNKNOWN STAB",
                    };
                    try bw.print("{x}", .{sym.n_value});
                    if (sym.n_sect > 0) {
                        const sect = ctx.sections.items[sym.n_sect - 1];
                        try bw.print(" ({s},{s})", .{ sect.segName(), sect.sectName() });
                    }
                    try bw.print(" {s} (stab) {s}\n", .{ tt, sym_name });
                } else if (sym.sect()) {
                    const sect = ctx.sections.items[sym.n_sect - 1];
                    try bw.print("{x} ({s},{s})", .{
                        sym.n_value,
                        sect.segName(),
                        sect.sectName(),
                    });
                    if (sym.n_desc & macho.REFERENCED_DYNAMICALLY != 0) try bw.writeAll(" [referenced dynamically]");
                    if (sym.weakDef()) try bw.writeAll(" weak");
                    if (sym.weakRef()) try bw.writeAll(" weakref");
                    if (sym.ext()) {
                        if (sym.pext()) try bw.writeAll(" private");
                        try bw.writeAll(" external");
                    } else if (sym.pext()) try bw.writeAll(" (was private external)");
                    try bw.print(" {s}\n", .{sym_name});
                } else if (sym.tentative()) {
                    const alignment = (sym.n_desc >> 8) & 0x0F;
                    try bw.print("  0x{x:0>16} (common) (alignment 2^{d})", .{ sym.n_value, alignment });
                    if (sym.ext()) try bw.writeAll(" external");
                    try bw.print(" {s}\n", .{sym_name});
                } else if (sym.undf()) {
                    const ordinal = @divFloor(@as(i16, @bitCast(sym.n_desc)), macho.N_SYMBOL_RESOLVER);
                    const import_name = blk: {
                        if (ordinal <= 0) {
                            if (ordinal == macho.BIND_SPECIAL_DYLIB_SELF)
                                break :blk "self import";
                            if (ordinal == macho.BIND_SPECIAL_DYLIB_MAIN_EXECUTABLE)
                                break :blk "main executable";
                            if (ordinal == macho.BIND_SPECIAL_DYLIB_FLAT_LOOKUP)
                                break :blk "flat lookup";
                            unreachable;
                        }
                        const full_path = ctx.imports.items[@as(u16, @bitCast(ordinal)) - 1];
                        const basename = fs.path.basename(full_path);
                        assert(basename.len > 0);
                        const ext = mem.lastIndexOfScalar(u8, basename, '.') orelse basename.len;
                        break :blk basename[0..ext];
                    };
                    try bw.writeAll("(undefined)");
                    if (sym.weakRef()) try bw.writeAll(" weakref");
                    if (sym.ext()) try bw.writeAll(" external");
                    try bw.print(" {s} (from {s})\n", .{
                        sym_name,
                        import_name,
                    });
                }
            }
        }

        fn dumpIndirectSymtab(ctx: ObjectContext, bw: *Writer) !void {
            try bw.writeAll(indirect_symtab_label ++ "\n");

            var sects_buffer: [3]macho.section_64 = undefined;
            const sects = blk: {
                var count: usize = 0;
                if (ctx.getSectionByName("__TEXT", "__stubs")) |sect| {
                    sects_buffer[count] = sect;
                    count += 1;
                }
                if (ctx.getSectionByName("__DATA_CONST", "__got")) |sect| {
                    sects_buffer[count] = sect;
                    count += 1;
                }
                if (ctx.getSectionByName("__DATA", "__la_symbol_ptr")) |sect| {
                    sects_buffer[count] = sect;
                    count += 1;
                }
                break :blk sects_buffer[0..count];
            };

            const sortFn = struct {
                fn sortFn(c: void, lhs: macho.section_64, rhs: macho.section_64) bool {
                    _ = c;
                    return lhs.reserved1 < rhs.reserved1;
                }
            }.sortFn;
            mem.sort(macho.section_64, sects, {}, sortFn);

            var i: usize = 0;
            while (i < sects.len) : (i += 1) {
                const sect = sects[i];
                const start = sect.reserved1;
                const end = if (i + 1 >= sects.len) ctx.indsymtab.items.len else sects[i + 1].reserved1;
                const entry_size = blk: {
                    if (mem.eql(u8, sect.sectName(), "__stubs")) break :blk sect.reserved2;
                    break :blk @sizeOf(u64);
                };

                try bw.print("{s},{s}\n", .{ sect.segName(), sect.sectName() });
                try bw.print("nentries {d}\n", .{end - start});
                for (ctx.indsymtab.items[start..end], 0..) |index, j| {
                    const sym = ctx.symtab.items[index];
                    const addr = sect.addr + entry_size * j;
                    try bw.print("0x{x} {d} {s}\n", .{ addr, index, ctx.getString(sym.n_strx) });
                }
            }
        }

        fn dumpRebaseInfo(ctx: ObjectContext, data: []const u8, bw: *Writer) !void {
            var rebases: std.ArrayList(u64) = .init(ctx.gpa);
            defer rebases.deinit();
            try ctx.parseRebaseInfo(data, &rebases);
            mem.sort(u64, rebases.items, {}, std.sort.asc(u64));
            for (rebases.items) |addr| {
                try bw.print("0x{x}\n", .{addr});
            }
        }

        fn parseRebaseInfo(ctx: ObjectContext, data: []const u8, rebases: *std.ArrayList(u64)) !void {
            var br: std.io.Reader = .fixed(data);

            var seg_id: ?u8 = null;
            var offset: u64 = 0;
            while (true) {
                const byte = br.takeByte() catch break;
                const opc = byte & macho.REBASE_OPCODE_MASK;
                const imm = byte & macho.REBASE_IMMEDIATE_MASK;
                switch (opc) {
                    macho.REBASE_OPCODE_DONE => break,
                    macho.REBASE_OPCODE_SET_TYPE_IMM => {},
                    macho.REBASE_OPCODE_SET_SEGMENT_AND_OFFSET_ULEB => {
                        seg_id = imm;
                        offset = try br.takeLeb128(u64);
                    },
                    macho.REBASE_OPCODE_ADD_ADDR_IMM_SCALED => {
                        offset += imm * @sizeOf(u64);
                    },
                    macho.REBASE_OPCODE_ADD_ADDR_ULEB => {
                        const addend = try br.takeLeb128(u64);
                        offset += addend;
                    },
                    macho.REBASE_OPCODE_DO_REBASE_ADD_ADDR_ULEB => {
                        const addend = try br.takeLeb128(u64);
                        const seg = ctx.segments.items[seg_id.?];
                        const addr = seg.vmaddr + offset;
                        try rebases.append(addr);
                        offset += addend + @sizeOf(u64);
                    },
                    macho.REBASE_OPCODE_DO_REBASE_IMM_TIMES,
                    macho.REBASE_OPCODE_DO_REBASE_ULEB_TIMES,
                    macho.REBASE_OPCODE_DO_REBASE_ULEB_TIMES_SKIPPING_ULEB,
                    => {
                        var ntimes: u64 = 1;
                        var skip: u64 = 0;
                        switch (opc) {
                            macho.REBASE_OPCODE_DO_REBASE_IMM_TIMES => {
                                ntimes = imm;
                            },
                            macho.REBASE_OPCODE_DO_REBASE_ULEB_TIMES => {
                                ntimes = try br.takeLeb128(u64);
                            },
                            macho.REBASE_OPCODE_DO_REBASE_ULEB_TIMES_SKIPPING_ULEB => {
                                ntimes = try br.takeLeb128(u64);
                                skip = try br.takeLeb128(u64);
                            },
                            else => unreachable,
                        }
                        const seg = ctx.segments.items[seg_id.?];
                        const base_addr = seg.vmaddr;
                        var count: usize = 0;
                        while (count < ntimes) : (count += 1) {
                            const addr = base_addr + offset;
                            try rebases.append(addr);
                            offset += skip + @sizeOf(u64);
                        }
                    },
                    else => break,
                }
            }
        }

        const Binding = struct {
            address: u64,
            addend: i64,
            ordinal: u16,
            tag: Tag,
            name: []const u8,

            fn deinit(binding: *Binding, gpa: Allocator) void {
                gpa.free(binding.name);
            }

            fn lessThan(ctx: void, lhs: Binding, rhs: Binding) bool {
                _ = ctx;
                return lhs.address < rhs.address;
            }

            const Tag = enum {
                ord,
                self,
                exe,
                flat,
            };
        };

        fn dumpBindInfo(ctx: ObjectContext, data: []const u8, bw: *Writer) !void {
            var bindings: std.ArrayList(Binding) = .init(ctx.gpa);
            defer {
                for (bindings.items) |*b| {
                    b.deinit(ctx.gpa);
                }
                bindings.deinit();
            }
            try ctx.parseBindInfo(data, &bindings);
            mem.sort(Binding, bindings.items, {}, Binding.lessThan);
            for (bindings.items) |binding| {
                try bw.print("0x{x} [addend: {d}]", .{ binding.address, binding.addend });
                try bw.writeAll(" (");
                switch (binding.tag) {
                    .self => try bw.writeAll("self"),
                    .exe => try bw.writeAll("main executable"),
                    .flat => try bw.writeAll("flat lookup"),
                    .ord => try bw.writeAll(std.fs.path.basename(ctx.imports.items[binding.ordinal - 1])),
                }
                try bw.print(") {s}\n", .{binding.name});
            }
        }

        fn parseBindInfo(ctx: ObjectContext, data: []const u8, bindings: *std.ArrayList(Binding)) !void {
            var br: std.io.Reader = .fixed(data);

            var seg_id: ?u8 = null;
            var tag: Binding.Tag = .self;
            var ordinal: u16 = 0;
            var offset: u64 = 0;
            var addend: i64 = 0;

            var name_buf: std.ArrayList(u8) = .init(ctx.gpa);
            defer name_buf.deinit();

            while (br.takeByte()) |byte| {
                const opc = byte & macho.BIND_OPCODE_MASK;
                const imm = byte & macho.BIND_IMMEDIATE_MASK;
                switch (opc) {
                    macho.BIND_OPCODE_DONE,
                    macho.BIND_OPCODE_SET_TYPE_IMM,
                    => {},
                    macho.BIND_OPCODE_SET_DYLIB_ORDINAL_IMM => {
                        tag = .ord;
                        ordinal = imm;
                    },
                    macho.BIND_OPCODE_SET_DYLIB_SPECIAL_IMM => {
                        switch (imm) {
                            0 => tag = .self,
                            0xf => tag = .exe,
                            0xe => tag = .flat,
                            else => unreachable,
                        }
                    },
                    macho.BIND_OPCODE_SET_SEGMENT_AND_OFFSET_ULEB => {
                        seg_id = imm;
                        offset = try br.takeLeb128(u64);
                    },
                    macho.BIND_OPCODE_SET_SYMBOL_TRAILING_FLAGS_IMM => {
                        name_buf.clearRetainingCapacity();
                        if (true) @panic("TODO fix this");
                        //try reader.readUntilDelimiterArrayList(&name_buf, 0, std.math.maxInt(u32));
                        try name_buf.append(0);
                    },
                    macho.BIND_OPCODE_SET_ADDEND_SLEB => {
                        addend = try br.takeLeb128(i64);
                    },
                    macho.BIND_OPCODE_ADD_ADDR_ULEB => {
                        const x = try br.takeLeb128(u64);
                        offset = @intCast(@as(i64, @intCast(offset)) + @as(i64, @bitCast(x)));
                    },
                    macho.BIND_OPCODE_DO_BIND,
                    macho.BIND_OPCODE_DO_BIND_ADD_ADDR_ULEB,
                    macho.BIND_OPCODE_DO_BIND_ADD_ADDR_IMM_SCALED,
                    macho.BIND_OPCODE_DO_BIND_ULEB_TIMES_SKIPPING_ULEB,
                    => {
                        var add_addr: u64 = 0;
                        var count: u64 = 1;
                        var skip: u64 = 0;

                        switch (opc) {
                            macho.BIND_OPCODE_DO_BIND => {},
                            macho.BIND_OPCODE_DO_BIND_ADD_ADDR_ULEB => {
                                add_addr = try br.takeLeb128(u64);
                            },
                            macho.BIND_OPCODE_DO_BIND_ADD_ADDR_IMM_SCALED => {
                                add_addr = imm * @sizeOf(u64);
                            },
                            macho.BIND_OPCODE_DO_BIND_ULEB_TIMES_SKIPPING_ULEB => {
                                count = try br.takeLeb128(u64);
                                skip = try br.takeLeb128(u64);
                            },
                            else => unreachable,
                        }

                        const seg = ctx.segments.items[seg_id.?];
                        var i: u64 = 0;
                        while (i < count) : (i += 1) {
                            const addr: u64 = @intCast(@as(i64, @intCast(seg.vmaddr + offset)));
                            try bindings.append(.{
                                .address = addr,
                                .addend = addend,
                                .tag = tag,
                                .ordinal = ordinal,
                                .name = try ctx.gpa.dupe(u8, name_buf.items),
                            });
                            offset += skip + @sizeOf(u64) + add_addr;
                        }
                    },
                    else => break,
                }
            } else |_| {}
        }

        fn dumpExportsTrie(ctx: ObjectContext, data: []const u8, bw: *Writer) !void {
            const seg = ctx.getSegmentByName("__TEXT") orelse return;

            var arena = std.heap.ArenaAllocator.init(ctx.gpa);
            defer arena.deinit();

            var exports: std.ArrayList(Export) = .init(arena.allocator());
            var br: std.io.Reader = .fixed(data);
            try parseTrieNode(arena.allocator(), &br, "", &exports);

            mem.sort(Export, exports.items, {}, Export.lessThan);

            for (exports.items) |exp| {
                switch (exp.tag) {
                    .@"export" => {
                        const info = exp.data.@"export";
                        if (info.kind != .regular or info.weak) {
                            try bw.writeByte('[');
                        }
                        switch (info.kind) {
                            .regular => {},
                            .absolute => try bw.writeAll("ABS, "),
                            .tlv => try bw.writeAll("THREAD_LOCAL, "),
                        }
                        if (info.weak) try bw.writeAll("WEAK");
                        if (info.kind != .regular or info.weak) {
                            try bw.writeAll("] ");
                        }
                        try bw.print("{x} ", .{seg.vmaddr + info.vmoffset});
                    },
                    else => {},
                }

                try bw.print("{s}\n", .{exp.name});
            }
        }

        const Export = struct {
            name: []const u8,
            tag: enum { @"export", reexport, stub_resolver },
            data: union {
                @"export": struct {
                    kind: enum { regular, absolute, tlv },
                    weak: bool = false,
                    vmoffset: u64,
                },
                reexport: u64,
                stub_resolver: struct {
                    stub_offset: u64,
                    resolver_offset: u64,
                },
            },

            inline fn rankByTag(@"export": Export) u3 {
                return switch (@"export".tag) {
                    .@"export" => 1,
                    .reexport => 2,
                    .stub_resolver => 3,
                };
            }

            fn lessThan(ctx: void, lhs: Export, rhs: Export) bool {
                _ = ctx;
                if (lhs.rankByTag() == rhs.rankByTag()) {
                    return switch (lhs.tag) {
                        .@"export" => lhs.data.@"export".vmoffset < rhs.data.@"export".vmoffset,
                        .reexport => lhs.data.reexport < rhs.data.reexport,
                        .stub_resolver => lhs.data.stub_resolver.stub_offset < rhs.data.stub_resolver.stub_offset,
                    };
                }
                return lhs.rankByTag() < rhs.rankByTag();
            }
        };

        fn parseTrieNode(
            arena: Allocator,
            br: *std.io.Reader,
            prefix: []const u8,
            exports: *std.ArrayList(Export),
        ) !void {
            const size = try br.takeLeb128(u64);
            if (size > 0) {
                const flags = try br.takeLeb128(u8);
                switch (flags) {
                    macho.EXPORT_SYMBOL_FLAGS_REEXPORT => {
                        const ord = try br.takeLeb128(u64);
                        const name = try br.takeSentinel(0);
                        try exports.append(.{
                            .name = if (name.len > 0) name else prefix,
                            .tag = .reexport,
                            .data = .{ .reexport = ord },
                        });
                    },
                    macho.EXPORT_SYMBOL_FLAGS_STUB_AND_RESOLVER => {
                        const stub_offset = try br.takeLeb128(u64);
                        const resolver_offset = try br.takeLeb128(u64);
                        try exports.append(.{
                            .name = prefix,
                            .tag = .stub_resolver,
                            .data = .{ .stub_resolver = .{
                                .stub_offset = stub_offset,
                                .resolver_offset = resolver_offset,
                            } },
                        });
                    },
                    else => {
                        const vmoff = try br.takeLeb128(u64);
                        try exports.append(.{
                            .name = prefix,
                            .tag = .@"export",
                            .data = .{ .@"export" = .{
                                .kind = switch (flags & macho.EXPORT_SYMBOL_FLAGS_KIND_MASK) {
                                    macho.EXPORT_SYMBOL_FLAGS_KIND_REGULAR => .regular,
                                    macho.EXPORT_SYMBOL_FLAGS_KIND_ABSOLUTE => .absolute,
                                    macho.EXPORT_SYMBOL_FLAGS_KIND_THREAD_LOCAL => .tlv,
                                    else => unreachable,
                                },
                                .weak = flags & macho.EXPORT_SYMBOL_FLAGS_WEAK_DEFINITION != 0,
                                .vmoffset = vmoff,
                            } },
                        });
                    },
                }
            }

            const nedges = try br.takeByte();
            for (0..nedges) |_| {
                const label = try br.takeSentinel(0);
                const off = try br.takeLeb128(usize);
                const prefix_label = try std.fmt.allocPrint(arena, "{s}{s}", .{ prefix, label });
                const seek = br.seek;
                br.seek = off;
                try parseTrieNode(arena, br, prefix_label, exports);
                br.seek = seek;
            }
        }

        fn dumpSection(ctx: ObjectContext, sect: macho.section_64, bw: *Writer) !void {
            const data = ctx.data[sect.offset..][0..sect.size];
            try bw.print("{s}", .{data});
        }
    };

    fn parseAndDumpObject(step: *Step, check: Check, bytes: []const u8) ![]const u8 {
        const gpa = step.owner.allocator;
        const hdr = @as(*align(1) const macho.mach_header_64, @ptrCast(bytes.ptr)).*;
        if (hdr.magic != macho.MH_MAGIC_64) {
            return error.InvalidMagicNumber;
        }

        var ctx = ObjectContext{ .gpa = gpa, .data = bytes, .header = hdr };
        try ctx.parse();

        var aw: std.io.Writer.Allocating = .init(gpa);
        defer aw.deinit();
        const bw = &aw.interface;

        switch (check.kind) {
            .headers => {
                try ObjectContext.dumpHeader(ctx.header, bw);

                var it = ctx.getLoadCommandIterator();
                var i: usize = 0;
                while (it.next()) |cmd| {
                    try ObjectContext.dumpLoadCommand(cmd, i, bw);
                    try bw.writeByte('\n');

                    i += 1;
                }
            },

            .symtab => if (ctx.symtab.items.len > 0) {
                try ctx.dumpSymtab(bw);
            } else return step.fail("no symbol table found", .{}),

            .indirect_symtab => if (ctx.symtab.items.len > 0 and ctx.indsymtab.items.len > 0) {
                try ctx.dumpIndirectSymtab(bw);
            } else return step.fail("no indirect symbol table found", .{}),

            .dyld_rebase,
            .dyld_bind,
            .dyld_weak_bind,
            .dyld_lazy_bind,
            => {
                const cmd = ctx.getLoadCommand(.DYLD_INFO_ONLY) orelse
                    return step.fail("no dyld info found", .{});
                const lc = cmd.cast(macho.dyld_info_command).?;

                switch (check.kind) {
                    .dyld_rebase => if (lc.rebase_size > 0) {
                        const data = ctx.data[lc.rebase_off..][0..lc.rebase_size];
                        try bw.writeAll(dyld_rebase_label ++ "\n");
                        try ctx.dumpRebaseInfo(data, bw);
                    } else return step.fail("no rebase data found", .{}),

                    .dyld_bind => if (lc.bind_size > 0) {
                        const data = ctx.data[lc.bind_off..][0..lc.bind_size];
                        try bw.writeAll(dyld_bind_label ++ "\n");
                        try ctx.dumpBindInfo(data, bw);
                    } else return step.fail("no bind data found", .{}),

                    .dyld_weak_bind => if (lc.weak_bind_size > 0) {
                        const data = ctx.data[lc.weak_bind_off..][0..lc.weak_bind_size];
                        try bw.writeAll(dyld_weak_bind_label ++ "\n");
                        try ctx.dumpBindInfo(data, bw);
                    } else return step.fail("no weak bind data found", .{}),

                    .dyld_lazy_bind => if (lc.lazy_bind_size > 0) {
                        const data = ctx.data[lc.lazy_bind_off..][0..lc.lazy_bind_size];
                        try bw.writeAll(dyld_lazy_bind_label ++ "\n");
                        try ctx.dumpBindInfo(data, bw);
                    } else return step.fail("no lazy bind data found", .{}),

                    else => unreachable,
                }
            },

            .exports => blk: {
                if (ctx.getLoadCommand(.DYLD_INFO_ONLY)) |cmd| {
                    const lc = cmd.cast(macho.dyld_info_command).?;
                    if (lc.export_size > 0) {
                        const data = ctx.data[lc.export_off..][0..lc.export_size];
                        try bw.writeAll(exports_label ++ "\n");
                        try ctx.dumpExportsTrie(data, bw);
                        break :blk;
                    }
                }
                return step.fail("no exports data found", .{});
            },

            .dump_section => {
                const name = mem.sliceTo(@as([*:0]const u8, @ptrCast(check.data.items[check.payload.dump_section..].ptr)), 0);
                const sep_index = mem.indexOfScalar(u8, name, ',') orelse
                    return step.fail("invalid section name: {s}", .{name});
                const segname = name[0..sep_index];
                const sectname = name[sep_index + 1 ..];
                const sect = ctx.getSectionByName(segname, sectname) orelse
                    return step.fail("section '{s}' not found", .{name});
                try ctx.dumpSection(sect, bw);
            },

            else => return step.fail("invalid check kind for MachO file format: {s}", .{@tagName(check.kind)}),
        }

        return aw.toOwnedSlice();
    }
};

const ElfDumper = struct {
    const symtab_label = "symbol table";
    const dynamic_symtab_label = "dynamic symbol table";
    const dynamic_section_label = "dynamic section";
    const archive_symtab_label = "archive symbol table";

    fn parseAndDump(step: *Step, check: Check, bytes: []const u8) ![]const u8 {
        return parseAndDumpArchive(step, check, bytes) catch |err| switch (err) {
            error.InvalidArchiveMagicNumber => try parseAndDumpObject(step, check, bytes),
            else => |e| return e,
        };
    }

    fn parseAndDumpArchive(step: *Step, check: Check, bytes: []const u8) ![]const u8 {
        const gpa = step.owner.allocator;
        var br: std.io.Reader = .fixed(bytes);

        if (!mem.eql(u8, try br.takeArray(elf.ARMAG.len), elf.ARMAG)) return error.InvalidArchiveMagicNumber;

        var ctx: ArchiveContext = .{
            .gpa = gpa,
            .data = bytes,
            .symtab = &.{},
            .strtab = &.{},
            .objects = .empty,
        };
        defer ctx.deinit();

        while (br.seek < bytes.len) {
            const hdr_seek = std.mem.alignForward(usize, br.seek, 2);
            br.seek = hdr_seek;
            const hdr = try br.takeStruct(elf.ar_hdr);

            if (!mem.eql(u8, &hdr.ar_fmag, elf.ARFMAG)) return error.InvalidArchiveHeaderMagicNumber;

            const data = try br.take(try hdr.size());

            if (hdr.isSymtab()) {
                try ctx.parseSymtab(data, .p32);
                continue;
            }
            if (hdr.isSymtab64()) {
                try ctx.parseSymtab(data, .p64);
                continue;
            }
            if (hdr.isStrtab()) {
                ctx.strtab = data;
                continue;
            }
            if (hdr.isSymdef() or hdr.isSymdefSorted()) continue;

            const name = hdr.name() orelse ctx.getString((try hdr.nameOffset()).?);
            try ctx.objects.putNoClobber(gpa, hdr_seek, .{
                .name = name,
                .data = data,
            });
        }

        var aw: std.io.Writer.Allocating = .init(gpa);
        defer aw.deinit();
        const bw = &aw.interface;

        switch (check.kind) {
            .archive_symtab => if (ctx.symtab.len > 0) {
                try ctx.dumpSymtab(bw);
            } else return step.fail("no archive symbol table found", .{}),

            else => if (ctx.objects.count() > 0) {
                try ctx.dumpObjects(step, check, bw);
            } else return step.fail("empty archive", .{}),
        }

        return aw.toOwnedSlice();
    }

    const ArchiveContext = struct {
        gpa: Allocator,
        data: []const u8,
        symtab: []ArSymtabEntry,
        strtab: []const u8,
        objects: std.AutoArrayHashMapUnmanaged(usize, struct { name: []const u8, data: []const u8 }),

        fn deinit(ctx: *ArchiveContext) void {
            ctx.gpa.free(ctx.symtab);
            ctx.objects.deinit(ctx.gpa);
        }

        fn parseSymtab(ctx: *ArchiveContext, data: []const u8, ptr_width: enum { p32, p64 }) !void {
            var br: std.io.Reader = .fixed(data);
            const num = switch (ptr_width) {
                .p32 => try br.takeInt(u32, .big),
                .p64 => try br.takeInt(u64, .big),
            };
            const ptr_size: usize = switch (ptr_width) {
                .p32 => @sizeOf(u32),
                .p64 => @sizeOf(u64),
            };
            _ = try br.discard(.limited(num * ptr_size));
            const strtab = br.buffered();

            assert(ctx.symtab.len == 0);
            ctx.symtab = try ctx.gpa.alloc(ArSymtabEntry, num);

            var stroff: usize = 0;
            for (ctx.symtab) |*entry| {
                const off = switch (ptr_width) {
                    .p32 => try br.takeInt(u32, .big),
                    .p64 => try br.takeInt(u64, .big),
                };
                const name = mem.sliceTo(@as([*:0]const u8, @ptrCast(strtab[stroff..].ptr)), 0);
                stroff += name.len + 1;
                entry.* = .{ .off = off, .name = name };
            }
        }

        fn dumpSymtab(ctx: ArchiveContext, bw: *Writer) !void {
            var symbols: std.AutoArrayHashMap(usize, std.ArrayList([]const u8)) = .init(ctx.gpa);
            defer {
                for (symbols.values()) |*value| value.deinit();
                symbols.deinit();
            }

            for (ctx.symtab) |entry| {
                const gop = try symbols.getOrPut(@intCast(entry.off));
                if (!gop.found_existing) gop.value_ptr.* = .init(ctx.gpa);
                try gop.value_ptr.append(entry.name);
            }

            try bw.print("{s}\n", .{archive_symtab_label});
            for (symbols.keys(), symbols.values()) |off, values| {
                try bw.print("in object {s}\n", .{ctx.objects.get(off).?.name});
                for (values.items) |value| try bw.print("{s}\n", .{value});
            }
        }

        fn dumpObjects(ctx: ArchiveContext, step: *Step, check: Check, bw: *Writer) !void {
            for (ctx.objects.values()) |object| {
                try bw.print("object {s}\n", .{object.name});
                const output = try parseAndDumpObject(step, check, object.data);
                defer ctx.gpa.free(output);
                try bw.print("{s}\n", .{output});
            }
        }

        fn getString(ctx: ArchiveContext, off: u32) []const u8 {
            assert(off < ctx.strtab.len);
            const name = mem.sliceTo(@as([*:'\n']const u8, @ptrCast(ctx.strtab[off..].ptr)), 0);
            return name[0 .. name.len - 1];
        }

        const ArSymtabEntry = struct {
            name: [:0]const u8,
            off: u64,
        };
    };

    fn parseAndDumpObject(step: *Step, check: Check, bytes: []const u8) ![]const u8 {
        const gpa = step.owner.allocator;
        var br: std.io.Reader = .fixed(bytes);

        const hdr = try br.takeStruct(elf.Elf64_Ehdr);
        if (!mem.eql(u8, hdr.e_ident[0..4], "\x7fELF")) return error.InvalidMagicNumber;

        const shdrs = @as([*]align(1) const elf.Elf64_Shdr, @ptrCast(bytes[hdr.e_shoff..].ptr))[0..hdr.e_shnum];
        const phdrs = @as([*]align(1) const elf.Elf64_Phdr, @ptrCast(bytes[hdr.e_phoff..].ptr))[0..hdr.e_phnum];

        var ctx: ObjectContext = .{
            .gpa = gpa,
            .data = bytes,
            .hdr = hdr,
            .shdrs = shdrs,
            .phdrs = phdrs,
            .shstrtab = undefined,
            .symtab = .{},
            .dysymtab = .{},
        };
        ctx.shstrtab = ctx.getSectionContents(ctx.hdr.e_shstrndx);

        for (ctx.shdrs, 0..) |shdr, i| switch (shdr.sh_type) {
            elf.SHT_SYMTAB, elf.SHT_DYNSYM => {
                const raw = ctx.getSectionContents(i);
                const nsyms = @divExact(raw.len, @sizeOf(elf.Elf64_Sym));
                const symbols = @as([*]align(1) const elf.Elf64_Sym, @ptrCast(raw.ptr))[0..nsyms];
                const strings = ctx.getSectionContents(shdr.sh_link);

                switch (shdr.sh_type) {
                    elf.SHT_SYMTAB => {
                        ctx.symtab = .{
                            .symbols = symbols,
                            .strings = strings,
                        };
                    },
                    elf.SHT_DYNSYM => {
                        ctx.dysymtab = .{
                            .symbols = symbols,
                            .strings = strings,
                        };
                    },
                    else => unreachable,
                }
            },

            else => {},
        };

        var aw: std.io.Writer.Allocating = .init(gpa);
        defer aw.deinit();
        const bw = &aw.interface;

        switch (check.kind) {
            .headers => {
                try ctx.dumpHeader(bw);
                try ctx.dumpShdrs(bw);
                try ctx.dumpPhdrs(bw);
            },

            .symtab => if (ctx.symtab.symbols.len > 0) {
                try ctx.dumpSymtab(.symtab, bw);
            } else return step.fail("no symbol table found", .{}),

            .dynamic_symtab => if (ctx.dysymtab.symbols.len > 0) {
                try ctx.dumpSymtab(.dysymtab, bw);
            } else return step.fail("no dynamic symbol table found", .{}),

            .dynamic_section => if (ctx.getSectionByName(".dynamic")) |shndx| {
                try ctx.dumpDynamicSection(shndx, bw);
            } else return step.fail("no .dynamic section found", .{}),

            .dump_section => {
                const name = mem.sliceTo(@as([*:0]const u8, @ptrCast(check.data.items[check.payload.dump_section..].ptr)), 0);
                const shndx = ctx.getSectionByName(name) orelse return step.fail("no '{s}' section found", .{name});
                try ctx.dumpSection(shndx, bw);
            },

            else => return step.fail("invalid check kind for ELF file format: {s}", .{@tagName(check.kind)}),
        }

        return aw.toOwnedSlice();
    }

    const ObjectContext = struct {
        gpa: Allocator,
        data: []const u8,
        hdr: *align(1) const elf.Elf64_Ehdr,
        shdrs: []align(1) const elf.Elf64_Shdr,
        phdrs: []align(1) const elf.Elf64_Phdr,
        shstrtab: []const u8,
        symtab: Symtab,
        dysymtab: Symtab,

        fn dumpHeader(ctx: ObjectContext, bw: *Writer) !void {
            try bw.writeAll("header\n");
            try bw.print("type {s}\n", .{@tagName(ctx.hdr.e_type)});
            try bw.print("entry {x}\n", .{ctx.hdr.e_entry});
        }

        fn dumpPhdrs(ctx: ObjectContext, bw: *Writer) !void {
            if (ctx.phdrs.len == 0) return;

            try bw.writeAll("program headers\n");

            for (ctx.phdrs, 0..) |phdr, phndx| {
<<<<<<< HEAD
                try bw.print("phdr {d}\n", .{phndx});
                try bw.print("type {f}\n", .{fmtPhType(phdr.p_type)});
                try bw.print("vaddr {x}\n", .{phdr.p_vaddr});
                try bw.print("paddr {x}\n", .{phdr.p_paddr});
                try bw.print("offset {x}\n", .{phdr.p_offset});
                try bw.print("memsz {x}\n", .{phdr.p_memsz});
                try bw.print("filesz {x}\n", .{phdr.p_filesz});
                try bw.print("align {x}\n", .{phdr.p_align});
=======
                try writer.print("phdr {d}\n", .{phndx});
                try writer.print("type {f}\n", .{fmtPhType(phdr.p_type)});
                try writer.print("vaddr {x}\n", .{phdr.p_vaddr});
                try writer.print("paddr {x}\n", .{phdr.p_paddr});
                try writer.print("offset {x}\n", .{phdr.p_offset});
                try writer.print("memsz {x}\n", .{phdr.p_memsz});
                try writer.print("filesz {x}\n", .{phdr.p_filesz});
                try writer.print("align {x}\n", .{phdr.p_align});
>>>>>>> 43fba5ea

                {
                    const flags = phdr.p_flags;
                    try bw.writeAll("flags");
                    if (flags > 0) try bw.writeByte(' ');
                    if (flags & elf.PF_R != 0) {
                        try bw.writeByte('R');
                    }
                    if (flags & elf.PF_W != 0) {
                        try bw.writeByte('W');
                    }
                    if (flags & elf.PF_X != 0) {
                        try bw.writeByte('E');
                    }
                    if (flags & elf.PF_MASKOS != 0) {
                        try bw.writeAll("OS");
                    }
                    if (flags & elf.PF_MASKPROC != 0) {
                        try bw.writeAll("PROC");
                    }
                    try bw.writeByte('\n');
                }
            }
        }

        fn dumpShdrs(ctx: ObjectContext, bw: *Writer) !void {
            if (ctx.shdrs.len == 0) return;

            try bw.writeAll("section headers\n");

            for (ctx.shdrs, 0..) |shdr, shndx| {
<<<<<<< HEAD
                try bw.print("shdr {d}\n", .{shndx});
                try bw.print("name {s}\n", .{ctx.getSectionName(shndx)});
                try bw.print("type {f}\n", .{fmtShType(shdr.sh_type)});
                try bw.print("addr {x}\n", .{shdr.sh_addr});
                try bw.print("offset {x}\n", .{shdr.sh_offset});
                try bw.print("size {x}\n", .{shdr.sh_size});
                try bw.print("addralign {x}\n", .{shdr.sh_addralign});
=======
                try writer.print("shdr {d}\n", .{shndx});
                try writer.print("name {s}\n", .{ctx.getSectionName(shndx)});
                try writer.print("type {f}\n", .{fmtShType(shdr.sh_type)});
                try writer.print("addr {x}\n", .{shdr.sh_addr});
                try writer.print("offset {x}\n", .{shdr.sh_offset});
                try writer.print("size {x}\n", .{shdr.sh_size});
                try writer.print("addralign {x}\n", .{shdr.sh_addralign});
>>>>>>> 43fba5ea
                // TODO dump formatted sh_flags
            }
        }

        fn dumpDynamicSection(ctx: ObjectContext, shndx: usize, bw: *Writer) !void {
            const shdr = ctx.shdrs[shndx];
            const strtab = ctx.getSectionContents(shdr.sh_link);
            const data = ctx.getSectionContents(shndx);
            const nentries = @divExact(data.len, @sizeOf(elf.Elf64_Dyn));
            const entries = @as([*]align(1) const elf.Elf64_Dyn, @ptrCast(data.ptr))[0..nentries];

            try bw.writeAll(ElfDumper.dynamic_section_label ++ "\n");

            for (entries) |entry| {
                const key = @as(u64, @bitCast(entry.d_tag));
                const value = entry.d_val;

                const key_str = switch (key) {
                    elf.DT_NEEDED => "NEEDED",
                    elf.DT_SONAME => "SONAME",
                    elf.DT_INIT_ARRAY => "INIT_ARRAY",
                    elf.DT_INIT_ARRAYSZ => "INIT_ARRAYSZ",
                    elf.DT_FINI_ARRAY => "FINI_ARRAY",
                    elf.DT_FINI_ARRAYSZ => "FINI_ARRAYSZ",
                    elf.DT_HASH => "HASH",
                    elf.DT_GNU_HASH => "GNU_HASH",
                    elf.DT_STRTAB => "STRTAB",
                    elf.DT_SYMTAB => "SYMTAB",
                    elf.DT_STRSZ => "STRSZ",
                    elf.DT_SYMENT => "SYMENT",
                    elf.DT_PLTGOT => "PLTGOT",
                    elf.DT_PLTRELSZ => "PLTRELSZ",
                    elf.DT_PLTREL => "PLTREL",
                    elf.DT_JMPREL => "JMPREL",
                    elf.DT_RELA => "RELA",
                    elf.DT_RELASZ => "RELASZ",
                    elf.DT_RELAENT => "RELAENT",
                    elf.DT_VERDEF => "VERDEF",
                    elf.DT_VERDEFNUM => "VERDEFNUM",
                    elf.DT_FLAGS => "FLAGS",
                    elf.DT_FLAGS_1 => "FLAGS_1",
                    elf.DT_VERNEED => "VERNEED",
                    elf.DT_VERNEEDNUM => "VERNEEDNUM",
                    elf.DT_VERSYM => "VERSYM",
                    elf.DT_RELACOUNT => "RELACOUNT",
                    elf.DT_RPATH => "RPATH",
                    elf.DT_RUNPATH => "RUNPATH",
                    elf.DT_INIT => "INIT",
                    elf.DT_FINI => "FINI",
                    elf.DT_NULL => "NULL",
                    else => "UNKNOWN",
                };
                try bw.print("{s}", .{key_str});

                switch (key) {
                    elf.DT_NEEDED,
                    elf.DT_SONAME,
                    elf.DT_RPATH,
                    elf.DT_RUNPATH,
                    => {
                        const name = getString(strtab, @intCast(value));
                        try bw.print(" {s}", .{name});
                    },

                    elf.DT_INIT_ARRAY,
                    elf.DT_FINI_ARRAY,
                    elf.DT_HASH,
                    elf.DT_GNU_HASH,
                    elf.DT_STRTAB,
                    elf.DT_SYMTAB,
                    elf.DT_PLTGOT,
                    elf.DT_JMPREL,
                    elf.DT_RELA,
                    elf.DT_VERDEF,
                    elf.DT_VERNEED,
                    elf.DT_VERSYM,
                    elf.DT_INIT,
                    elf.DT_FINI,
                    elf.DT_NULL,
                    => try bw.print(" {x}", .{value}),

                    elf.DT_INIT_ARRAYSZ,
                    elf.DT_FINI_ARRAYSZ,
                    elf.DT_STRSZ,
                    elf.DT_SYMENT,
                    elf.DT_PLTRELSZ,
                    elf.DT_RELASZ,
                    elf.DT_RELAENT,
                    elf.DT_RELACOUNT,
                    => try bw.print(" {d}", .{value}),

                    elf.DT_PLTREL => try bw.writeAll(switch (value) {
                        elf.DT_REL => " REL",
                        elf.DT_RELA => " RELA",
                        else => " UNKNOWN",
                    }),

                    elf.DT_FLAGS => if (value > 0) {
                        if (value & elf.DF_ORIGIN != 0) try bw.writeAll(" ORIGIN");
                        if (value & elf.DF_SYMBOLIC != 0) try bw.writeAll(" SYMBOLIC");
                        if (value & elf.DF_TEXTREL != 0) try bw.writeAll(" TEXTREL");
                        if (value & elf.DF_BIND_NOW != 0) try bw.writeAll(" BIND_NOW");
                        if (value & elf.DF_STATIC_TLS != 0) try bw.writeAll(" STATIC_TLS");
                    },

                    elf.DT_FLAGS_1 => if (value > 0) {
                        if (value & elf.DF_1_NOW != 0) try bw.writeAll(" NOW");
                        if (value & elf.DF_1_GLOBAL != 0) try bw.writeAll(" GLOBAL");
                        if (value & elf.DF_1_GROUP != 0) try bw.writeAll(" GROUP");
                        if (value & elf.DF_1_NODELETE != 0) try bw.writeAll(" NODELETE");
                        if (value & elf.DF_1_LOADFLTR != 0) try bw.writeAll(" LOADFLTR");
                        if (value & elf.DF_1_INITFIRST != 0) try bw.writeAll(" INITFIRST");
                        if (value & elf.DF_1_NOOPEN != 0) try bw.writeAll(" NOOPEN");
                        if (value & elf.DF_1_ORIGIN != 0) try bw.writeAll(" ORIGIN");
                        if (value & elf.DF_1_DIRECT != 0) try bw.writeAll(" DIRECT");
                        if (value & elf.DF_1_TRANS != 0) try bw.writeAll(" TRANS");
                        if (value & elf.DF_1_INTERPOSE != 0) try bw.writeAll(" INTERPOSE");
                        if (value & elf.DF_1_NODEFLIB != 0) try bw.writeAll(" NODEFLIB");
                        if (value & elf.DF_1_NODUMP != 0) try bw.writeAll(" NODUMP");
                        if (value & elf.DF_1_CONFALT != 0) try bw.writeAll(" CONFALT");
                        if (value & elf.DF_1_ENDFILTEE != 0) try bw.writeAll(" ENDFILTEE");
                        if (value & elf.DF_1_DISPRELDNE != 0) try bw.writeAll(" DISPRELDNE");
                        if (value & elf.DF_1_DISPRELPND != 0) try bw.writeAll(" DISPRELPND");
                        if (value & elf.DF_1_NODIRECT != 0) try bw.writeAll(" NODIRECT");
                        if (value & elf.DF_1_IGNMULDEF != 0) try bw.writeAll(" IGNMULDEF");
                        if (value & elf.DF_1_NOKSYMS != 0) try bw.writeAll(" NOKSYMS");
                        if (value & elf.DF_1_NOHDR != 0) try bw.writeAll(" NOHDR");
                        if (value & elf.DF_1_EDITED != 0) try bw.writeAll(" EDITED");
                        if (value & elf.DF_1_NORELOC != 0) try bw.writeAll(" NORELOC");
                        if (value & elf.DF_1_SYMINTPOSE != 0) try bw.writeAll(" SYMINTPOSE");
                        if (value & elf.DF_1_GLOBAUDIT != 0) try bw.writeAll(" GLOBAUDIT");
                        if (value & elf.DF_1_SINGLETON != 0) try bw.writeAll(" SINGLETON");
                        if (value & elf.DF_1_STUB != 0) try bw.writeAll(" STUB");
                        if (value & elf.DF_1_PIE != 0) try bw.writeAll(" PIE");
                    },

                    else => try bw.print(" {x}", .{value}),
                }
                try bw.writeByte('\n');
            }
        }

        fn dumpSymtab(ctx: ObjectContext, comptime @"type": enum { symtab, dysymtab }, bw: *Writer) !void {
            const symtab = switch (@"type") {
                .symtab => ctx.symtab,
                .dysymtab => ctx.dysymtab,
            };

            try bw.writeAll(switch (@"type") {
                .symtab => symtab_label,
                .dysymtab => dynamic_symtab_label,
            } ++ "\n");

            for (symtab.symbols, 0..) |sym, index| {
                try bw.print("{x} {x}", .{ sym.st_value, sym.st_size });

                {
                    if (elf.SHN_LORESERVE <= sym.st_shndx and sym.st_shndx < elf.SHN_HIRESERVE) {
                        if (elf.SHN_LOPROC <= sym.st_shndx and sym.st_shndx < elf.SHN_HIPROC) {
                            try bw.print(" LO+{d}", .{sym.st_shndx - elf.SHN_LOPROC});
                        } else {
                            const sym_ndx = switch (sym.st_shndx) {
                                elf.SHN_ABS => "ABS",
                                elf.SHN_COMMON => "COM",
                                elf.SHN_LIVEPATCH => "LIV",
                                else => "UNK",
                            };
                            try bw.print(" {s}", .{sym_ndx});
                        }
                    } else if (sym.st_shndx == elf.SHN_UNDEF) {
                        try bw.writeAll(" UND");
                    } else {
                        try bw.print(" {x}", .{sym.st_shndx});
                    }
                }

                blk: {
                    const tt = sym.st_type();
                    const sym_type = switch (tt) {
                        elf.STT_NOTYPE => "NOTYPE",
                        elf.STT_OBJECT => "OBJECT",
                        elf.STT_FUNC => "FUNC",
                        elf.STT_SECTION => "SECTION",
                        elf.STT_FILE => "FILE",
                        elf.STT_COMMON => "COMMON",
                        elf.STT_TLS => "TLS",
                        elf.STT_NUM => "NUM",
                        elf.STT_GNU_IFUNC => "IFUNC",
                        else => if (elf.STT_LOPROC <= tt and tt < elf.STT_HIPROC) {
                            break :blk try bw.print(" LOPROC+{d}", .{tt - elf.STT_LOPROC});
                        } else if (elf.STT_LOOS <= tt and tt < elf.STT_HIOS) {
                            break :blk try bw.print(" LOOS+{d}", .{tt - elf.STT_LOOS});
                        } else "UNK",
                    };
                    try bw.print(" {s}", .{sym_type});
                }

                blk: {
                    const bind = sym.st_bind();
                    const sym_bind = switch (bind) {
                        elf.STB_LOCAL => "LOCAL",
                        elf.STB_GLOBAL => "GLOBAL",
                        elf.STB_WEAK => "WEAK",
                        elf.STB_NUM => "NUM",
                        else => if (elf.STB_LOPROC <= bind and bind < elf.STB_HIPROC) {
                            break :blk try bw.print(" LOPROC+{d}", .{bind - elf.STB_LOPROC});
                        } else if (elf.STB_LOOS <= bind and bind < elf.STB_HIOS) {
                            break :blk try bw.print(" LOOS+{d}", .{bind - elf.STB_LOOS});
                        } else "UNKNOWN",
                    };
                    try bw.print(" {s}", .{sym_bind});
                }

                const sym_vis = @as(elf.STV, @enumFromInt(@as(u2, @truncate(sym.st_other))));
                try bw.print(" {s}", .{@tagName(sym_vis)});

                const sym_name = switch (sym.st_type()) {
                    elf.STT_SECTION => ctx.getSectionName(sym.st_shndx),
                    else => symtab.getName(index).?,
                };
                try bw.print(" {s}\n", .{sym_name});
            }
        }

        fn dumpSection(ctx: ObjectContext, shndx: usize, bw: *Writer) !void {
            const data = ctx.getSectionContents(shndx);
            try bw.print("{s}", .{data});
        }

        inline fn getSectionName(ctx: ObjectContext, shndx: usize) []const u8 {
            const shdr = ctx.shdrs[shndx];
            return getString(ctx.shstrtab, shdr.sh_name);
        }

        fn getSectionContents(ctx: ObjectContext, shndx: usize) []const u8 {
            const shdr = ctx.shdrs[shndx];
            assert(shdr.sh_offset < ctx.data.len);
            assert(shdr.sh_offset + shdr.sh_size <= ctx.data.len);
            return ctx.data[shdr.sh_offset..][0..shdr.sh_size];
        }

        fn getSectionByName(ctx: ObjectContext, name: []const u8) ?usize {
            for (0..ctx.shdrs.len) |shndx| {
                if (mem.eql(u8, ctx.getSectionName(shndx), name)) return shndx;
            } else return null;
        }
    };

    const Symtab = struct {
        symbols: []align(1) const elf.Elf64_Sym = &[0]elf.Elf64_Sym{},
        strings: []const u8 = &[0]u8{},

        fn get(st: Symtab, index: usize) ?elf.Elf64_Sym {
            if (index >= st.symbols.len) return null;
            return st.symbols[index];
        }

        fn getName(st: Symtab, index: usize) ?[]const u8 {
            const sym = st.get(index) orelse return null;
            return getString(st.strings, sym.st_name);
        }
    };

    fn getString(strtab: []const u8, off: u32) []const u8 {
        const str = strtab[off..];
        return str[0..std.mem.indexOfScalar(u8, str, 0).?];
    }

    fn fmtShType(sh_type: u32) std.fmt.Formatter(u32, formatShType) {
        return .{ .data = sh_type };
    }

<<<<<<< HEAD
    fn formatShType(
        sh_type: u32,
        bw: *Writer,
        comptime unused_fmt_string: []const u8,
    ) !void {
        _ = unused_fmt_string;
=======
    fn formatShType(sh_type: u32, writer: *Writer) Writer.Error!void {
>>>>>>> 43fba5ea
        const name = switch (sh_type) {
            elf.SHT_NULL => "NULL",
            elf.SHT_PROGBITS => "PROGBITS",
            elf.SHT_SYMTAB => "SYMTAB",
            elf.SHT_STRTAB => "STRTAB",
            elf.SHT_RELA => "RELA",
            elf.SHT_HASH => "HASH",
            elf.SHT_DYNAMIC => "DYNAMIC",
            elf.SHT_NOTE => "NOTE",
            elf.SHT_NOBITS => "NOBITS",
            elf.SHT_REL => "REL",
            elf.SHT_SHLIB => "SHLIB",
            elf.SHT_DYNSYM => "DYNSYM",
            elf.SHT_INIT_ARRAY => "INIT_ARRAY",
            elf.SHT_FINI_ARRAY => "FINI_ARRAY",
            elf.SHT_PREINIT_ARRAY => "PREINIT_ARRAY",
            elf.SHT_GROUP => "GROUP",
            elf.SHT_SYMTAB_SHNDX => "SYMTAB_SHNDX",
            elf.SHT_X86_64_UNWIND => "X86_64_UNWIND",
            elf.SHT_LLVM_ADDRSIG => "LLVM_ADDRSIG",
            elf.SHT_GNU_HASH => "GNU_HASH",
            elf.SHT_GNU_VERDEF => "VERDEF",
            elf.SHT_GNU_VERNEED => "VERNEED",
            elf.SHT_GNU_VERSYM => "VERSYM",
            else => if (elf.SHT_LOOS <= sh_type and sh_type < elf.SHT_HIOS) {
                return try bw.print("LOOS+0x{x}", .{sh_type - elf.SHT_LOOS});
            } else if (elf.SHT_LOPROC <= sh_type and sh_type < elf.SHT_HIPROC) {
                return try bw.print("LOPROC+0x{x}", .{sh_type - elf.SHT_LOPROC});
            } else if (elf.SHT_LOUSER <= sh_type and sh_type < elf.SHT_HIUSER) {
                return try bw.print("LOUSER+0x{x}", .{sh_type - elf.SHT_LOUSER});
            } else "UNKNOWN",
        };
        try bw.writeAll(name);
    }

    fn fmtPhType(ph_type: u32) std.fmt.Formatter(u32, formatPhType) {
        return .{ .data = ph_type };
    }

<<<<<<< HEAD
    fn formatPhType(
        ph_type: u32,
        bw: *Writer,
        comptime unused_fmt_string: []const u8,
    ) !void {
        _ = unused_fmt_string;
=======
    fn formatPhType(ph_type: u32, writer: *Writer) Writer.Error!void {
>>>>>>> 43fba5ea
        const p_type = switch (ph_type) {
            elf.PT_NULL => "NULL",
            elf.PT_LOAD => "LOAD",
            elf.PT_DYNAMIC => "DYNAMIC",
            elf.PT_INTERP => "INTERP",
            elf.PT_NOTE => "NOTE",
            elf.PT_SHLIB => "SHLIB",
            elf.PT_PHDR => "PHDR",
            elf.PT_TLS => "TLS",
            elf.PT_NUM => "NUM",
            elf.PT_GNU_EH_FRAME => "GNU_EH_FRAME",
            elf.PT_GNU_STACK => "GNU_STACK",
            elf.PT_GNU_RELRO => "GNU_RELRO",
            else => if (elf.PT_LOOS <= ph_type and ph_type < elf.PT_HIOS) {
                return try bw.print("LOOS+0x{x}", .{ph_type - elf.PT_LOOS});
            } else if (elf.PT_LOPROC <= ph_type and ph_type < elf.PT_HIPROC) {
                return try bw.print("LOPROC+0x{x}", .{ph_type - elf.PT_LOPROC});
            } else "UNKNOWN",
        };
        try bw.writeAll(p_type);
    }
};

const WasmDumper = struct {
    const symtab_label = "symbols";

    fn parseAndDump(step: *Step, check: Check, bytes: []const u8) ![]const u8 {
        const gpa = step.owner.allocator;
        var br: std.io.Reader = .fixed(bytes);

        const buf = try br.takeArray(8);
        if (!mem.eql(u8, buf[0..4], &std.wasm.magic)) return error.InvalidMagicByte;
        if (!mem.eql(u8, buf[4..8], &std.wasm.version)) return error.UnsupportedWasmVersion;

        var aw: std.io.Writer.Allocating = .init(gpa);
        defer aw.deinit();
        const bw = &aw.interface;

        parseAndDumpInner(step, check, &br, bw) catch |err| switch (err) {
            error.EndOfStream => try bw.writeAll("\n<UnexpectedEndOfStream>"),
            else => |e| return e,
        };
        return aw.toOwnedSlice();
    }

    fn parseAndDumpInner(
        step: *Step,
        check: Check,
        br: *std.io.Reader,
        bw: *Writer,
    ) !void {
        var section_br: std.io.Reader = undefined;
        switch (check.kind) {
            .headers => while (br.takeEnum(std.wasm.Section, .little)) |section| {
                section_br = .fixed(try br.take(try br.takeLeb128(u32)));
                try parseAndDumpSection(step, section, &section_br, bw);
            } else |err| switch (err) {
                error.InvalidEnumTag => return step.fail("invalid section id", .{}),
                error.EndOfStream => {},
                else => |e| return e,
            },
            else => return step.fail("invalid check kind for Wasm file format: {s}", .{@tagName(check.kind)}),
        }
    }

    fn parseAndDumpSection(
        step: *Step,
        section: std.wasm.Section,
        br: *std.io.Reader,
        bw: *Writer,
    ) !void {
        try bw.print(
            \\Section {s}
            \\size {d}
        , .{ @tagName(section), br.buffer.len });

        switch (section) {
            .type,
            .import,
            .function,
            .table,
            .memory,
            .global,
            .@"export",
            .element,
            .code,
            .data,
            => {
                const entries = try br.takeLeb128(u32);
                try bw.print("\nentries {d}\n", .{entries});
                try parseSection(step, section, br, entries, bw);
            },
            .custom => {
                const name = try br.take(try br.takeLeb128(u32));
                try bw.print("\nname {s}\n", .{name});

                if (mem.eql(u8, name, "name")) {
                    try parseDumpNames(step, br, bw);
                } else if (mem.eql(u8, name, "producers")) {
                    try parseDumpProducers(br, bw);
                } else if (mem.eql(u8, name, "target_features")) {
                    try parseDumpFeatures(br, bw);
                }
                // TODO: Implement parsing and dumping other custom sections (such as relocations)
            },
            .start => {
                const start = try br.takeLeb128(u32);
                try bw.print("\nstart {d}\n", .{start});
            },
            .data_count => {
                const count = try br.takeLeb128(u32);
                try bw.print("\ncount {d}\n", .{count});
            },
            else => {}, // skip unknown sections
        }
    }

    fn parseSection(step: *Step, section: std.wasm.Section, br: *std.io.Reader, entries: u32, bw: *Writer) !void {
        switch (section) {
            .type => {
                var i: u32 = 0;
                while (i < entries) : (i += 1) {
                    const func_type = try br.takeByte();
                    if (func_type != std.wasm.function_type) {
                        return step.fail("expected function type, found byte '{d}'", .{func_type});
                    }
                    const params = try br.takeLeb128(u32);
                    try bw.print("params {d}\n", .{params});
                    var index: u32 = 0;
                    while (index < params) : (index += 1) {
                        _ = try parseDumpType(step, std.wasm.Valtype, br, bw);
                    } else index = 0;
                    const returns = try br.takeLeb128(u32);
                    try bw.print("returns {d}\n", .{returns});
                    while (index < returns) : (index += 1) {
                        _ = try parseDumpType(step, std.wasm.Valtype, br, bw);
                    }
                }
            },
            .import => {
                var i: u32 = 0;
                while (i < entries) : (i += 1) {
                    const module_name = try br.take(try br.takeLeb128(u32));
                    const name = try br.take(try br.takeLeb128(u32));
                    const kind = br.takeEnum(std.wasm.ExternalKind, .little) catch |err| switch (err) {
                        error.InvalidEnumTag => return step.fail("invalid import kind", .{}),
                        else => |e| return e,
                    };

                    try bw.print(
                        \\module {s}
                        \\name {s}
                        \\kind {s}
                    , .{ module_name, name, @tagName(kind) });
                    try bw.writeByte('\n');
                    switch (kind) {
                        .function => try bw.print("index {d}\n", .{try br.takeLeb128(u32)}),
                        .memory => try parseDumpLimits(br, bw),
                        .global => {
                            _ = try parseDumpType(step, std.wasm.Valtype, br, bw);
                            try bw.print("mutable {}\n", .{0x01 == try br.takeLeb128(u32)});
                        },
                        .table => {
                            _ = try parseDumpType(step, std.wasm.RefType, br, bw);
                            try parseDumpLimits(br, bw);
                        },
                    }
                }
            },
            .function => {
                var i: u32 = 0;
                while (i < entries) : (i += 1) {
                    try bw.print("index {d}\n", .{try br.takeLeb128(u32)});
                }
            },
            .table => {
                var i: u32 = 0;
                while (i < entries) : (i += 1) {
                    _ = try parseDumpType(step, std.wasm.RefType, br, bw);
                    try parseDumpLimits(br, bw);
                }
            },
            .memory => {
                var i: u32 = 0;
                while (i < entries) : (i += 1) {
                    try parseDumpLimits(br, bw);
                }
            },
            .global => {
                var i: u32 = 0;
                while (i < entries) : (i += 1) {
                    _ = try parseDumpType(step, std.wasm.Valtype, br, bw);
                    try bw.print("mutable {}\n", .{0x01 == try br.takeLeb128(u1)});
                    try parseDumpInit(step, br, bw);
                }
            },
            .@"export" => {
                var i: u32 = 0;
                while (i < entries) : (i += 1) {
                    const name = try br.take(try br.takeLeb128(u32));
                    const kind = br.takeEnum(std.wasm.ExternalKind, .little) catch |err| switch (err) {
                        error.InvalidEnumTag => return step.fail("invalid export kind value", .{}),
                        else => |e| return e,
                    };
                    const index = try br.takeLeb128(u32);
                    try bw.print(
                        \\name {s}
                        \\kind {s}
                        \\index {d}
                    , .{ name, @tagName(kind), index });
                    try bw.writeByte('\n');
                }
            },
            .element => {
                var i: u32 = 0;
                while (i < entries) : (i += 1) {
                    try bw.print("table index {d}\n", .{try br.takeLeb128(u32)});
                    try parseDumpInit(step, br, bw);

                    const function_indexes = try br.takeLeb128(u32);
                    var function_index: u32 = 0;
                    try bw.print("indexes {d}\n", .{function_indexes});
                    while (function_index < function_indexes) : (function_index += 1) {
                        try bw.print("index {d}\n", .{try br.takeLeb128(u32)});
                    }
                }
            },
            .code => {}, // code section is considered opaque to linker
            .data => {
                var i: u32 = 0;
                while (i < entries) : (i += 1) {
                    const flags: packed struct(u32) {
                        passive: bool,
                        memidx: bool,
                        unused: u30,
                    } = @bitCast(try br.takeLeb128(u32));
                    const index = if (flags.memidx) try br.takeLeb128(u32) else 0;
                    try bw.print("memory index 0x{x}\n", .{index});
                    if (!flags.passive) try parseDumpInit(step, br, bw);
                    const size = try br.takeLeb128(u32);
                    try bw.print("size {d}\n", .{size});
                    _ = try br.discard(.limited(size)); // we do not care about the content of the segments
                }
            },
            else => unreachable,
        }
    }

    fn parseDumpType(step: *Step, comptime E: type, br: *std.io.Reader, bw: *Writer) !E {
        const tag = br.takeEnum(E, .little) catch |err| switch (err) {
            error.InvalidEnumTag => return step.fail("invalid wasm type value", .{}),
            else => |e| return e,
        };
        try bw.print("type {s}\n", .{@tagName(tag)});
        return tag;
    }

    fn parseDumpLimits(br: *std.io.Reader, bw: *Writer) !void {
        const flags = try br.takeLeb128(u8);
        const min = try br.takeLeb128(u32);

        try bw.print("min {x}\n", .{min});
        if (flags != 0) try bw.print("max {x}\n", .{try br.takeLeb128(u32)});
    }

    fn parseDumpInit(step: *Step, br: *std.io.Reader, bw: *Writer) !void {
        const opcode = br.takeEnum(std.wasm.Opcode, .little) catch |err| switch (err) {
            error.InvalidEnumTag => return step.fail("invalid wasm opcode", .{}),
            else => |e| return e,
        };
        switch (opcode) {
            .i32_const => try bw.print("i32.const {x}\n", .{try br.takeLeb128(i32)}),
            .i64_const => try bw.print("i64.const {x}\n", .{try br.takeLeb128(i64)}),
            .f32_const => try bw.print("f32.const {x}\n", .{@as(f32, @bitCast(try br.takeInt(u32, .little)))}),
            .f64_const => try bw.print("f64.const {x}\n", .{@as(f64, @bitCast(try br.takeInt(u64, .little)))}),
            .global_get => try bw.print("global.get {x}\n", .{try br.takeLeb128(u32)}),
            else => unreachable,
        }
        const end_opcode = try br.takeLeb128(u8);
        if (end_opcode != @intFromEnum(std.wasm.Opcode.end)) {
            return step.fail("expected 'end' opcode in init expression", .{});
        }
    }

    /// https://webassembly.github.io/spec/core/appendix/custom.html
    fn parseDumpNames(step: *Step, br: *std.io.Reader, bw: *Writer) !void {
        var subsection_br: std.io.Reader = undefined;
        while (br.seek < br.buffer.len) {
            switch (try parseDumpType(step, std.wasm.NameSubsection, br, bw)) {
                // The module name subsection ... consists of a single name
                // that is assigned to the module itself.
                .module => {
                    subsection_br = .fixed(try br.take(try br.takeLeb128(u32)));
                    const name = try subsection_br.take(try subsection_br.takeLeb128(u32));
                    try bw.print(
                        \\name {s}
                        \\
                    , .{name});
                    if (subsection_br.seek != subsection_br.buffer.len) return error.BadSubsectionSize;
                },

                // The function name subsection ... consists of a name map
                // assigning function names to function indices.
                .function, .global, .data_segment => {
                    subsection_br = .fixed(try br.take(try br.takeLeb128(u32)));
                    const entries = try br.takeLeb128(u32);
                    try bw.print(
                        \\names {d}
                        \\
                    , .{entries});
                    for (0..entries) |_| {
                        const index = try br.takeLeb128(u32);
                        const name = try br.take(try br.takeLeb128(u32));
                        try bw.print(
                            \\index {d}
                            \\name {s}
                            \\
                        , .{ index, name });
                    }
                    if (subsection_br.seek != subsection_br.buffer.len) return error.BadSubsectionSize;
                },

                // The local name subsection ... consists of an indirect name
                // map assigning local names to local indices grouped by
                // function indices.
                .local => {
                    return step.fail("TODO implement parseDumpNames for local subsections", .{});
                },

                else => |t| return step.fail("invalid subsection type: {s}", .{@tagName(t)}),
            }
        }
    }

    fn parseDumpProducers(br: *std.io.Reader, bw: *Writer) !void {
        const field_count = try br.takeLeb128(u32);
        try bw.print(
            \\fields {d}
            \\
        , .{field_count});
        var current_field: u32 = 0;
        while (current_field < field_count) : (current_field += 1) {
            const field_name = try br.take(try br.takeLeb128(u32));
            const value_count = try br.takeLeb128(u32);
            try bw.print(
                \\field_name {s}
                \\values {d}
                \\
            , .{ field_name, value_count });
            var current_value: u32 = 0;
            while (current_value < value_count) : (current_value += 1) {
                const value = try br.take(try br.takeLeb128(u32));
                const version = try br.take(try br.takeLeb128(u32));
                try bw.print(
                    \\value_name {s}
                    \\version {s}
                    \\
                , .{ value, version });
            }
        }
    }

    fn parseDumpFeatures(br: *std.io.Reader, bw: *Writer) !void {
        const feature_count = try br.takeLeb128(u32);
        try bw.print(
            \\features {d}
            \\
        , .{feature_count});

        var index: u32 = 0;
        while (index < feature_count) : (index += 1) {
            const prefix_byte = try br.takeLeb128(u8);
            const feature_name = try br.take(try br.takeLeb128(u32));
            try bw.print(
                \\{c} {s}
                \\
            , .{ prefix_byte, feature_name });
        }
    }
};<|MERGE_RESOLUTION|>--- conflicted
+++ resolved
@@ -230,24 +230,11 @@
         literal: u64,
     },
 
-<<<<<<< HEAD
-    pub fn format(
-        value: ComputeCompareExpected,
-        bw: *Writer,
-        comptime fmt: []const u8,
-    ) !void {
-        if (fmt.len != 0) std.fmt.invalidFmtError(fmt, value);
-        try bw.print("{s} ", .{@tagName(value.op)});
-        switch (value.value) {
-            .variable => |name| try bw.writeAll(name),
-            .literal => |x| try bw.print("{x}", .{x}),
-=======
     pub fn format(value: ComputeCompareExpected, w: *Writer) Writer.Error!void {
         try w.print("{t} ", .{value.op});
         switch (value.value) {
             .variable => |name| try w.writeAll(name),
             .literal => |x| try w.print("{x}", .{x}),
->>>>>>> 43fba5ea
         }
     }
 };
@@ -579,13 +566,9 @@
         null,
         .of(u64),
         null,
-<<<<<<< HEAD
-    ) catch |err| return step.fail("unable to read '{f'}': {s}", .{ src_path, @errorName(err) });
-=======
     ) catch |err| return step.fail("unable to read '{f}': {s}", .{
         std.fmt.alt(src_path, .formatEscapeChar), @errorName(err),
     });
->>>>>>> 43fba5ea
 
     var vars: std.StringHashMap(u64) = .init(gpa);
     for (check_object.checks.items) |chk| {
@@ -632,22 +615,10 @@
                 msg: []const u8,
             };
 
-<<<<<<< HEAD
-            fn formatMessageString(
-                ctx: Ctx,
-                bw: *Writer,
-                comptime unused_fmt_string: []const u8,
-            ) !void {
-                _ = unused_fmt_string;
-                switch (ctx.kind) {
-                    .dump_section => try bw.print("{f}", .{std.fmt.fmtSliceEscapeLower(ctx.msg)}),
-                    else => try bw.writeAll(ctx.msg),
-=======
             fn formatMessageString(ctx: Ctx, w: *Writer) !void {
                 switch (ctx.kind) {
                     .dump_section => try w.print("{f}", .{std.ascii.hexEscape(ctx.msg, .lower)}),
                     else => try w.writeAll(ctx.msg),
->>>>>>> 43fba5ea
                 }
             }
         }.fmtMessageString;
@@ -903,9 +874,9 @@
             try bw.writeByte('\n');
         }
 
-        fn dumpLoadCommand(lc: macho.LoadCommandIterator.LoadCommand, index: usize, bw: *Writer) !void {
+        fn dumpLoadCommand(lc: macho.LoadCommandIterator.LoadCommand, index: usize, writer: *Writer) !void {
             // print header first
-            try bw.print(
+            try writer.print(
                 \\LC {d}
                 \\cmd {s}
                 \\cmdsize {d}
@@ -914,8 +885,8 @@
             switch (lc.cmd()) {
                 .SEGMENT_64 => {
                     const seg = lc.cast(macho.segment_command_64).?;
-                    try bw.writeByte('\n');
-                    try bw.print(
+                    try writer.writeByte('\n');
+                    try writer.print(
                         \\segname {s}
                         \\vmaddr {x}
                         \\vmsize {x}
@@ -930,8 +901,8 @@
                     });
 
                     for (lc.getSections()) |sect| {
-                        try bw.writeByte('\n');
-                        try bw.print(
+                        try writer.writeByte('\n');
+                        try writer.print(
                             \\sectname {s}
                             \\addr {x}
                             \\size {x}
@@ -953,8 +924,8 @@
                 .REEXPORT_DYLIB,
                 => {
                     const dylib = lc.cast(macho.dylib_command).?;
-                    try bw.writeByte('\n');
-                    try bw.print(
+                    try writer.writeByte('\n');
+                    try writer.print(
                         \\name {s}
                         \\timestamp {d}
                         \\current version {x}
@@ -969,16 +940,16 @@
 
                 .MAIN => {
                     const main = lc.cast(macho.entry_point_command).?;
-                    try bw.writeByte('\n');
-                    try bw.print(
+                    try writer.writeByte('\n');
+                    try writer.print(
                         \\entryoff {x}
                         \\stacksize {x}
                     , .{ main.entryoff, main.stacksize });
                 },
 
                 .RPATH => {
-                    try bw.writeByte('\n');
-                    try bw.print(
+                    try writer.writeByte('\n');
+                    try writer.print(
                         \\path {s}
                     , .{
                         lc.getRpathPathName(),
@@ -987,13 +958,8 @@
 
                 .UUID => {
                     const uuid = lc.cast(macho.uuid_command).?;
-<<<<<<< HEAD
-                    try bw.writeByte('\n');
-                    try bw.print("uuid {x}", .{&uuid.uuid});
-=======
                     try writer.writeByte('\n');
                     try writer.print("uuid {x}", .{&uuid.uuid});
->>>>>>> 43fba5ea
                 },
 
                 .DATA_IN_CODE,
@@ -1001,8 +967,8 @@
                 .CODE_SIGNATURE,
                 => {
                     const llc = lc.cast(macho.linkedit_data_command).?;
-                    try bw.writeByte('\n');
-                    try bw.print(
+                    try writer.writeByte('\n');
+                    try writer.print(
                         \\dataoff {x}
                         \\datasize {x}
                     , .{ llc.dataoff, llc.datasize });
@@ -1010,8 +976,8 @@
 
                 .DYLD_INFO_ONLY => {
                     const dlc = lc.cast(macho.dyld_info_command).?;
-                    try bw.writeByte('\n');
-                    try bw.print(
+                    try writer.writeByte('\n');
+                    try writer.print(
                         \\rebaseoff {x}
                         \\rebasesize {x}
                         \\bindoff {x}
@@ -1038,8 +1004,8 @@
 
                 .SYMTAB => {
                     const slc = lc.cast(macho.symtab_command).?;
-                    try bw.writeByte('\n');
-                    try bw.print(
+                    try writer.writeByte('\n');
+                    try writer.print(
                         \\symoff {x}
                         \\nsyms {x}
                         \\stroff {x}
@@ -1054,8 +1020,8 @@
 
                 .DYSYMTAB => {
                     const dlc = lc.cast(macho.dysymtab_command).?;
-                    try bw.writeByte('\n');
-                    try bw.print(
+                    try writer.writeByte('\n');
+                    try writer.print(
                         \\ilocalsym {x}
                         \\nlocalsym {x}
                         \\iextdefsym {x}
@@ -1078,8 +1044,8 @@
 
                 .BUILD_VERSION => {
                     const blc = lc.cast(macho.build_version_command).?;
-                    try bw.writeByte('\n');
-                    try bw.print(
+                    try writer.writeByte('\n');
+                    try writer.print(
                         \\platform {s}
                         \\minos {d}.{d}.{d}
                         \\sdk {d}.{d}.{d}
@@ -1095,12 +1061,12 @@
                         blc.ntools,
                     });
                     for (lc.getBuildVersionTools()) |tool| {
-                        try bw.writeByte('\n');
+                        try writer.writeByte('\n');
                         switch (tool.tool) {
-                            .CLANG, .SWIFT, .LD, .LLD, .ZIG => try bw.print("tool {s}\n", .{@tagName(tool.tool)}),
-                            else => |x| try bw.print("tool {d}\n", .{@intFromEnum(x)}),
+                            .CLANG, .SWIFT, .LD, .LLD, .ZIG => try writer.print("tool {s}\n", .{@tagName(tool.tool)}),
+                            else => |x| try writer.print("tool {d}\n", .{@intFromEnum(x)}),
                         }
-                        try bw.print(
+                        try writer.print(
                             \\version {d}.{d}.{d}
                         , .{
                             tool.version >> 16,
@@ -1116,8 +1082,8 @@
                 .VERSION_MIN_TVOS,
                 => {
                     const vlc = lc.cast(macho.version_min_command).?;
-                    try bw.writeByte('\n');
-                    try bw.print(
+                    try writer.writeByte('\n');
+                    try writer.print(
                         \\version {d}.{d}.{d}
                         \\sdk {d}.{d}.{d}
                     , .{
@@ -1969,22 +1935,12 @@
             try bw.print("entry {x}\n", .{ctx.hdr.e_entry});
         }
 
-        fn dumpPhdrs(ctx: ObjectContext, bw: *Writer) !void {
+        fn dumpPhdrs(ctx: ObjectContext, writer: *Writer) !void {
             if (ctx.phdrs.len == 0) return;
 
-            try bw.writeAll("program headers\n");
+            try writer.writeAll("program headers\n");
 
             for (ctx.phdrs, 0..) |phdr, phndx| {
-<<<<<<< HEAD
-                try bw.print("phdr {d}\n", .{phndx});
-                try bw.print("type {f}\n", .{fmtPhType(phdr.p_type)});
-                try bw.print("vaddr {x}\n", .{phdr.p_vaddr});
-                try bw.print("paddr {x}\n", .{phdr.p_paddr});
-                try bw.print("offset {x}\n", .{phdr.p_offset});
-                try bw.print("memsz {x}\n", .{phdr.p_memsz});
-                try bw.print("filesz {x}\n", .{phdr.p_filesz});
-                try bw.print("align {x}\n", .{phdr.p_align});
-=======
                 try writer.print("phdr {d}\n", .{phndx});
                 try writer.print("type {f}\n", .{fmtPhType(phdr.p_type)});
                 try writer.print("vaddr {x}\n", .{phdr.p_vaddr});
@@ -1993,47 +1949,37 @@
                 try writer.print("memsz {x}\n", .{phdr.p_memsz});
                 try writer.print("filesz {x}\n", .{phdr.p_filesz});
                 try writer.print("align {x}\n", .{phdr.p_align});
->>>>>>> 43fba5ea
 
                 {
                     const flags = phdr.p_flags;
-                    try bw.writeAll("flags");
-                    if (flags > 0) try bw.writeByte(' ');
+                    try writer.writeAll("flags");
+                    if (flags > 0) try writer.writeByte(' ');
                     if (flags & elf.PF_R != 0) {
-                        try bw.writeByte('R');
+                        try writer.writeByte('R');
                     }
                     if (flags & elf.PF_W != 0) {
-                        try bw.writeByte('W');
+                        try writer.writeByte('W');
                     }
                     if (flags & elf.PF_X != 0) {
-                        try bw.writeByte('E');
+                        try writer.writeByte('E');
                     }
                     if (flags & elf.PF_MASKOS != 0) {
-                        try bw.writeAll("OS");
+                        try writer.writeAll("OS");
                     }
                     if (flags & elf.PF_MASKPROC != 0) {
-                        try bw.writeAll("PROC");
+                        try writer.writeAll("PROC");
                     }
-                    try bw.writeByte('\n');
-                }
-            }
-        }
-
-        fn dumpShdrs(ctx: ObjectContext, bw: *Writer) !void {
+                    try writer.writeByte('\n');
+                }
+            }
+        }
+
+        fn dumpShdrs(ctx: ObjectContext, writer: *Writer) !void {
             if (ctx.shdrs.len == 0) return;
 
-            try bw.writeAll("section headers\n");
+            try writer.writeAll("section headers\n");
 
             for (ctx.shdrs, 0..) |shdr, shndx| {
-<<<<<<< HEAD
-                try bw.print("shdr {d}\n", .{shndx});
-                try bw.print("name {s}\n", .{ctx.getSectionName(shndx)});
-                try bw.print("type {f}\n", .{fmtShType(shdr.sh_type)});
-                try bw.print("addr {x}\n", .{shdr.sh_addr});
-                try bw.print("offset {x}\n", .{shdr.sh_offset});
-                try bw.print("size {x}\n", .{shdr.sh_size});
-                try bw.print("addralign {x}\n", .{shdr.sh_addralign});
-=======
                 try writer.print("shdr {d}\n", .{shndx});
                 try writer.print("name {s}\n", .{ctx.getSectionName(shndx)});
                 try writer.print("type {f}\n", .{fmtShType(shdr.sh_type)});
@@ -2041,7 +1987,6 @@
                 try writer.print("offset {x}\n", .{shdr.sh_offset});
                 try writer.print("size {x}\n", .{shdr.sh_size});
                 try writer.print("addralign {x}\n", .{shdr.sh_addralign});
->>>>>>> 43fba5ea
                 // TODO dump formatted sh_flags
             }
         }
@@ -2314,16 +2259,7 @@
         return .{ .data = sh_type };
     }
 
-<<<<<<< HEAD
-    fn formatShType(
-        sh_type: u32,
-        bw: *Writer,
-        comptime unused_fmt_string: []const u8,
-    ) !void {
-        _ = unused_fmt_string;
-=======
     fn formatShType(sh_type: u32, writer: *Writer) Writer.Error!void {
->>>>>>> 43fba5ea
         const name = switch (sh_type) {
             elf.SHT_NULL => "NULL",
             elf.SHT_PROGBITS => "PROGBITS",
@@ -2349,30 +2285,21 @@
             elf.SHT_GNU_VERNEED => "VERNEED",
             elf.SHT_GNU_VERSYM => "VERSYM",
             else => if (elf.SHT_LOOS <= sh_type and sh_type < elf.SHT_HIOS) {
-                return try bw.print("LOOS+0x{x}", .{sh_type - elf.SHT_LOOS});
+                return try writer.print("LOOS+0x{x}", .{sh_type - elf.SHT_LOOS});
             } else if (elf.SHT_LOPROC <= sh_type and sh_type < elf.SHT_HIPROC) {
-                return try bw.print("LOPROC+0x{x}", .{sh_type - elf.SHT_LOPROC});
+                return try writer.print("LOPROC+0x{x}", .{sh_type - elf.SHT_LOPROC});
             } else if (elf.SHT_LOUSER <= sh_type and sh_type < elf.SHT_HIUSER) {
-                return try bw.print("LOUSER+0x{x}", .{sh_type - elf.SHT_LOUSER});
+                return try writer.print("LOUSER+0x{x}", .{sh_type - elf.SHT_LOUSER});
             } else "UNKNOWN",
         };
-        try bw.writeAll(name);
+        try writer.writeAll(name);
     }
 
     fn fmtPhType(ph_type: u32) std.fmt.Formatter(u32, formatPhType) {
         return .{ .data = ph_type };
     }
 
-<<<<<<< HEAD
-    fn formatPhType(
-        ph_type: u32,
-        bw: *Writer,
-        comptime unused_fmt_string: []const u8,
-    ) !void {
-        _ = unused_fmt_string;
-=======
     fn formatPhType(ph_type: u32, writer: *Writer) Writer.Error!void {
->>>>>>> 43fba5ea
         const p_type = switch (ph_type) {
             elf.PT_NULL => "NULL",
             elf.PT_LOAD => "LOAD",
@@ -2387,12 +2314,12 @@
             elf.PT_GNU_STACK => "GNU_STACK",
             elf.PT_GNU_RELRO => "GNU_RELRO",
             else => if (elf.PT_LOOS <= ph_type and ph_type < elf.PT_HIOS) {
-                return try bw.print("LOOS+0x{x}", .{ph_type - elf.PT_LOOS});
+                return try writer.print("LOOS+0x{x}", .{ph_type - elf.PT_LOOS});
             } else if (elf.PT_LOPROC <= ph_type and ph_type < elf.PT_HIPROC) {
-                return try bw.print("LOPROC+0x{x}", .{ph_type - elf.PT_LOPROC});
+                return try writer.print("LOPROC+0x{x}", .{ph_type - elf.PT_LOPROC});
             } else "UNKNOWN",
         };
-        try bw.writeAll(p_type);
+        try writer.writeAll(p_type);
     }
 };
 
