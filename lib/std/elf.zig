--- conflicted
+++ resolved
@@ -509,29 +509,6 @@
         };
     }
 
-<<<<<<< HEAD
-    pub const ReadError = std.io.Reader.Error || ParseError;
-
-    pub fn read(r: *std.io.Reader) ReadError!Header {
-        const buf = try r.peek(@sizeOf(Elf64_Ehdr));
-        const result = try parse(@ptrCast(buf));
-        r.toss(if (result.is_64) @sizeOf(Elf64_Ehdr) else @sizeOf(Elf32_Ehdr));
-        return result;
-    }
-
-    pub const ParseError = error{
-        InvalidElfMagic,
-        InvalidElfVersion,
-        InvalidElfClass,
-        InvalidElfEndian,
-    };
-
-    pub fn parse(hdr_buf: *align(@alignOf(Elf64_Ehdr)) const [@sizeOf(Elf64_Ehdr)]u8) ParseError!Header {
-        const hdr32: *const Elf32_Ehdr = @ptrCast(hdr_buf);
-        const hdr64: *const Elf64_Ehdr = @ptrCast(hdr_buf);
-        if (!mem.eql(u8, hdr32.e_ident[0..4], MAGIC)) return error.InvalidElfMagic;
-        if (hdr32.e_ident[EI_VERSION] != 1) return error.InvalidElfVersion;
-=======
     pub const ReadError = std.Io.Reader.Error || error{
         InvalidElfMagic,
         InvalidElfVersion,
@@ -541,7 +518,6 @@
 
     pub fn read(r: *std.Io.Reader) ReadError!Header {
         const buf = try r.peek(@sizeOf(Elf64_Ehdr));
->>>>>>> f34b4780
 
         if (!mem.eql(u8, buf[0..4], MAGIC)) return error.InvalidElfMagic;
         if (buf[EI_VERSION] != 1) return error.InvalidElfVersion;
@@ -590,77 +566,6 @@
     file_reader: *std.fs.File.Reader,
     index: usize = 0,
 
-<<<<<<< HEAD
-        const @"type": ET = if (need_bswap) blk: {
-            comptime assert(!@typeInfo(ET).@"enum".is_exhaustive);
-            const value = @intFromEnum(hdr32.e_type);
-            break :blk @enumFromInt(@byteSwap(value));
-        } else hdr32.e_type;
-
-        const machine: EM = if (need_bswap) blk: {
-            comptime assert(!@typeInfo(EM).@"enum".is_exhaustive);
-            const value = @intFromEnum(hdr32.e_machine);
-            break :blk @enumFromInt(@byteSwap(value));
-        } else hdr32.e_machine;
-
-        return .{
-            .is_64 = is_64,
-            .endian = endian,
-            .os_abi = os_abi,
-            .abi_version = abi_version,
-            .type = @"type",
-            .machine = machine,
-            .entry = int(is_64, need_bswap, hdr32.e_entry, hdr64.e_entry),
-            .phoff = int(is_64, need_bswap, hdr32.e_phoff, hdr64.e_phoff),
-            .shoff = int(is_64, need_bswap, hdr32.e_shoff, hdr64.e_shoff),
-            .phentsize = int(is_64, need_bswap, hdr32.e_phentsize, hdr64.e_phentsize),
-            .phnum = int(is_64, need_bswap, hdr32.e_phnum, hdr64.e_phnum),
-            .shentsize = int(is_64, need_bswap, hdr32.e_shentsize, hdr64.e_shentsize),
-            .shnum = int(is_64, need_bswap, hdr32.e_shnum, hdr64.e_shnum),
-            .shstrndx = int(is_64, need_bswap, hdr32.e_shstrndx, hdr64.e_shstrndx),
-        };
-    }
-};
-
-pub const ProgramHeaderIterator = struct {
-    elf_header: Header,
-    file_reader: *std.fs.File.Reader,
-    index: usize = 0,
-
-    pub fn next(it: *ProgramHeaderIterator) !?Elf64_Phdr {
-        if (it.index >= it.elf_header.phnum) return null;
-        defer it.index += 1;
-
-        if (it.elf_header.is_64) {
-            var phdr: Elf64_Phdr = undefined;
-            const offset = it.elf_header.phoff + @sizeOf(@TypeOf(phdr)) * it.index;
-            try it.file_reader.seekTo(offset);
-            try it.file_reader.interface.readSlice(@ptrCast(&phdr));
-            if (it.elf_header.endian != native_endian)
-                mem.byteSwapAllFields(Elf64_Phdr, &phdr);
-            return phdr;
-        }
-
-        var phdr: Elf32_Phdr = undefined;
-        const offset = it.elf_header.phoff + @sizeOf(@TypeOf(phdr)) * it.index;
-        try it.file_reader.seekTo(offset);
-        try it.file_reader.interface.readSlice(@ptrCast(&phdr));
-        if (it.elf_header.endian != native_endian)
-            mem.byteSwapAllFields(Elf32_Phdr, &phdr);
-        return .{
-            .p_type = phdr.p_type,
-            .p_offset = phdr.p_offset,
-            .p_vaddr = phdr.p_vaddr,
-            .p_paddr = phdr.p_paddr,
-            .p_filesz = phdr.p_filesz,
-            .p_memsz = phdr.p_memsz,
-            .p_flags = phdr.p_flags,
-            .p_align = phdr.p_align,
-        };
-    }
-};
-
-=======
     pub fn next(it: *ProgramHeaderIterator) !?Elf64_Phdr {
         if (it.index >= it.elf_header.phnum) return null;
         defer it.index += 1;
@@ -688,7 +593,6 @@
     }
 };
 
->>>>>>> f34b4780
 pub const SectionHeaderIterator = struct {
     elf_header: Header,
     file_reader: *std.fs.File.Reader,
@@ -697,40 +601,6 @@
     pub fn next(it: *SectionHeaderIterator) !?Elf64_Shdr {
         if (it.index >= it.elf_header.shnum) return null;
         defer it.index += 1;
-<<<<<<< HEAD
-
-        if (it.elf_header.is_64) {
-            var shdr: Elf64_Shdr = undefined;
-            const offset = it.elf_header.shoff + @sizeOf(@TypeOf(shdr)) * it.index;
-            try it.file_reader.seekTo(offset);
-            try it.file_reader.interface.readSlice(@ptrCast(&shdr));
-            if (it.elf_header.endian != native_endian)
-                mem.byteSwapAllFields(Elf64_Shdr, &shdr);
-            return shdr;
-        }
-
-        var shdr: Elf32_Shdr = undefined;
-        const offset = it.elf_header.shoff + @sizeOf(@TypeOf(shdr)) * it.index;
-        try it.file_reader.seekTo(offset);
-        try it.file_reader.interface.readSlice(@ptrCast(&shdr));
-        if (it.elf_header.endian != native_endian)
-            mem.byteSwapAllFields(Elf32_Shdr, &shdr);
-        return .{
-            .sh_name = shdr.sh_name,
-            .sh_type = shdr.sh_type,
-            .sh_flags = shdr.sh_flags,
-            .sh_addr = shdr.sh_addr,
-            .sh_offset = shdr.sh_offset,
-            .sh_size = shdr.sh_size,
-            .sh_link = shdr.sh_link,
-            .sh_info = shdr.sh_info,
-            .sh_addralign = shdr.sh_addralign,
-            .sh_entsize = shdr.sh_entsize,
-        };
-    }
-};
-=======
->>>>>>> f34b4780
 
         if (it.elf_header.is_64) {
             try it.file_reader.seekTo(it.elf_header.shoff + @sizeOf(Elf64_Shdr) * it.index);
