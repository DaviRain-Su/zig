index: File.Index,

sections: std.MultiArrayList(Section) = .{},
atoms: std.ArrayListUnmanaged(Atom) = .empty,
atoms_indexes: std.ArrayListUnmanaged(Atom.Index) = .empty,
atoms_extra: std.ArrayListUnmanaged(u32) = .empty,
symtab: std.ArrayListUnmanaged(macho.nlist_64) = .empty,
strtab: std.ArrayListUnmanaged(u8) = .empty,
symbols: std.ArrayListUnmanaged(Symbol) = .empty,
symbols_extra: std.ArrayListUnmanaged(u32) = .empty,
globals: std.ArrayListUnmanaged(MachO.SymbolResolver.Index) = .empty,

objc_methnames: std.ArrayListUnmanaged(u8) = .empty,
objc_selrefs: [@sizeOf(u64)]u8 = [_]u8{0} ** @sizeOf(u64),

force_undefined: std.ArrayListUnmanaged(Symbol.Index) = .empty,
entry_index: ?Symbol.Index = null,
dyld_stub_binder_index: ?Symbol.Index = null,
dyld_private_index: ?Symbol.Index = null,
objc_msg_send_index: ?Symbol.Index = null,
mh_execute_header_index: ?Symbol.Index = null,
mh_dylib_header_index: ?Symbol.Index = null,
dso_handle_index: ?Symbol.Index = null,
boundary_symbols: std.ArrayListUnmanaged(Symbol.Index) = .empty,

output_symtab_ctx: MachO.SymtabCtx = .{},

pub fn deinit(self: *InternalObject, allocator: Allocator) void {
    for (self.sections.items(.relocs)) |*relocs| {
        relocs.deinit(allocator);
    }
    self.sections.deinit(allocator);
    self.atoms.deinit(allocator);
    self.atoms_indexes.deinit(allocator);
    self.atoms_extra.deinit(allocator);
    self.symtab.deinit(allocator);
    self.strtab.deinit(allocator);
    self.symbols.deinit(allocator);
    self.symbols_extra.deinit(allocator);
    self.globals.deinit(allocator);
    self.objc_methnames.deinit(allocator);
    self.force_undefined.deinit(allocator);
    self.boundary_symbols.deinit(allocator);
}

pub fn init(self: *InternalObject, allocator: Allocator) !void {
    // Atom at index 0 is reserved as null atom.
    try self.atoms.append(allocator, .{ .extra = try self.addAtomExtra(allocator, .{}) });
    // Null byte in strtab
    try self.strtab.append(allocator, 0);
}

pub fn initSymbols(self: *InternalObject, macho_file: *MachO) !void {
    const newSymbolAssumeCapacity = struct {
        fn newSymbolAssumeCapacity(obj: *InternalObject, name: MachO.String, args: struct {
            type: u8 = macho.N_UNDF | macho.N_EXT,
            desc: u16 = 0,
        }) Symbol.Index {
            const index = obj.addSymbolAssumeCapacity();
            const symbol = &obj.symbols.items[index];
            symbol.name = name;
            symbol.extra = obj.addSymbolExtraAssumeCapacity(.{});
            symbol.flags.dyn_ref = args.desc & macho.REFERENCED_DYNAMICALLY != 0;
            symbol.visibility = if (args.type & macho.N_EXT != 0) blk: {
                break :blk if (args.type & macho.N_PEXT != 0) .hidden else .global;
            } else .local;

            const nlist_idx: u32 = @intCast(obj.symtab.items.len);
            const nlist = obj.symtab.addOneAssumeCapacity();
            nlist.* = .{
                .n_strx = name.pos,
                .n_type = args.type,
                .n_sect = 0,
                .n_desc = args.desc,
                .n_value = 0,
            };
            symbol.nlist_idx = nlist_idx;
            return index;
        }
    }.newSymbolAssumeCapacity;

    const gpa = macho_file.base.comp.gpa;
    var nsyms = macho_file.base.comp.force_undefined_symbols.keys().len;
    nsyms += 1; // dyld_stub_binder
    nsyms += 1; // _objc_msgSend
    if (!macho_file.base.isDynLib()) {
        nsyms += 1; // entry
        nsyms += 1; // __mh_execute_header
    } else {
        nsyms += 1; // __mh_dylib_header
    }
    nsyms += 1; // ___dso_handle
    nsyms += 1; // dyld_private

    try self.symbols.ensureTotalCapacityPrecise(gpa, nsyms);
    try self.symbols_extra.ensureTotalCapacityPrecise(gpa, nsyms * @sizeOf(Symbol.Extra));
    try self.symtab.ensureTotalCapacityPrecise(gpa, nsyms);
    try self.globals.ensureTotalCapacityPrecise(gpa, nsyms);
    self.globals.resize(gpa, nsyms) catch unreachable;
    @memset(self.globals.items, 0);

    try self.force_undefined.ensureTotalCapacityPrecise(gpa, macho_file.base.comp.force_undefined_symbols.keys().len);
    for (macho_file.base.comp.force_undefined_symbols.keys()) |name| {
        self.force_undefined.addOneAssumeCapacity().* = newSymbolAssumeCapacity(self, try self.addString(gpa, name), .{});
    }

    self.dyld_stub_binder_index = newSymbolAssumeCapacity(self, try self.addString(gpa, "dyld_stub_binder"), .{});
    self.objc_msg_send_index = newSymbolAssumeCapacity(self, try self.addString(gpa, "_objc_msgSend"), .{});

    if (!macho_file.base.isDynLib()) {
        self.entry_index = newSymbolAssumeCapacity(self, try self.addString(gpa, macho_file.entry_name orelse "_main"), .{});
        self.mh_execute_header_index = newSymbolAssumeCapacity(self, try self.addString(gpa, "__mh_execute_header"), .{
            .type = macho.N_SECT | macho.N_EXT,
            .desc = macho.REFERENCED_DYNAMICALLY,
        });
    } else {
        self.mh_dylib_header_index = newSymbolAssumeCapacity(self, try self.addString(gpa, "__mh_dylib_header"), .{
            .type = macho.N_SECT | macho.N_EXT,
        });
    }

    self.dso_handle_index = newSymbolAssumeCapacity(self, try self.addString(gpa, "___dso_handle"), .{
        .type = macho.N_SECT | macho.N_EXT,
    });
    self.dyld_private_index = newSymbolAssumeCapacity(self, try self.addString(gpa, "dyld_private"), .{
        .type = macho.N_SECT,
    });
}

pub fn resolveSymbols(self: *InternalObject, macho_file: *MachO) !void {
    const tracy = trace(@src());
    defer tracy.end();

    const gpa = macho_file.base.comp.gpa;

    for (self.symtab.items, self.globals.items, 0..) |nlist, *global, i| {
        const gop = try macho_file.resolver.getOrPut(gpa, .{
            .index = @intCast(i),
            .file = self.index,
        }, macho_file);
        if (!gop.found_existing) {
            gop.ref.* = .{ .index = 0, .file = 0 };
        }
        global.* = gop.index;

        if (nlist.undf()) continue;
        if (gop.ref.getFile(macho_file) == null) {
            gop.ref.* = .{ .index = @intCast(i), .file = self.index };
            continue;
        }

        if (self.asFile().getSymbolRank(.{
            .archive = false,
            .weak = false,
            .tentative = false,
        }) < gop.ref.getSymbol(macho_file).?.getSymbolRank(macho_file)) {
            gop.ref.* = .{ .index = @intCast(i), .file = self.index };
        }
    }
}

pub fn resolveBoundarySymbols(self: *InternalObject, macho_file: *MachO) !void {
    const tracy = trace(@src());
    defer tracy.end();

    const gpa = macho_file.base.comp.gpa;
    var boundary_symbols = std.StringArrayHashMap(MachO.Ref).init(gpa);
    defer boundary_symbols.deinit();

    for (macho_file.objects.items) |index| {
        const object = macho_file.getFile(index).?.object;
        for (object.symbols.items, 0..) |sym, i| {
            const nlist = object.symtab.items(.nlist)[i];
            if (!nlist.undf() or !nlist.ext()) continue;
            const ref = object.getSymbolRef(@intCast(i), macho_file);
            if (ref.getFile(macho_file) != null) continue;
            const name = sym.getName(macho_file);
            if (mem.startsWith(u8, name, "segment$start$") or
                mem.startsWith(u8, name, "segment$end$") or
                mem.startsWith(u8, name, "section$start$") or
                mem.startsWith(u8, name, "section$end$"))
            {
                const gop = try boundary_symbols.getOrPut(name);
                if (!gop.found_existing) {
                    gop.value_ptr.* = .{ .index = @intCast(i), .file = index };
                }
            }
        }
    }

    const nsyms = boundary_symbols.values().len;
    try self.boundary_symbols.ensureTotalCapacityPrecise(gpa, nsyms);
    try self.symbols.ensureUnusedCapacity(gpa, nsyms);
    try self.symtab.ensureUnusedCapacity(gpa, nsyms);
    try self.symbols_extra.ensureUnusedCapacity(gpa, nsyms * @sizeOf(Symbol.Extra));
    try self.globals.ensureUnusedCapacity(gpa, nsyms);

    for (boundary_symbols.keys(), boundary_symbols.values()) |name, ref| {
        const name_str = try self.addString(gpa, name);
        const sym_index = self.addSymbolAssumeCapacity();
        self.boundary_symbols.appendAssumeCapacity(sym_index);
        const sym = &self.symbols.items[sym_index];
        sym.name = name_str;
        sym.visibility = .local;
        const nlist_idx: u32 = @intCast(self.symtab.items.len);
        const nlist = self.symtab.addOneAssumeCapacity();
        nlist.* = .{
            .n_strx = name_str.pos,
            .n_type = macho.N_SECT,
            .n_sect = 0,
            .n_desc = 0,
            .n_value = 0,
        };
        sym.nlist_idx = nlist_idx;
        sym.extra = self.addSymbolExtraAssumeCapacity(.{});

        const idx = ref.getFile(macho_file).?.object.globals.items[ref.index];
        self.globals.addOneAssumeCapacity().* = idx;
        macho_file.resolver.values.items[idx - 1] = .{ .index = sym_index, .file = self.index };
    }
}

pub fn markLive(self: *InternalObject, macho_file: *MachO) void {
    const tracy = trace(@src());
    defer tracy.end();

    for (0..self.symbols.items.len) |i| {
        const nlist = self.symtab.items[i];
        if (!nlist.ext()) continue;

        const ref = self.getSymbolRef(@intCast(i), macho_file);
        const file = ref.getFile(macho_file) orelse continue;
        if (file == .object and !file.object.alive) {
            file.object.alive = true;
            file.object.markLive(macho_file);
        }
    }
}

/// Creates a fake input sections __TEXT,__objc_methname and __DATA,__objc_selrefs.
pub fn addObjcMsgsendSections(self: *InternalObject, sym_name: []const u8, macho_file: *MachO) !Symbol.Index {
    const methname_sym_index = try self.addObjcMethnameSection(sym_name, macho_file);
    return try self.addObjcSelrefsSection(methname_sym_index, macho_file);
}

fn addObjcMethnameSection(self: *InternalObject, methname: []const u8, macho_file: *MachO) !Symbol.Index {
    const gpa = macho_file.base.comp.gpa;
    const atom_index = try self.addAtom(gpa);
    try self.atoms_indexes.append(gpa, atom_index);
    const atom = self.getAtom(atom_index).?;
    atom.size = methname.len + 1;
    atom.alignment = .@"1";

    const n_sect = try self.addSection(gpa, "__TEXT", "__objc_methname");
    const sect = &self.sections.items(.header)[n_sect];
    sect.flags = macho.S_CSTRING_LITERALS;
    sect.size = atom.size;
    sect.@"align" = 0;
    atom.n_sect = n_sect;
    self.sections.items(.extra)[n_sect].is_objc_methname = true;

    sect.offset = @intCast(self.objc_methnames.items.len);
    try self.objc_methnames.ensureUnusedCapacity(gpa, methname.len + 1);
    self.objc_methnames.print(gpa, "{s}\x00", .{methname}) catch unreachable;

    const name_str = try self.addString(gpa, "ltmp");
    const sym_index = try self.addSymbol(gpa);
    const sym = &self.symbols.items[sym_index];
    sym.name = name_str;
    sym.atom_ref = .{ .index = atom_index, .file = self.index };
    sym.extra = try self.addSymbolExtra(gpa, .{});
    const nlist_idx: u32 = @intCast(self.symtab.items.len);
    const nlist = try self.symtab.addOne(gpa);
    nlist.* = .{
        .n_strx = name_str.pos,
        .n_type = macho.N_SECT,
        .n_sect = @intCast(n_sect + 1),
        .n_desc = 0,
        .n_value = 0,
    };
    sym.nlist_idx = nlist_idx;
    try self.globals.append(gpa, 0);

    return sym_index;
}

fn addObjcSelrefsSection(self: *InternalObject, methname_sym_index: Symbol.Index, macho_file: *MachO) !Symbol.Index {
    const gpa = macho_file.base.comp.gpa;
    const atom_index = try self.addAtom(gpa);
    try self.atoms_indexes.append(gpa, atom_index);
    const atom = self.getAtom(atom_index).?;
    atom.size = @sizeOf(u64);
    atom.alignment = .@"8";

    const n_sect = try self.addSection(gpa, "__DATA", "__objc_selrefs");
    const sect = &self.sections.items(.header)[n_sect];
    sect.flags = macho.S_LITERAL_POINTERS | macho.S_ATTR_NO_DEAD_STRIP;
    sect.offset = 0;
    sect.size = atom.size;
    sect.@"align" = 3;
    atom.n_sect = n_sect;
    self.sections.items(.extra)[n_sect].is_objc_selref = true;

    const relocs = &self.sections.items(.relocs)[n_sect];
    try relocs.ensureUnusedCapacity(gpa, 1);
    relocs.appendAssumeCapacity(.{
        .tag = .@"extern",
        .offset = 0,
        .target = methname_sym_index,
        .addend = 0,
        .type = .unsigned,
        .meta = .{
            .pcrel = false,
            .length = 3,
            .symbolnum = 0, // Only used when synthesising unwind records so can be anything
            .has_subtractor = false,
        },
    });
    atom.addExtra(.{ .rel_index = 0, .rel_count = 1 }, macho_file);

    const sym_index = try self.addSymbol(gpa);
    const sym = &self.symbols.items[sym_index];
    sym.atom_ref = .{ .index = atom_index, .file = self.index };
    sym.extra = try self.addSymbolExtra(gpa, .{});
    const nlist_idx: u32 = @intCast(self.symtab.items.len);
    const nlist = try self.symtab.addOne(gpa);
    nlist.* = .{
        .n_strx = 0,
        .n_type = macho.N_SECT,
        .n_sect = @intCast(n_sect + 1),
        .n_desc = 0,
        .n_value = 0,
    };
    sym.nlist_idx = nlist_idx;
    try self.globals.append(gpa, 0);
    atom.addExtra(.{ .literal_symbol_index = sym_index }, macho_file);

    return sym_index;
}

pub fn resolveObjcMsgSendSymbols(self: *InternalObject, macho_file: *MachO) !void {
    const tracy = trace(@src());
    defer tracy.end();

    const gpa = macho_file.base.comp.gpa;

    var objc_msgsend_syms = std.StringArrayHashMap(MachO.Ref).init(gpa);
    defer objc_msgsend_syms.deinit();

    for (macho_file.objects.items) |index| {
        const object = macho_file.getFile(index).?.object;

        for (object.symbols.items, 0..) |sym, i| {
            const nlist = object.symtab.items(.nlist)[i];
            if (!nlist.ext()) continue;
            if (!nlist.undf()) continue;

            const ref = object.getSymbolRef(@intCast(i), macho_file);
            if (ref.getFile(macho_file) != null) continue;

            const name = sym.getName(macho_file);
            if (mem.startsWith(u8, name, "_objc_msgSend$")) {
                const gop = try objc_msgsend_syms.getOrPut(name);
                if (!gop.found_existing) {
                    gop.value_ptr.* = .{ .index = @intCast(i), .file = index };
                }
            }
        }
    }

    for (objc_msgsend_syms.keys(), objc_msgsend_syms.values()) |sym_name, ref| {
        const name = MachO.eatPrefix(sym_name, "_objc_msgSend$").?;
        const selrefs_index = try self.addObjcMsgsendSections(name, macho_file);

        const name_str = try self.addString(gpa, sym_name);
        const sym_index = try self.addSymbol(gpa);
        const sym = &self.symbols.items[sym_index];
        sym.name = name_str;
        sym.visibility = .hidden;
        const nlist_idx: u32 = @intCast(self.symtab.items.len);
        const nlist = try self.symtab.addOne(gpa);
        nlist.* = .{
            .n_strx = name_str.pos,
            .n_type = macho.N_SECT | macho.N_EXT | macho.N_PEXT,
            .n_sect = 0,
            .n_desc = 0,
            .n_value = 0,
        };
        sym.nlist_idx = nlist_idx;
        sym.extra = try self.addSymbolExtra(gpa, .{ .objc_selrefs = selrefs_index });
        sym.setSectionFlags(.{ .objc_stubs = true });

        const idx = ref.getFile(macho_file).?.object.globals.items[ref.index];
        try self.globals.append(gpa, idx);
        macho_file.resolver.values.items[idx - 1] = .{ .index = sym_index, .file = self.index };
    }
}

pub fn resolveLiterals(self: *InternalObject, lp: *MachO.LiteralPool, macho_file: *MachO) !void {
    const tracy = trace(@src());
    defer tracy.end();

    const gpa = macho_file.base.comp.gpa;

    var buffer = std.ArrayList(u8).init(gpa);
    defer buffer.deinit();

    const slice = self.sections.slice();
    for (slice.items(.header), self.getAtoms()) |header, atom_index| {
        if (!Object.isPtrLiteral(header)) continue;
        const atom = self.getAtom(atom_index).?;
        const relocs = atom.getRelocs(macho_file);
        assert(relocs.len == 1);
        const rel = relocs[0];
        assert(rel.tag == .@"extern");
        const target = rel.getTargetSymbol(atom.*, macho_file).getAtom(macho_file).?;
        const target_size = try macho_file.cast(usize, target.size);
        try buffer.ensureUnusedCapacity(target_size);
        buffer.resize(target_size) catch unreachable;
        const section_data = try self.getSectionData(target.n_sect, macho_file);
        @memcpy(buffer.items, section_data);
        const res = try lp.insert(gpa, header.type(), buffer.items);
        buffer.clearRetainingCapacity();
        if (!res.found_existing) {
            res.ref.* = .{ .index = atom.getExtra(macho_file).literal_symbol_index, .file = self.index };
        } else {
            const lp_sym = lp.getSymbol(res.index, macho_file);
            const lp_atom = lp_sym.getAtom(macho_file).?;
            lp_atom.alignment = lp_atom.alignment.max(atom.alignment);
            atom.setAlive(false);
        }
        atom.addExtra(.{ .literal_pool_index = res.index }, macho_file);
    }
}

pub fn dedupLiterals(self: *InternalObject, lp: MachO.LiteralPool, macho_file: *MachO) void {
    const tracy = trace(@src());
    defer tracy.end();

    for (self.getAtoms()) |atom_index| {
        const atom = self.getAtom(atom_index) orelse continue;
        if (!atom.isAlive()) continue;

        const relocs = blk: {
            const extra = atom.getExtra(macho_file);
            const relocs = self.sections.items(.relocs)[atom.n_sect].items;
            break :blk relocs[extra.rel_index..][0..extra.rel_count];
        };
        for (relocs) |*rel| {
            if (rel.tag != .@"extern") continue;
            const target_sym_ref = rel.getTargetSymbolRef(atom.*, macho_file);
            const file = target_sym_ref.getFile(macho_file) orelse continue;
            if (file.getIndex() != self.index) continue;
            const target_sym = target_sym_ref.getSymbol(macho_file).?;
            const target_atom = target_sym.getAtom(macho_file) orelse continue;
            if (!Object.isPtrLiteral(target_atom.getInputSection(macho_file))) continue;
            const lp_index = target_atom.getExtra(macho_file).literal_pool_index;
            const lp_sym = lp.getSymbol(lp_index, macho_file);
            const lp_atom_ref = lp_sym.atom_ref;
            if (target_atom.atom_index != lp_atom_ref.index or target_atom.file != lp_atom_ref.file) {
                target_sym.atom_ref = lp_atom_ref;
            }
        }
    }

    for (self.symbols.items) |*sym| {
        if (!sym.getSectionFlags().objc_stubs) continue;
        const extra = sym.getExtra(macho_file);
        const file = sym.getFile(macho_file).?;
        if (file.getIndex() != self.index) continue;
        const tsym = switch (file) {
            .dylib => unreachable,
            inline else => |x| &x.symbols.items[extra.objc_selrefs],
        };
        const atom = tsym.getAtom(macho_file) orelse continue;
        if (!Object.isPtrLiteral(atom.getInputSection(macho_file))) continue;
        const lp_index = atom.getExtra(macho_file).literal_pool_index;
        const lp_sym = lp.getSymbol(lp_index, macho_file);
        const lp_atom_ref = lp_sym.atom_ref;
        if (atom.atom_index != lp_atom_ref.index or atom.file != lp_atom_ref.file) {
            tsym.atom_ref = lp_atom_ref;
        }
    }
}

pub fn scanRelocs(self: *InternalObject, macho_file: *MachO) void {
    const tracy = trace(@src());
    defer tracy.end();

    if (self.getEntryRef(macho_file)) |ref| {
        if (ref.getFile(macho_file) != null) {
            const sym = ref.getSymbol(macho_file).?;
            if (sym.flags.import) sym.setSectionFlags(.{ .stubs = true });
        }
    }
    if (self.getDyldStubBinderRef(macho_file)) |ref| {
        if (ref.getFile(macho_file) != null) {
            const sym = ref.getSymbol(macho_file).?;
            sym.setSectionFlags(.{ .needs_got = true });
        }
    }
    if (self.getObjcMsgSendRef(macho_file)) |ref| {
        if (ref.getFile(macho_file) != null) {
            const sym = ref.getSymbol(macho_file).?;
            // TODO is it always needed, or only if we are synthesising fast stubs
            sym.setSectionFlags(.{ .needs_got = true });
        }
    }
}

pub fn checkUndefs(self: InternalObject, macho_file: *MachO) !void {
    const addUndef = struct {
        fn addUndef(mf: *MachO, index: MachO.SymbolResolver.Index, tag: anytype) !void {
            const gpa = mf.base.comp.gpa;
            mf.undefs_mutex.lock();
            defer mf.undefs_mutex.unlock();
            const gop = try mf.undefs.getOrPut(gpa, index);
            if (!gop.found_existing) {
                gop.value_ptr.* = tag;
            }
        }
    }.addUndef;
    for (self.force_undefined.items) |index| {
        const ref = self.getSymbolRef(index, macho_file);
        if (ref.getFile(macho_file) == null) {
            try addUndef(macho_file, self.globals.items[index], .force_undefined);
        }
    }
    if (self.getEntryRef(macho_file)) |ref| {
        if (ref.getFile(macho_file) == null) {
            try addUndef(macho_file, self.globals.items[self.entry_index.?], .entry);
        }
    }
    if (self.getDyldStubBinderRef(macho_file)) |ref| {
        if (ref.getFile(macho_file) == null and macho_file.stubs.symbols.items.len > 0) {
            try addUndef(macho_file, self.globals.items[self.dyld_stub_binder_index.?], .dyld_stub_binder);
        }
    }
    if (self.getObjcMsgSendRef(macho_file)) |ref| {
        if (ref.getFile(macho_file) == null and self.needsObjcMsgsendSymbol()) {
            try addUndef(macho_file, self.globals.items[self.objc_msg_send_index.?], .objc_msgsend);
        }
    }
}

pub fn allocateSyntheticSymbols(self: *InternalObject, macho_file: *MachO) void {
    const text_seg = macho_file.getTextSegment();

    if (self.mh_execute_header_index) |index| {
        const ref = self.getSymbolRef(index, macho_file);
        if (ref.getFile(macho_file)) |file| {
            if (file.getIndex() == self.index) {
                const sym = &self.symbols.items[index];
                sym.value = text_seg.vmaddr;
            }
        }
    }

    if (macho_file.data_sect_index) |idx| {
        const sect = macho_file.sections.items(.header)[idx];
        for (&[_]?Symbol.Index{
            self.dso_handle_index,
            self.mh_dylib_header_index,
            self.dyld_private_index,
        }) |maybe_index| {
            if (maybe_index) |index| {
                const ref = self.getSymbolRef(index, macho_file);
                if (ref.getFile(macho_file)) |file| {
                    if (file.getIndex() == self.index) {
                        const sym = &self.symbols.items[index];
                        sym.value = sect.addr;
                        sym.out_n_sect = idx;
                    }
                }
            }
        }
    }
}

pub fn calcSymtabSize(self: *InternalObject, macho_file: *MachO) void {
    for (self.symbols.items, 0..) |*sym, i| {
        const ref = self.getSymbolRef(@intCast(i), macho_file);
        const file = ref.getFile(macho_file) orelse continue;
        if (file.getIndex() != self.index) continue;
        if (sym.getName(macho_file).len == 0) continue;
        if (macho_file.discard_local_symbols and sym.isLocal()) continue;
        sym.flags.output_symtab = true;
        if (sym.isLocal()) {
            sym.addExtra(.{ .symtab = self.output_symtab_ctx.nlocals }, macho_file);
            self.output_symtab_ctx.nlocals += 1;
        } else if (sym.flags.@"export") {
            sym.addExtra(.{ .symtab = self.output_symtab_ctx.nexports }, macho_file);
            self.output_symtab_ctx.nexports += 1;
        } else {
            assert(sym.flags.import);
            sym.addExtra(.{ .symtab = self.output_symtab_ctx.nimports }, macho_file);
            self.output_symtab_ctx.nimports += 1;
        }
        self.output_symtab_ctx.strsize += @as(u32, @intCast(sym.getName(macho_file).len + 1));
    }
}

pub fn writeAtoms(self: *InternalObject, macho_file: *MachO) !void {
    const tracy = trace(@src());
    defer tracy.end();

    for (self.getAtoms()) |atom_index| {
        const atom = self.getAtom(atom_index) orelse continue;
        if (!atom.isAlive()) continue;
        const sect = atom.getInputSection(macho_file);
        if (sect.isZerofill()) continue;
        const off = try macho_file.cast(usize, atom.value);
        const size = try macho_file.cast(usize, atom.size);
        const buffer = macho_file.sections.items(.out)[atom.out_n_sect].items[off..][0..size];
        const section_data = try self.getSectionData(atom.n_sect, macho_file);
        @memcpy(buffer, section_data);
        try atom.resolveRelocs(macho_file, buffer);
    }
}

pub fn writeSymtab(self: InternalObject, macho_file: *MachO, ctx: anytype) void {
    var n_strx = self.output_symtab_ctx.stroff;
    for (self.symbols.items, 0..) |sym, i| {
        const ref = self.getSymbolRef(@intCast(i), macho_file);
        const file = ref.getFile(macho_file) orelse continue;
        if (file.getIndex() != self.index) continue;
        const idx = sym.getOutputSymtabIndex(macho_file) orelse continue;
        const out_sym = &ctx.symtab.items[idx];
        out_sym.n_strx = n_strx;
        sym.setOutputSym(macho_file, out_sym);
        const name = sym.getName(macho_file);
        @memcpy(ctx.strtab.items[n_strx..][0..name.len], name);
        n_strx += @intCast(name.len);
        ctx.strtab.items[n_strx] = 0;
        n_strx += 1;
    }
}

fn addSection(self: *InternalObject, allocator: Allocator, segname: []const u8, sectname: []const u8) !u32 {
    const n_sect = @as(u32, @intCast(try self.sections.addOne(allocator)));
    self.sections.set(n_sect, .{
        .header = .{
            .sectname = MachO.makeStaticString(sectname),
            .segname = MachO.makeStaticString(segname),
        },
    });
    return n_sect;
}

fn getSectionData(self: *const InternalObject, index: u32, macho_file: *MachO) error{LinkFailure}![]const u8 {
    const slice = self.sections.slice();
    assert(index < slice.items(.header).len);
    const sect = slice.items(.header)[index];
    const extra = slice.items(.extra)[index];
    if (extra.is_objc_methname) {
        const size = try macho_file.cast(usize, sect.size);
        return self.objc_methnames.items[sect.offset..][0..size];
    } else if (extra.is_objc_selref)
        return &self.objc_selrefs
    else
        @panic("ref to non-existent section");
}

pub fn addString(self: *InternalObject, allocator: Allocator, string: []const u8) !MachO.String {
    const off: u32 = @intCast(self.strtab.items.len);
    try self.strtab.ensureUnusedCapacity(allocator, string.len + 1);
    self.strtab.appendSliceAssumeCapacity(string);
    self.strtab.appendAssumeCapacity(0);
    return .{ .pos = off, .len = @intCast(string.len + 1) };
}

pub fn getString(self: InternalObject, string: MachO.String) [:0]const u8 {
    assert(string.pos < self.strtab.items.len and string.pos + string.len <= self.strtab.items.len);
    if (string.len == 0) return "";
    return self.strtab.items[string.pos..][0 .. string.len - 1 :0];
}

pub fn asFile(self: *InternalObject) File {
    return .{ .internal = self };
}

pub fn getAtomRelocs(self: *const InternalObject, atom: Atom, macho_file: *MachO) []const Relocation {
    const extra = atom.getExtra(macho_file);
    const relocs = self.sections.items(.relocs)[atom.n_sect];
    return relocs.items[extra.rel_index..][0..extra.rel_count];
}

fn addAtom(self: *InternalObject, allocator: Allocator) !Atom.Index {
    const atom_index: Atom.Index = @intCast(self.atoms.items.len);
    const atom = try self.atoms.addOne(allocator);
    atom.* = .{
        .file = self.index,
        .atom_index = atom_index,
        .extra = try self.addAtomExtra(allocator, .{}),
    };
    return atom_index;
}

pub fn getAtom(self: *InternalObject, atom_index: Atom.Index) ?*Atom {
    if (atom_index == 0) return null;
    assert(atom_index < self.atoms.items.len);
    return &self.atoms.items[atom_index];
}

pub fn getAtoms(self: InternalObject) []const Atom.Index {
    return self.atoms_indexes.items;
}

fn addAtomExtra(self: *InternalObject, allocator: Allocator, extra: Atom.Extra) !u32 {
    const fields = @typeInfo(Atom.Extra).@"struct".fields;
    try self.atoms_extra.ensureUnusedCapacity(allocator, fields.len);
    return self.addAtomExtraAssumeCapacity(extra);
}

fn addAtomExtraAssumeCapacity(self: *InternalObject, extra: Atom.Extra) u32 {
    const index = @as(u32, @intCast(self.atoms_extra.items.len));
    const fields = @typeInfo(Atom.Extra).@"struct".fields;
    inline for (fields) |field| {
        self.atoms_extra.appendAssumeCapacity(switch (field.type) {
            u32 => @field(extra, field.name),
            else => @compileError("bad field type"),
        });
    }
    return index;
}

pub fn getAtomExtra(self: InternalObject, index: u32) Atom.Extra {
    const fields = @typeInfo(Atom.Extra).@"struct".fields;
    var i: usize = index;
    var result: Atom.Extra = undefined;
    inline for (fields) |field| {
        @field(result, field.name) = switch (field.type) {
            u32 => self.atoms_extra.items[i],
            else => @compileError("bad field type"),
        };
        i += 1;
    }
    return result;
}

pub fn setAtomExtra(self: *InternalObject, index: u32, extra: Atom.Extra) void {
    assert(index > 0);
    const fields = @typeInfo(Atom.Extra).@"struct".fields;
    inline for (fields, 0..) |field, i| {
        self.atoms_extra.items[index + i] = switch (field.type) {
            u32 => @field(extra, field.name),
            else => @compileError("bad field type"),
        };
    }
}

pub fn getEntryRef(self: InternalObject, macho_file: *MachO) ?MachO.Ref {
    const index = self.entry_index orelse return null;
    return self.getSymbolRef(index, macho_file);
}

pub fn getDyldStubBinderRef(self: InternalObject, macho_file: *MachO) ?MachO.Ref {
    const index = self.dyld_stub_binder_index orelse return null;
    return self.getSymbolRef(index, macho_file);
}

pub fn getDyldPrivateRef(self: InternalObject, macho_file: *MachO) ?MachO.Ref {
    const index = self.dyld_private_index orelse return null;
    return self.getSymbolRef(index, macho_file);
}

pub fn getObjcMsgSendRef(self: InternalObject, macho_file: *MachO) ?MachO.Ref {
    const index = self.objc_msg_send_index orelse return null;
    return self.getSymbolRef(index, macho_file);
}

pub fn addSymbol(self: *InternalObject, allocator: Allocator) !Symbol.Index {
    try self.symbols.ensureUnusedCapacity(allocator, 1);
    return self.addSymbolAssumeCapacity();
}

pub fn addSymbolAssumeCapacity(self: *InternalObject) Symbol.Index {
    const index: Symbol.Index = @intCast(self.symbols.items.len);
    const symbol = self.symbols.addOneAssumeCapacity();
    symbol.* = .{ .file = self.index };
    return index;
}

pub fn getSymbolRef(self: InternalObject, index: Symbol.Index, macho_file: *MachO) MachO.Ref {
    const global_index = self.globals.items[index];
    if (macho_file.resolver.get(global_index)) |ref| return ref;
    return .{ .index = index, .file = self.index };
}

pub fn addSymbolExtra(self: *InternalObject, allocator: Allocator, extra: Symbol.Extra) !u32 {
    const fields = @typeInfo(Symbol.Extra).@"struct".fields;
    try self.symbols_extra.ensureUnusedCapacity(allocator, fields.len);
    return self.addSymbolExtraAssumeCapacity(extra);
}

fn addSymbolExtraAssumeCapacity(self: *InternalObject, extra: Symbol.Extra) u32 {
    const index = @as(u32, @intCast(self.symbols_extra.items.len));
    const fields = @typeInfo(Symbol.Extra).@"struct".fields;
    inline for (fields) |field| {
        self.symbols_extra.appendAssumeCapacity(switch (field.type) {
            u32 => @field(extra, field.name),
            else => @compileError("bad field type"),
        });
    }
    return index;
}

pub fn getSymbolExtra(self: InternalObject, index: u32) Symbol.Extra {
    const fields = @typeInfo(Symbol.Extra).@"struct".fields;
    var i: usize = index;
    var result: Symbol.Extra = undefined;
    inline for (fields) |field| {
        @field(result, field.name) = switch (field.type) {
            u32 => self.symbols_extra.items[i],
            else => @compileError("bad field type"),
        };
        i += 1;
    }
    return result;
}

pub fn setSymbolExtra(self: *InternalObject, index: u32, extra: Symbol.Extra) void {
    const fields = @typeInfo(Symbol.Extra).@"struct".fields;
    inline for (fields, 0..) |field, i| {
        self.symbols_extra.items[index + i] = switch (field.type) {
            u32 => @field(extra, field.name),
            else => @compileError("bad field type"),
        };
    }
}

fn needsObjcMsgsendSymbol(self: InternalObject) bool {
    for (self.sections.items(.extra)) |extra| {
        if (extra.is_objc_methname or extra.is_objc_selref) return true;
    }
    return false;
}

const Format = struct {
    self: *InternalObject,
    macho_file: *MachO,

    fn atoms(f: Format, w: *Writer) Writer.Error!void {
        try w.writeAll("  atoms\n");
        for (f.self.getAtoms()) |atom_index| {
            const atom = f.self.getAtom(atom_index) orelse continue;
            try w.print("    {f}\n", .{atom.fmt(f.macho_file)});
        }
    }

    fn symtab(f: Format, w: *Writer) Writer.Error!void {
        const macho_file = f.macho_file;
        const self = f.self;
        try w.writeAll("  symbols\n");
        for (self.symbols.items, 0..) |sym, i| {
            const ref = self.getSymbolRef(@intCast(i), macho_file);
            if (ref.getFile(macho_file) == null) {
                // TODO any better way of handling this?
                try w.print("    {s} : unclaimed\n", .{sym.getName(macho_file)});
            } else {
                try w.print("    {f}\n", .{ref.getSymbol(macho_file).?.fmt(macho_file)});
            }
        }
    }
};

pub fn fmtAtoms(self: *InternalObject, macho_file: *MachO) std.fmt.Formatter(Format, Format.atoms) {
    return .{ .data = .{
        .self = self,
        .macho_file = macho_file,
    } };
}

<<<<<<< HEAD
fn formatAtoms(ctx: FormatContext, bw: *Writer, comptime unused_fmt_string: []const u8) Writer.Error!void {
    _ = unused_fmt_string;
    try bw.writeAll("  atoms\n");
    for (ctx.self.getAtoms()) |atom_index| {
        const atom = ctx.self.getAtom(atom_index) orelse continue;
        try bw.print("    {f}\n", .{atom.fmt(ctx.macho_file)});
    }
}

pub fn fmtSymtab(self: *InternalObject, macho_file: *MachO) std.fmt.Formatter(formatSymtab) {
=======
pub fn fmtSymtab(self: *InternalObject, macho_file: *MachO) std.fmt.Formatter(Format, Format.symtab) {
>>>>>>> 43fba5ea
    return .{ .data = .{
        .self = self,
        .macho_file = macho_file,
    } };
}

<<<<<<< HEAD
fn formatSymtab(ctx: FormatContext, bw: *Writer, comptime unused_fmt_string: []const u8) Writer.Error!void {
    comptime assert(unused_fmt_string.len == 0);
    const macho_file = ctx.macho_file;
    const self = ctx.self;
    try bw.writeAll("  symbols\n");
    for (self.symbols.items, 0..) |sym, i| {
        const ref = self.getSymbolRef(@intCast(i), macho_file);
        if (ref.getFile(macho_file) == null) {
            // TODO any better way of handling this?
            try bw.print("    {s} : unclaimed\n", .{sym.getName(macho_file)});
        } else {
            try bw.print("    {f}\n", .{ref.getSymbol(macho_file).?.fmt(macho_file)});
        }
    }
}

=======
>>>>>>> 43fba5ea
const Section = struct {
    header: macho.section_64,
    relocs: std.ArrayListUnmanaged(Relocation) = .empty,
    extra: Extra = .{},

    const Extra = packed struct {
        is_objc_methname: bool = false,
        is_objc_selref: bool = false,
    };
};

const assert = std.debug.assert;
const macho = std.macho;
const mem = std.mem;
const std = @import("std");
const trace = @import("../../tracy.zig").trace;
const Writer = std.io.Writer;

const Allocator = std.mem.Allocator;
const Atom = @import("Atom.zig");
const File = @import("file.zig").File;
const InternalObject = @This();
const MachO = @import("../MachO.zig");
const Object = @import("Object.zig");
const Relocation = @import("Relocation.zig");
const Symbol = @import("Symbol.zig");<|MERGE_RESOLUTION|>--- conflicted
+++ resolved
@@ -871,45 +871,13 @@
     } };
 }
 
-<<<<<<< HEAD
-fn formatAtoms(ctx: FormatContext, bw: *Writer, comptime unused_fmt_string: []const u8) Writer.Error!void {
-    _ = unused_fmt_string;
-    try bw.writeAll("  atoms\n");
-    for (ctx.self.getAtoms()) |atom_index| {
-        const atom = ctx.self.getAtom(atom_index) orelse continue;
-        try bw.print("    {f}\n", .{atom.fmt(ctx.macho_file)});
-    }
-}
-
-pub fn fmtSymtab(self: *InternalObject, macho_file: *MachO) std.fmt.Formatter(formatSymtab) {
-=======
 pub fn fmtSymtab(self: *InternalObject, macho_file: *MachO) std.fmt.Formatter(Format, Format.symtab) {
->>>>>>> 43fba5ea
     return .{ .data = .{
         .self = self,
         .macho_file = macho_file,
     } };
 }
 
-<<<<<<< HEAD
-fn formatSymtab(ctx: FormatContext, bw: *Writer, comptime unused_fmt_string: []const u8) Writer.Error!void {
-    comptime assert(unused_fmt_string.len == 0);
-    const macho_file = ctx.macho_file;
-    const self = ctx.self;
-    try bw.writeAll("  symbols\n");
-    for (self.symbols.items, 0..) |sym, i| {
-        const ref = self.getSymbolRef(@intCast(i), macho_file);
-        if (ref.getFile(macho_file) == null) {
-            // TODO any better way of handling this?
-            try bw.print("    {s} : unclaimed\n", .{sym.getName(macho_file)});
-        } else {
-            try bw.print("    {f}\n", .{ref.getSymbol(macho_file).?.fmt(macho_file)});
-        }
-    }
-}
-
-=======
->>>>>>> 43fba5ea
 const Section = struct {
     header: macho.section_64,
     relocs: std.ArrayListUnmanaged(Relocation) = .empty,
