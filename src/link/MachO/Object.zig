/// Non-zero for fat object files or archives
offset: u64,
/// Archive files cannot contain subdirectories, so only the basename is needed
/// for output. However, the full path is kept for error reporting.
path: Path,
file_handle: File.HandleIndex,
mtime: u64,
index: File.Index,
in_archive: ?InArchive = null,

header: ?macho.mach_header_64 = null,
sections: std.MultiArrayList(Section) = .{},
symtab: std.MultiArrayList(Nlist) = .{},
strtab: std.ArrayListUnmanaged(u8) = .empty,

symbols: std.ArrayListUnmanaged(Symbol) = .empty,
symbols_extra: std.ArrayListUnmanaged(u32) = .empty,
globals: std.ArrayListUnmanaged(MachO.SymbolResolver.Index) = .empty,
atoms: std.ArrayListUnmanaged(Atom) = .empty,
atoms_indexes: std.ArrayListUnmanaged(Atom.Index) = .empty,
atoms_extra: std.ArrayListUnmanaged(u32) = .empty,

platform: ?MachO.Platform = null,
compile_unit: ?CompileUnit = null,
stab_files: std.ArrayListUnmanaged(StabFile) = .empty,

eh_frame_sect_index: ?u8 = null,
compact_unwind_sect_index: ?u8 = null,
cies: std.ArrayListUnmanaged(Cie) = .empty,
fdes: std.ArrayListUnmanaged(Fde) = .empty,
eh_frame_data: std.ArrayListUnmanaged(u8) = .empty,
unwind_records: std.ArrayListUnmanaged(UnwindInfo.Record) = .empty,
unwind_records_indexes: std.ArrayListUnmanaged(UnwindInfo.Record.Index) = .empty,
data_in_code: std.ArrayListUnmanaged(macho.data_in_code_entry) = .empty,

alive: bool = true,
hidden: bool = false,

compact_unwind_ctx: CompactUnwindCtx = .{},
output_symtab_ctx: MachO.SymtabCtx = .{},
output_ar_state: Archive.ArState = .{},

pub fn deinit(self: *Object, allocator: Allocator) void {
    if (self.in_archive) |*ar| allocator.free(ar.path.sub_path);
    allocator.free(self.path.sub_path);
    for (self.sections.items(.relocs), self.sections.items(.subsections)) |*relocs, *sub| {
        relocs.deinit(allocator);
        sub.deinit(allocator);
    }
    self.sections.deinit(allocator);
    self.symtab.deinit(allocator);
    self.strtab.deinit(allocator);
    self.symbols.deinit(allocator);
    self.symbols_extra.deinit(allocator);
    self.globals.deinit(allocator);
    self.atoms.deinit(allocator);
    self.atoms_indexes.deinit(allocator);
    self.atoms_extra.deinit(allocator);
    self.cies.deinit(allocator);
    self.fdes.deinit(allocator);
    self.eh_frame_data.deinit(allocator);
    self.unwind_records.deinit(allocator);
    self.unwind_records_indexes.deinit(allocator);
    for (self.stab_files.items) |*sf| {
        sf.stabs.deinit(allocator);
    }
    self.stab_files.deinit(allocator);
    self.data_in_code.deinit(allocator);
}

pub fn parse(self: *Object, macho_file: *MachO) !void {
    const tracy = trace(@src());
    defer tracy.end();

    log.debug("parsing {f}", .{self.fmtPath()});

    const gpa = macho_file.base.comp.gpa;
    const handle = macho_file.getFileHandle(self.file_handle);
    const cpu_arch = macho_file.getTarget().cpu.arch;

    // Atom at index 0 is reserved as null atom
    try self.atoms.append(gpa, .{ .extra = try self.addAtomExtra(gpa, .{}) });

    var header_buffer: [@sizeOf(macho.mach_header_64)]u8 = undefined;
    {
        const amt = try handle.preadAll(&header_buffer, self.offset);
        if (amt != @sizeOf(macho.mach_header_64)) return error.InputOutput;
    }
    self.header = @as(*align(1) const macho.mach_header_64, @ptrCast(&header_buffer)).*;

    const this_cpu_arch: std.Target.Cpu.Arch = switch (self.header.?.cputype) {
        macho.CPU_TYPE_ARM64 => .aarch64,
        macho.CPU_TYPE_X86_64 => .x86_64,
        else => |x| {
            try macho_file.reportParseError2(self.index, "unknown cpu architecture: {d}", .{x});
            return error.InvalidMachineType;
        },
    };
    if (cpu_arch != this_cpu_arch) {
        try macho_file.reportParseError2(self.index, "invalid cpu architecture: {s}", .{@tagName(this_cpu_arch)});
        return error.InvalidMachineType;
    }

    const lc_buffer = try gpa.alloc(u8, self.header.?.sizeofcmds);
    defer gpa.free(lc_buffer);
    {
        const amt = try handle.preadAll(lc_buffer, self.offset + @sizeOf(macho.mach_header_64));
        if (amt != self.header.?.sizeofcmds) return error.InputOutput;
    }

    var it = LoadCommandIterator{
        .ncmds = self.header.?.ncmds,
        .buffer = lc_buffer,
    };
    while (it.next()) |lc| switch (lc.cmd()) {
        .SEGMENT_64 => {
            const sections = lc.getSections();
            try self.sections.ensureUnusedCapacity(gpa, sections.len);
            for (sections) |sect| {
                const index = try self.sections.addOne(gpa);
                self.sections.set(index, .{ .header = sect });

                if (mem.eql(u8, sect.sectName(), "__eh_frame")) {
                    self.eh_frame_sect_index = @intCast(index);
                } else if (mem.eql(u8, sect.sectName(), "__compact_unwind")) {
                    self.compact_unwind_sect_index = @intCast(index);
                }
            }
        },
        .SYMTAB => {
            const cmd = lc.cast(macho.symtab_command).?;
            try self.strtab.resize(gpa, cmd.strsize);
            {
                const amt = try handle.preadAll(self.strtab.items, cmd.stroff + self.offset);
                if (amt != self.strtab.items.len) return error.InputOutput;
            }

            const symtab_buffer = try gpa.alloc(u8, cmd.nsyms * @sizeOf(macho.nlist_64));
            defer gpa.free(symtab_buffer);
            {
                const amt = try handle.preadAll(symtab_buffer, cmd.symoff + self.offset);
                if (amt != symtab_buffer.len) return error.InputOutput;
            }
            const symtab = @as([*]align(1) const macho.nlist_64, @ptrCast(symtab_buffer.ptr))[0..cmd.nsyms];
            try self.symtab.ensureUnusedCapacity(gpa, symtab.len);
            for (symtab) |nlist| {
                self.symtab.appendAssumeCapacity(.{
                    .nlist = nlist,
                    .atom = 0,
                    .size = 0,
                });
            }
        },
        .DATA_IN_CODE => {
            const cmd = lc.cast(macho.linkedit_data_command).?;
            const buffer = try gpa.alloc(u8, cmd.datasize);
            defer gpa.free(buffer);
            {
                const amt = try handle.preadAll(buffer, self.offset + cmd.dataoff);
                if (amt != buffer.len) return error.InputOutput;
            }
            const ndice = @divExact(cmd.datasize, @sizeOf(macho.data_in_code_entry));
            const dice = @as([*]align(1) const macho.data_in_code_entry, @ptrCast(buffer.ptr))[0..ndice];
            try self.data_in_code.appendUnalignedSlice(gpa, dice);
        },
        .BUILD_VERSION,
        .VERSION_MIN_MACOSX,
        .VERSION_MIN_IPHONEOS,
        .VERSION_MIN_TVOS,
        .VERSION_MIN_WATCHOS,
        => if (self.platform == null) {
            self.platform = MachO.Platform.fromLoadCommand(lc);
        },
        else => {},
    };

    const NlistIdx = struct {
        nlist: macho.nlist_64,
        idx: usize,

        fn rank(ctx: *const Object, nl: macho.nlist_64) u8 {
            if (!nl.ext()) {
                const name = ctx.getNStrx(nl.n_strx);
                if (name.len == 0) return 5;
                if (name[0] == 'l' or name[0] == 'L') return 4;
                return 3;
            }
            return if (nl.weakDef()) 2 else 1;
        }

        fn lessThan(ctx: *const Object, lhs: @This(), rhs: @This()) bool {
            if (lhs.nlist.n_sect == rhs.nlist.n_sect) {
                if (lhs.nlist.n_value == rhs.nlist.n_value) {
                    return rank(ctx, lhs.nlist) < rank(ctx, rhs.nlist);
                }
                return lhs.nlist.n_value < rhs.nlist.n_value;
            }
            return lhs.nlist.n_sect < rhs.nlist.n_sect;
        }
    };

    var nlists = try std.ArrayList(NlistIdx).initCapacity(gpa, self.symtab.items(.nlist).len);
    defer nlists.deinit();
    for (self.symtab.items(.nlist), 0..) |nlist, i| {
        if (nlist.stab() or !nlist.sect()) continue;
        nlists.appendAssumeCapacity(.{ .nlist = nlist, .idx = i });
    }
    mem.sort(NlistIdx, nlists.items, self, NlistIdx.lessThan);

    if (self.hasSubsections()) {
        try self.initSubsections(gpa, nlists.items);
    } else {
        try self.initSections(gpa, nlists.items);
    }

    try self.initCstringLiterals(gpa, handle, macho_file);
    try self.initFixedSizeLiterals(gpa, macho_file);
    try self.initPointerLiterals(gpa, macho_file);
    try self.linkNlistToAtom(macho_file);

    try self.sortAtoms(macho_file);
    try self.initSymbols(gpa, macho_file);
    try self.initSymbolStabs(gpa, nlists.items, macho_file);
    try self.initRelocs(handle, cpu_arch, macho_file);

    // Parse DWARF __TEXT,__eh_frame section
    if (self.eh_frame_sect_index) |index| {
        try self.initEhFrameRecords(gpa, index, handle, macho_file);
    }

    // Parse Apple's __LD,__compact_unwind section
    if (self.compact_unwind_sect_index) |index| {
        try self.initUnwindRecords(gpa, index, handle, macho_file);
    }

    if (self.hasUnwindRecords() or self.hasEhFrameRecords()) {
        try self.parseUnwindRecords(gpa, cpu_arch, macho_file);
    }

    if (self.platform) |platform| {
        if (!macho_file.platform.eqlTarget(platform)) {
            try macho_file.reportParseError2(self.index, "invalid platform: {f}", .{
                platform.fmtTarget(cpu_arch),
            });
            return error.InvalidTarget;
        }
        // TODO: this causes the CI to fail so I'm commenting this check out so that
        // I can work out the rest of the changes first
        // if (macho_file.platform.version.order(platform.version) == .lt) {
        //     try macho_file.reportParseError2(self.index, "object file built for newer platform: {f}: {f} < {f}", .{
        //         macho_file.platform.fmtTarget(macho_file.getTarget().cpu.arch),
        //         macho_file.platform.version,
        //         platform.version,
        //     });
        //     return error.InvalidTarget;
        // }
    }

    try self.parseDebugInfo(macho_file);

    for (self.getAtoms()) |atom_index| {
        const atom = self.getAtom(atom_index) orelse continue;
        const isec = atom.getInputSection(macho_file);
        if (mem.eql(u8, isec.sectName(), "__eh_frame") or
            mem.eql(u8, isec.sectName(), "__compact_unwind") or
            isec.attrs() & macho.S_ATTR_DEBUG != 0)
        {
            atom.setAlive(false);
        }
    }

    // Finally, we do a post-parse check for -ObjC to see if we need to force load this member anyhow.
    self.alive = self.alive or (macho_file.force_load_objc and self.hasObjC());
}

pub fn isCstringLiteral(sect: macho.section_64) bool {
    return sect.type() == macho.S_CSTRING_LITERALS;
}

pub fn isFixedSizeLiteral(sect: macho.section_64) bool {
    return switch (sect.type()) {
        macho.S_4BYTE_LITERALS,
        macho.S_8BYTE_LITERALS,
        macho.S_16BYTE_LITERALS,
        => true,
        else => false,
    };
}

pub fn isPtrLiteral(sect: macho.section_64) bool {
    return sect.type() == macho.S_LITERAL_POINTERS;
}

fn initSubsections(self: *Object, allocator: Allocator, nlists: anytype) !void {
    const tracy = trace(@src());
    defer tracy.end();
    const slice = self.sections.slice();
    for (slice.items(.header), slice.items(.subsections), 0..) |sect, *subsections, n_sect| {
        if (isCstringLiteral(sect)) continue;
        if (isFixedSizeLiteral(sect)) continue;
        if (isPtrLiteral(sect)) continue;

        const nlist_start = for (nlists, 0..) |nlist, i| {
            if (nlist.nlist.n_sect - 1 == n_sect) break i;
        } else nlists.len;
        const nlist_end = for (nlists[nlist_start..], nlist_start..) |nlist, i| {
            if (nlist.nlist.n_sect - 1 != n_sect) break i;
        } else nlists.len;

        if (nlist_start == nlist_end or nlists[nlist_start].nlist.n_value > sect.addr) {
            const name = try std.fmt.allocPrintSentinel(allocator, "{s}${s}$begin", .{
                sect.segName(), sect.sectName(),
            }, 0);
            defer allocator.free(name);
            const size = if (nlist_start == nlist_end) sect.size else nlists[nlist_start].nlist.n_value - sect.addr;
            const atom_index = try self.addAtom(allocator, .{
                .name = try self.addString(allocator, name),
                .n_sect = @intCast(n_sect),
                .off = 0,
                .size = size,
                .alignment = sect.@"align",
            });
            try self.atoms_indexes.append(allocator, atom_index);
            try subsections.append(allocator, .{
                .atom = atom_index,
                .off = 0,
            });
        }

        var idx: usize = nlist_start;
        while (idx < nlist_end) {
            const alias_start = idx;
            const nlist = nlists[alias_start];

            while (idx < nlist_end and
                nlists[idx].nlist.n_value == nlist.nlist.n_value) : (idx += 1)
            {}

            const size = if (idx < nlist_end)
                nlists[idx].nlist.n_value - nlist.nlist.n_value
            else
                sect.addr + sect.size - nlist.nlist.n_value;
            const alignment = if (nlist.nlist.n_value > 0)
                @min(@ctz(nlist.nlist.n_value), sect.@"align")
            else
                sect.@"align";
            const atom_index = try self.addAtom(allocator, .{
                .name = .{ .pos = nlist.nlist.n_strx, .len = @intCast(self.getNStrx(nlist.nlist.n_strx).len + 1) },
                .n_sect = @intCast(n_sect),
                .off = nlist.nlist.n_value - sect.addr,
                .size = size,
                .alignment = alignment,
            });
            try self.atoms_indexes.append(allocator, atom_index);
            try subsections.append(allocator, .{
                .atom = atom_index,
                .off = nlist.nlist.n_value - sect.addr,
            });

            for (alias_start..idx) |i| {
                self.symtab.items(.size)[nlists[i].idx] = size;
            }
        }

        // Some compilers such as Go reference the end of a section (addr + size)
        // which cannot be contained in any non-zero atom (since then this atom
        // would exceed section boundaries). In order to facilitate this behaviour,
        // we create a dummy zero-sized atom at section end (addr + size).
        const name = try std.fmt.allocPrintSentinel(allocator, "{s}${s}$end", .{
            sect.segName(), sect.sectName(),
        }, 0);
        defer allocator.free(name);
        const atom_index = try self.addAtom(allocator, .{
            .name = try self.addString(allocator, name),
            .n_sect = @intCast(n_sect),
            .off = sect.size,
            .size = 0,
            .alignment = sect.@"align",
        });
        try self.atoms_indexes.append(allocator, atom_index);
        try subsections.append(allocator, .{
            .atom = atom_index,
            .off = sect.size,
        });
    }
}

fn initSections(self: *Object, allocator: Allocator, nlists: anytype) !void {
    const tracy = trace(@src());
    defer tracy.end();
    const slice = self.sections.slice();

    try self.atoms.ensureUnusedCapacity(allocator, self.sections.items(.header).len);
    try self.atoms_indexes.ensureUnusedCapacity(allocator, self.sections.items(.header).len);

    for (slice.items(.header), 0..) |sect, n_sect| {
        if (isCstringLiteral(sect)) continue;
        if (isFixedSizeLiteral(sect)) continue;
        if (isPtrLiteral(sect)) continue;

        const name = try std.fmt.allocPrintSentinel(allocator, "{s}${s}", .{ sect.segName(), sect.sectName() }, 0);
        defer allocator.free(name);

        const atom_index = try self.addAtom(allocator, .{
            .name = try self.addString(allocator, name),
            .n_sect = @intCast(n_sect),
            .off = 0,
            .size = sect.size,
            .alignment = sect.@"align",
        });
        try self.atoms_indexes.append(allocator, atom_index);
        try slice.items(.subsections)[n_sect].append(allocator, .{ .atom = atom_index, .off = 0 });

        const nlist_start = for (nlists, 0..) |nlist, i| {
            if (nlist.nlist.n_sect - 1 == n_sect) break i;
        } else nlists.len;
        const nlist_end = for (nlists[nlist_start..], nlist_start..) |nlist, i| {
            if (nlist.nlist.n_sect - 1 != n_sect) break i;
        } else nlists.len;

        var idx: usize = nlist_start;
        while (idx < nlist_end) {
            const nlist = nlists[idx];

            while (idx < nlist_end and
                nlists[idx].nlist.n_value == nlist.nlist.n_value) : (idx += 1)
            {}

            const size = if (idx < nlist_end)
                nlists[idx].nlist.n_value - nlist.nlist.n_value
            else
                sect.addr + sect.size - nlist.nlist.n_value;

            for (nlist_start..idx) |i| {
                self.symtab.items(.size)[nlists[i].idx] = size;
            }
        }
    }
}

fn initCstringLiterals(self: *Object, allocator: Allocator, file: File.Handle, macho_file: *MachO) !void {
    const tracy = trace(@src());
    defer tracy.end();

    const slice = self.sections.slice();

    for (slice.items(.header), 0..) |sect, n_sect| {
        if (!isCstringLiteral(sect)) continue;

        const data = try self.readSectionData(allocator, file, @intCast(n_sect));
        defer allocator.free(data);

        var count: u32 = 0;
        var start: u32 = 0;
        while (start < data.len) {
            defer count += 1;
            var end = start;
            while (end < data.len - 1 and data[end] != 0) : (end += 1) {}
            if (data[end] != 0) {
                try macho_file.reportParseError2(
                    self.index,
                    "string not null terminated in '{s},{s}'",
                    .{ sect.segName(), sect.sectName() },
                );
                return error.MalformedObject;
            }
            end += 1;

            const name = try std.fmt.allocPrintSentinel(allocator, "l._str{d}", .{count}, 0);
            defer allocator.free(name);
            const name_str = try self.addString(allocator, name);

            const atom_index = try self.addAtom(allocator, .{
                .name = name_str,
                .n_sect = @intCast(n_sect),
                .off = start,
                .size = end - start,
                .alignment = sect.@"align",
            });
            try self.atoms_indexes.append(allocator, atom_index);
            try slice.items(.subsections)[n_sect].append(allocator, .{
                .atom = atom_index,
                .off = start,
            });

            const atom = self.getAtom(atom_index).?;
            const nlist_index: u32 = @intCast(try self.symtab.addOne(allocator));
            self.symtab.set(nlist_index, .{
                .nlist = .{
                    .n_strx = name_str.pos,
                    .n_type = macho.N_SECT,
                    .n_sect = @intCast(atom.n_sect + 1),
                    .n_desc = 0,
                    .n_value = atom.getInputAddress(macho_file),
                },
                .size = atom.size,
                .atom = atom_index,
            });
            atom.addExtra(.{ .literal_symbol_index = nlist_index }, macho_file);

            start = end;
        }
    }
}

fn initFixedSizeLiterals(self: *Object, allocator: Allocator, macho_file: *MachO) !void {
    const tracy = trace(@src());
    defer tracy.end();

    const slice = self.sections.slice();

    for (slice.items(.header), 0..) |sect, n_sect| {
        if (!isFixedSizeLiteral(sect)) continue;

        const rec_size: u8 = switch (sect.type()) {
            macho.S_4BYTE_LITERALS => 4,
            macho.S_8BYTE_LITERALS => 8,
            macho.S_16BYTE_LITERALS => 16,
            else => unreachable,
        };
        if (sect.size % rec_size != 0) {
            try macho_file.reportParseError2(
                self.index,
                "size not multiple of record size in '{s},{s}'",
                .{ sect.segName(), sect.sectName() },
            );
            return error.MalformedObject;
        }

        var pos: u32 = 0;
        var count: u32 = 0;
        while (pos < sect.size) : ({
            pos += rec_size;
            count += 1;
        }) {
            const name = try std.fmt.allocPrintSentinel(allocator, "l._literal{d}", .{count}, 0);
            defer allocator.free(name);
            const name_str = try self.addString(allocator, name);

            const atom_index = try self.addAtom(allocator, .{
                .name = name_str,
                .n_sect = @intCast(n_sect),
                .off = pos,
                .size = rec_size,
                .alignment = sect.@"align",
            });
            try self.atoms_indexes.append(allocator, atom_index);
            try slice.items(.subsections)[n_sect].append(allocator, .{
                .atom = atom_index,
                .off = pos,
            });

            const atom = self.getAtom(atom_index).?;
            const nlist_index: u32 = @intCast(try self.symtab.addOne(allocator));
            self.symtab.set(nlist_index, .{
                .nlist = .{
                    .n_strx = name_str.pos,
                    .n_type = macho.N_SECT,
                    .n_sect = @intCast(atom.n_sect + 1),
                    .n_desc = 0,
                    .n_value = atom.getInputAddress(macho_file),
                },
                .size = atom.size,
                .atom = atom_index,
            });
            atom.addExtra(.{ .literal_symbol_index = nlist_index }, macho_file);
        }
    }
}

fn initPointerLiterals(self: *Object, allocator: Allocator, macho_file: *MachO) !void {
    const tracy = trace(@src());
    defer tracy.end();

    const slice = self.sections.slice();

    for (slice.items(.header), 0..) |sect, n_sect| {
        if (!isPtrLiteral(sect)) continue;

        const rec_size: u8 = 8;
        if (sect.size % rec_size != 0) {
            try macho_file.reportParseError2(
                self.index,
                "size not multiple of record size in '{s},{s}'",
                .{ sect.segName(), sect.sectName() },
            );
            return error.MalformedObject;
        }
        const num_ptrs = try macho_file.cast(usize, @divExact(sect.size, rec_size));

        for (0..num_ptrs) |i| {
            const pos: u32 = @as(u32, @intCast(i)) * rec_size;

            const name = try std.fmt.allocPrintSentinel(allocator, "l._ptr{d}", .{i}, 0);
            defer allocator.free(name);
            const name_str = try self.addString(allocator, name);

            const atom_index = try self.addAtom(allocator, .{
                .name = name_str,
                .n_sect = @intCast(n_sect),
                .off = pos,
                .size = rec_size,
                .alignment = sect.@"align",
            });
            try self.atoms_indexes.append(allocator, atom_index);
            try slice.items(.subsections)[n_sect].append(allocator, .{
                .atom = atom_index,
                .off = pos,
            });

            const atom = self.getAtom(atom_index).?;
            const nlist_index: u32 = @intCast(try self.symtab.addOne(allocator));
            self.symtab.set(nlist_index, .{
                .nlist = .{
                    .n_strx = name_str.pos,
                    .n_type = macho.N_SECT,
                    .n_sect = @intCast(atom.n_sect + 1),
                    .n_desc = 0,
                    .n_value = atom.getInputAddress(macho_file),
                },
                .size = atom.size,
                .atom = atom_index,
            });
            atom.addExtra(.{ .literal_symbol_index = nlist_index }, macho_file);
        }
    }
}

pub fn resolveLiterals(self: *Object, lp: *MachO.LiteralPool, macho_file: *MachO) !void {
    const tracy = trace(@src());
    defer tracy.end();

    const gpa = macho_file.base.comp.gpa;
    const file = macho_file.getFileHandle(self.file_handle);

    var buffer = std.ArrayList(u8).init(gpa);
    defer buffer.deinit();

    var sections_data = std.AutoHashMap(u32, []const u8).init(gpa);
    try sections_data.ensureTotalCapacity(@intCast(self.sections.items(.header).len));
    defer {
        var it = sections_data.iterator();
        while (it.next()) |entry| {
            gpa.free(entry.value_ptr.*);
        }
        sections_data.deinit();
    }

    const slice = self.sections.slice();
    for (slice.items(.header), slice.items(.subsections), 0..) |header, subs, n_sect| {
        if (isCstringLiteral(header) or isFixedSizeLiteral(header)) {
            const data = try self.readSectionData(gpa, file, @intCast(n_sect));
            defer gpa.free(data);

            for (subs.items) |sub| {
                const atom = self.getAtom(sub.atom).?;
                const atom_off = try macho_file.cast(usize, atom.off);
                const atom_size = try macho_file.cast(usize, atom.size);
                const atom_data = data[atom_off..][0..atom_size];
                const res = try lp.insert(gpa, header.type(), atom_data);
                if (!res.found_existing) {
                    res.ref.* = .{ .index = atom.getExtra(macho_file).literal_symbol_index, .file = self.index };
                } else {
                    const lp_sym = lp.getSymbol(res.index, macho_file);
                    const lp_atom = lp_sym.getAtom(macho_file).?;
                    lp_atom.alignment = lp_atom.alignment.max(atom.alignment);
                    atom.setAlive(false);
                }
                atom.addExtra(.{ .literal_pool_index = res.index }, macho_file);
            }
        } else if (isPtrLiteral(header)) {
            for (subs.items) |sub| {
                const atom = self.getAtom(sub.atom).?;
                const relocs = atom.getRelocs(macho_file);
                assert(relocs.len == 1);
                const rel = relocs[0];
                const target = switch (rel.tag) {
                    .local => rel.getTargetAtom(atom.*, macho_file),
                    .@"extern" => rel.getTargetSymbol(atom.*, macho_file).getAtom(macho_file).?,
                };
                const addend = try macho_file.cast(u32, rel.addend);
                const target_size = try macho_file.cast(usize, target.size);
                try buffer.ensureUnusedCapacity(target_size);
                buffer.resize(target_size) catch unreachable;
                const gop = try sections_data.getOrPut(target.n_sect);
                if (!gop.found_existing) {
                    gop.value_ptr.* = try self.readSectionData(gpa, file, @intCast(target.n_sect));
                }
                const data = gop.value_ptr.*;
                const target_off = try macho_file.cast(usize, target.off);
                @memcpy(buffer.items, data[target_off..][0..target_size]);
                const res = try lp.insert(gpa, header.type(), buffer.items[addend..]);
                buffer.clearRetainingCapacity();
                if (!res.found_existing) {
                    res.ref.* = .{ .index = atom.getExtra(macho_file).literal_symbol_index, .file = self.index };
                } else {
                    const lp_sym = lp.getSymbol(res.index, macho_file);
                    const lp_atom = lp_sym.getAtom(macho_file).?;
                    lp_atom.alignment = lp_atom.alignment.max(atom.alignment);
                    atom.setAlive(false);
                }
                atom.addExtra(.{ .literal_pool_index = res.index }, macho_file);
            }
        }
    }
}

pub fn dedupLiterals(self: *Object, lp: MachO.LiteralPool, macho_file: *MachO) void {
    const tracy = trace(@src());
    defer tracy.end();

    for (self.getAtoms()) |atom_index| {
        const atom = self.getAtom(atom_index) orelse continue;
        if (!atom.isAlive()) continue;

        const relocs = blk: {
            const extra = atom.getExtra(macho_file);
            const relocs = self.sections.items(.relocs)[atom.n_sect].items;
            break :blk relocs[extra.rel_index..][0..extra.rel_count];
        };
        for (relocs) |*rel| {
            if (rel.tag != .@"extern") continue;
            const target_sym_ref = rel.getTargetSymbolRef(atom.*, macho_file);
            const file = target_sym_ref.getFile(macho_file) orelse continue;
            if (file.getIndex() != self.index) continue;
            const target_sym = target_sym_ref.getSymbol(macho_file).?;
            const target_atom = target_sym.getAtom(macho_file) orelse continue;
            const isec = target_atom.getInputSection(macho_file);
            if (!Object.isCstringLiteral(isec) and !Object.isFixedSizeLiteral(isec) and !Object.isPtrLiteral(isec)) continue;
            const lp_index = target_atom.getExtra(macho_file).literal_pool_index;
            const lp_sym = lp.getSymbol(lp_index, macho_file);
            const lp_atom_ref = lp_sym.atom_ref;
            if (target_atom.atom_index != lp_atom_ref.index or target_atom.file != lp_atom_ref.file) {
                target_sym.atom_ref = lp_atom_ref;
            }
        }
    }

    for (self.symbols.items) |*sym| {
        const atom = sym.getAtom(macho_file) orelse continue;
        const isec = atom.getInputSection(macho_file);
        if (!Object.isCstringLiteral(isec) and !Object.isFixedSizeLiteral(isec) and !Object.isPtrLiteral(isec)) continue;
        const lp_index = atom.getExtra(macho_file).literal_pool_index;
        const lp_sym = lp.getSymbol(lp_index, macho_file);
        const lp_atom_ref = lp_sym.atom_ref;
        if (atom.atom_index != lp_atom_ref.index or self.index != lp_atom_ref.file) {
            sym.atom_ref = lp_atom_ref;
        }
    }
}

pub fn findAtom(self: Object, addr: u64) ?Atom.Index {
    const tracy = trace(@src());
    defer tracy.end();
    const slice = self.sections.slice();
    for (slice.items(.header), slice.items(.subsections), 0..) |sect, subs, n_sect| {
        if (subs.items.len == 0) continue;
        if (addr == sect.addr) return subs.items[0].atom;
        if (sect.addr < addr and addr < sect.addr + sect.size) {
            return self.findAtomInSection(addr, @intCast(n_sect));
        }
    }
    return null;
}

fn findAtomInSection(self: Object, addr: u64, n_sect: u8) ?Atom.Index {
    const tracy = trace(@src());
    defer tracy.end();
    const slice = self.sections.slice();
    const sect = slice.items(.header)[n_sect];
    const subsections = slice.items(.subsections)[n_sect];

    var min: usize = 0;
    var max: usize = subsections.items.len;
    while (min < max) {
        const idx = (min + max) / 2;
        const sub = subsections.items[idx];
        const sub_addr = sect.addr + sub.off;
        const sub_size = if (idx + 1 < subsections.items.len)
            subsections.items[idx + 1].off - sub.off
        else
            sect.size - sub.off;
        if (sub_addr == addr or (sub_addr < addr and addr < sub_addr + sub_size)) return sub.atom;
        if (sub_addr < addr) {
            min = idx + 1;
        } else {
            max = idx;
        }
    }

    if (min < subsections.items.len) {
        const sub = subsections.items[min];
        const sub_addr = sect.addr + sub.off;
        const sub_size = if (min + 1 < subsections.items.len)
            subsections.items[min + 1].off - sub.off
        else
            sect.size - sub.off;
        if (sub_addr == addr or (sub_addr < addr and addr < sub_addr + sub_size)) return sub.atom;
    }

    return null;
}

fn linkNlistToAtom(self: *Object, macho_file: *MachO) !void {
    const tracy = trace(@src());
    defer tracy.end();
    for (self.symtab.items(.nlist), self.symtab.items(.atom)) |nlist, *atom| {
        if (!nlist.stab() and nlist.sect()) {
            const sect = self.sections.items(.header)[nlist.n_sect - 1];
            const subs = self.sections.items(.subsections)[nlist.n_sect - 1].items;
            if (nlist.n_value == sect.addr) {
                // If the nlist address is the start of the section, return the first atom
                // since it is guaranteed to always start at section's start address.
                atom.* = subs[0].atom;
            } else if (nlist.n_value == sect.addr + sect.size) {
                // If the nlist address matches section's boundary (address + size),
                // return the last atom since it is guaranteed to always point
                // at the section's end boundary.
                atom.* = subs[subs.len - 1].atom;
            } else if (self.findAtomInSection(nlist.n_value, nlist.n_sect - 1)) |atom_index| {
                // In all other cases, do a binary search to find a matching atom for the symbol.
                atom.* = atom_index;
            } else {
                try macho_file.reportParseError2(self.index, "symbol {s} not attached to any (sub)section", .{
                    self.getNStrx(nlist.n_strx),
                });
                return error.MalformedObject;
            }
        }
    }
}

fn initSymbols(self: *Object, allocator: Allocator, macho_file: *MachO) !void {
    const tracy = trace(@src());
    defer tracy.end();

    const slice = self.symtab.slice();
    const nsyms = slice.items(.nlist).len;

    try self.symbols.ensureTotalCapacityPrecise(allocator, nsyms);
    try self.symbols_extra.ensureTotalCapacityPrecise(allocator, nsyms * @sizeOf(Symbol.Extra));
    try self.globals.ensureTotalCapacityPrecise(allocator, nsyms);
    self.globals.resize(allocator, nsyms) catch unreachable;
    @memset(self.globals.items, 0);

    for (slice.items(.nlist), slice.items(.atom), 0..) |nlist, atom_index, i| {
        const index = self.addSymbolAssumeCapacity();
        const symbol = &self.symbols.items[index];
        symbol.value = nlist.n_value;
        symbol.name = .{ .pos = nlist.n_strx, .len = @intCast(self.getNStrx(nlist.n_strx).len + 1) };
        symbol.nlist_idx = @intCast(i);
        symbol.extra = self.addSymbolExtraAssumeCapacity(.{});

        if (self.getAtom(atom_index)) |atom| {
            assert(!nlist.abs());
            symbol.value -= atom.getInputAddress(macho_file);
            symbol.atom_ref = .{ .index = atom_index, .file = self.index };
        }

        symbol.flags.weak = nlist.weakDef();
        symbol.flags.abs = nlist.abs();
        symbol.flags.tentative = nlist.tentative();
        symbol.flags.no_dead_strip = symbol.flags.no_dead_strip or nlist.noDeadStrip();
        symbol.flags.dyn_ref = nlist.n_desc & macho.REFERENCED_DYNAMICALLY != 0;
        symbol.flags.interposable = false;
        // TODO
        // symbol.flags.interposable = nlist.ext() and (nlist.sect() or nlist.abs()) and macho_file.base.isDynLib() and macho_file.options.namespace == .flat and !nlist.pext();

        if (nlist.sect() and
            self.sections.items(.header)[nlist.n_sect - 1].type() == macho.S_THREAD_LOCAL_VARIABLES)
        {
            symbol.flags.tlv = true;
        }

        if (nlist.ext()) {
            if (nlist.undf()) {
                symbol.flags.weak_ref = nlist.weakRef();
            } else if (nlist.pext() or (nlist.weakDef() and nlist.weakRef()) or self.hidden) {
                symbol.visibility = .hidden;
            } else {
                symbol.visibility = .global;
            }
        }
    }
}

fn initSymbolStabs(self: *Object, allocator: Allocator, nlists: anytype, macho_file: *MachO) !void {
    const tracy = trace(@src());
    defer tracy.end();

    const SymbolLookup = struct {
        ctx: *const Object,
        entries: @TypeOf(nlists),

        fn find(fs: @This(), addr: u64) ?Symbol.Index {
            // TODO binary search since we have the list sorted
            for (fs.entries) |nlist| {
                if (nlist.nlist.n_value == addr) return @intCast(nlist.idx);
            }
            return null;
        }
    };

    const start: u32 = for (self.symtab.items(.nlist), 0..) |nlist, i| {
        if (nlist.stab()) break @intCast(i);
    } else @intCast(self.symtab.items(.nlist).len);
    const end: u32 = for (self.symtab.items(.nlist)[start..], start..) |nlist, i| {
        if (!nlist.stab()) break @intCast(i);
    } else @intCast(self.symtab.items(.nlist).len);

    if (start == end) return;

    const syms = self.symtab.items(.nlist);
    const sym_lookup = SymbolLookup{ .ctx = self, .entries = nlists };

    // We need to cache nlists by name so that we can properly resolve local N_GSYM stabs.
    // What happens is `ld -r` will emit an N_GSYM stab for a symbol that may be either an
    // external or private external.
    var addr_lookup = std.StringHashMap(u64).init(allocator);
    defer addr_lookup.deinit();
    for (syms) |sym| {
        if (sym.sect() and (sym.ext() or sym.pext())) {
            try addr_lookup.putNoClobber(self.getNStrx(sym.n_strx), sym.n_value);
        }
    }

    var i: u32 = start;
    while (i < end) : (i += 1) {
        const open = syms[i];
        if (open.n_type != macho.N_SO) {
            try macho_file.reportParseError2(self.index, "unexpected symbol stab type 0x{x} as the first entry", .{
                open.n_type,
            });
            return error.MalformedObject;
        }

        while (i < end and syms[i].n_type == macho.N_SO and syms[i].n_sect != 0) : (i += 1) {}

        var sf: StabFile = .{ .comp_dir = i };
        // TODO validate
        i += 3;

        while (i < end and syms[i].n_type != macho.N_SO) : (i += 1) {
            const nlist = syms[i];
            var stab: StabFile.Stab = .{};
            switch (nlist.n_type) {
                macho.N_BNSYM => {
                    stab.is_func = true;
                    stab.index = sym_lookup.find(nlist.n_value);
                    // TODO validate
                    i += 3;
                },
                macho.N_GSYM => {
                    stab.is_func = false;
                    stab.index = sym_lookup.find(addr_lookup.get(self.getNStrx(nlist.n_strx)).?);
                },
                macho.N_STSYM => {
                    stab.is_func = false;
                    stab.index = sym_lookup.find(nlist.n_value);
                },
                else => {
                    try macho_file.reportParseError2(self.index, "unhandled symbol stab type 0x{x}", .{
                        nlist.n_type,
                    });
                    return error.MalformedObject;
                },
            }
            try sf.stabs.append(allocator, stab);
        }

        try self.stab_files.append(allocator, sf);
    }
}

fn sortAtoms(self: *Object, macho_file: *MachO) !void {
    const Ctx = struct {
        object: *Object,
        mfile: *MachO,

        fn lessThanAtom(ctx: @This(), lhs: Atom.Index, rhs: Atom.Index) bool {
            return ctx.object.getAtom(lhs).?.getInputAddress(ctx.mfile) <
                ctx.object.getAtom(rhs).?.getInputAddress(ctx.mfile);
        }
    };
    mem.sort(Atom.Index, self.atoms_indexes.items, Ctx{
        .object = self,
        .mfile = macho_file,
    }, Ctx.lessThanAtom);
}

fn initRelocs(self: *Object, file: File.Handle, cpu_arch: std.Target.Cpu.Arch, macho_file: *MachO) !void {
    const tracy = trace(@src());
    defer tracy.end();
    const slice = self.sections.slice();

    for (slice.items(.header), slice.items(.relocs), 0..) |sect, *out, n_sect| {
        if (sect.nreloc == 0) continue;
        // We skip relocs for __DWARF since even in -r mode, the linker is expected to emit
        // debug symbol stabs in the relocatable. This made me curious why that is. For now,
        // I shall comply, but I wanna compare with dsymutil.
        if (sect.attrs() & macho.S_ATTR_DEBUG != 0 and
            !mem.eql(u8, sect.sectName(), "__compact_unwind")) continue;

        switch (cpu_arch) {
            .x86_64 => try x86_64.parseRelocs(self, @intCast(n_sect), sect, out, file, macho_file),
            .aarch64 => try aarch64.parseRelocs(self, @intCast(n_sect), sect, out, file, macho_file),
            else => unreachable,
        }

        mem.sort(Relocation, out.items, {}, Relocation.lessThan);
    }

    for (slice.items(.header), slice.items(.relocs), slice.items(.subsections)) |sect, relocs, subsections| {
        if (sect.isZerofill()) continue;

        var next_reloc: u32 = 0;
        for (subsections.items) |subsection| {
            const atom = self.getAtom(subsection.atom).?;
            if (!atom.isAlive()) continue;
            if (next_reloc >= relocs.items.len) break;
            const end_addr = atom.off + atom.size;
            const rel_index = next_reloc;

            while (next_reloc < relocs.items.len and relocs.items[next_reloc].offset < end_addr) : (next_reloc += 1) {}

            const rel_count = next_reloc - rel_index;
            atom.addExtra(.{ .rel_index = @intCast(rel_index), .rel_count = @intCast(rel_count) }, macho_file);
        }
    }
}

fn initEhFrameRecords(self: *Object, allocator: Allocator, sect_id: u8, file: File.Handle, macho_file: *MachO) !void {
    const tracy = trace(@src());
    defer tracy.end();
    const nlists = self.symtab.items(.nlist);
    const slice = self.sections.slice();
    const sect = slice.items(.header)[sect_id];
    const relocs = slice.items(.relocs)[sect_id];

    const size = try macho_file.cast(usize, sect.size);
    try self.eh_frame_data.resize(allocator, size);
    const amt = try file.preadAll(self.eh_frame_data.items, sect.offset + self.offset);
    if (amt != self.eh_frame_data.items.len) return error.InputOutput;

    // Check for non-personality relocs in FDEs and apply them
    for (relocs.items, 0..) |rel, i| {
        switch (rel.type) {
            .unsigned => {
                assert((rel.meta.length == 2 or rel.meta.length == 3) and rel.meta.has_subtractor); // TODO error
                const S: i64 = switch (rel.tag) {
                    .local => rel.meta.symbolnum,
                    .@"extern" => @intCast(nlists[rel.meta.symbolnum].n_value),
                };
                const A = rel.addend;
                const SUB: i64 = blk: {
                    const sub_rel = relocs.items[i - 1];
                    break :blk switch (sub_rel.tag) {
                        .local => sub_rel.meta.symbolnum,
                        .@"extern" => @intCast(nlists[sub_rel.meta.symbolnum].n_value),
                    };
                };
                switch (rel.meta.length) {
                    0, 1 => unreachable,
                    2 => mem.writeInt(u32, self.eh_frame_data.items[rel.offset..][0..4], @bitCast(@as(i32, @truncate(S + A - SUB))), .little),
                    3 => mem.writeInt(u64, self.eh_frame_data.items[rel.offset..][0..8], @bitCast(S + A - SUB), .little),
                }
            },
            else => {},
        }
    }

    var it: eh_frame.Iterator = .{ .br = .fixed(self.eh_frame_data.items) };
    while (try it.next()) |rec| {
        switch (rec.tag) {
            .cie => try self.cies.append(allocator, .{
                .offset = rec.offset,
                .size = rec.size,
                .file = self.index,
            }),
            .fde => try self.fdes.append(allocator, .{
                .offset = rec.offset,
                .size = rec.size,
                .cie = undefined,
                .file = self.index,
            }),
        }
    }

    for (self.cies.items) |*cie| {
        try cie.parse(macho_file);
    }

    for (self.fdes.items) |*fde| {
        try fde.parse(macho_file);
    }

    const sortFn = struct {
        fn sortFn(ctx: *MachO, lhs: Fde, rhs: Fde) bool {
            return lhs.getAtom(ctx).getInputAddress(ctx) < rhs.getAtom(ctx).getInputAddress(ctx);
        }
    }.sortFn;

    mem.sort(Fde, self.fdes.items, macho_file, sortFn);

    // Parse and attach personality pointers to CIEs if any
    for (relocs.items) |rel| {
        switch (rel.type) {
            .got => {
                assert(rel.meta.length == 2 and rel.tag == .@"extern");
                const cie = for (self.cies.items) |*cie| {
                    if (cie.offset <= rel.offset and rel.offset < cie.offset + cie.getSize()) break cie;
                } else {
                    try macho_file.reportParseError2(self.index, "{s},{s}: 0x{x}: bad relocation", .{
                        sect.segName(), sect.sectName(), rel.offset,
                    });
                    return error.MalformedObject;
                };
                cie.personality = .{ .index = @intCast(rel.target), .offset = rel.offset - cie.offset };
            },
            else => {},
        }
    }
}

fn initUnwindRecords(self: *Object, allocator: Allocator, sect_id: u8, file: File.Handle, macho_file: *MachO) !void {
    const tracy = trace(@src());
    defer tracy.end();

    const SymbolLookup = struct {
        ctx: *const Object,

        fn find(fs: @This(), addr: u64) ?Symbol.Index {
            for (0..fs.ctx.symbols.items.len) |i| {
                const nlist = fs.ctx.symtab.items(.nlist)[i];
                if (nlist.ext() and nlist.n_value == addr) return @intCast(i);
            }
            return null;
        }
    };

    const header = self.sections.items(.header)[sect_id];
    const data = try self.readSectionData(allocator, file, sect_id);
    defer allocator.free(data);

    const nrecs = @divExact(data.len, @sizeOf(macho.compact_unwind_entry));
    const recs = @as([*]align(1) const macho.compact_unwind_entry, @ptrCast(data.ptr))[0..nrecs];
    const sym_lookup = SymbolLookup{ .ctx = self };

    try self.unwind_records.ensureTotalCapacityPrecise(allocator, nrecs);
    try self.unwind_records_indexes.ensureTotalCapacityPrecise(allocator, nrecs);

    const relocs = self.sections.items(.relocs)[sect_id].items;
    var reloc_idx: usize = 0;
    for (recs, 0..) |rec, rec_idx| {
        const rec_start = rec_idx * @sizeOf(macho.compact_unwind_entry);
        const rec_end = rec_start + @sizeOf(macho.compact_unwind_entry);
        const reloc_start = reloc_idx;
        while (reloc_idx < relocs.len and
            relocs[reloc_idx].offset < rec_end) : (reloc_idx += 1)
        {}

        const out_index = self.addUnwindRecordAssumeCapacity();
        self.unwind_records_indexes.appendAssumeCapacity(out_index);
        const out = self.getUnwindRecord(out_index);
        out.length = rec.rangeLength;
        out.enc = .{ .enc = rec.compactUnwindEncoding };

        for (relocs[reloc_start..reloc_idx]) |rel| {
            if (rel.type != .unsigned or rel.meta.length != 3) {
                try macho_file.reportParseError2(self.index, "{s},{s}: 0x{x}: bad relocation", .{
                    header.segName(), header.sectName(), rel.offset,
                });
                return error.MalformedObject;
            }
            assert(rel.type == .unsigned and rel.meta.length == 3); // TODO error
            const offset = rel.offset - rec_start;
            switch (offset) {
                0 => switch (rel.tag) { // target symbol
                    .@"extern" => {
                        out.atom = self.symtab.items(.atom)[rel.meta.symbolnum];
                        out.atom_offset = @intCast(rec.rangeStart);
                    },
                    .local => if (self.findAtom(rec.rangeStart)) |atom_index| {
                        out.atom = atom_index;
                        const atom = out.getAtom(macho_file);
                        out.atom_offset = @intCast(rec.rangeStart - atom.getInputAddress(macho_file));
                    } else {
                        try macho_file.reportParseError2(self.index, "{s},{s}: 0x{x}: bad relocation", .{
                            header.segName(), header.sectName(), rel.offset,
                        });
                        return error.MalformedObject;
                    },
                },
                16 => switch (rel.tag) { // personality function
                    .@"extern" => {
                        out.personality = rel.target;
                    },
                    .local => if (sym_lookup.find(rec.personalityFunction)) |sym_index| {
                        out.personality = sym_index;
                    } else {
                        try macho_file.reportParseError2(self.index, "{s},{s}: 0x{x}: bad relocation", .{
                            header.segName(), header.sectName(), rel.offset,
                        });
                        return error.MalformedObject;
                    },
                },
                24 => switch (rel.tag) { // lsda
                    .@"extern" => {
                        out.lsda = self.symtab.items(.atom)[rel.meta.symbolnum];
                        out.lsda_offset = @intCast(rec.lsda);
                    },
                    .local => if (self.findAtom(rec.lsda)) |atom_index| {
                        out.lsda = atom_index;
                        const atom = out.getLsdaAtom(macho_file).?;
                        out.lsda_offset = @intCast(rec.lsda - atom.getInputAddress(macho_file));
                    } else {
                        try macho_file.reportParseError2(self.index, "{s},{s}: 0x{x}: bad relocation", .{
                            header.segName(), header.sectName(), rel.offset,
                        });
                        return error.MalformedObject;
                    },
                },
                else => {},
            }
        }
    }
}

fn parseUnwindRecords(self: *Object, allocator: Allocator, cpu_arch: std.Target.Cpu.Arch, macho_file: *MachO) !void {
    // Synthesise missing unwind records.
    // The logic here is as follows:
    // 1. if an atom has unwind info record that is not DWARF, FDE is marked dead
    // 2. if an atom has unwind info record that is DWARF, FDE is tied to this unwind record
    // 3. if an atom doesn't have unwind info record but FDE is available, synthesise and tie
    // 4. if an atom doesn't have either, synthesise a null unwind info record

    const Superposition = struct { atom: Atom.Index, size: u64, cu: ?UnwindInfo.Record.Index = null, fde: ?Fde.Index = null };

    var superposition = std.AutoArrayHashMap(u64, Superposition).init(allocator);
    defer superposition.deinit();

    const slice = self.symtab.slice();
    for (slice.items(.nlist), slice.items(.atom), slice.items(.size)) |nlist, atom, size| {
        if (nlist.stab()) continue;
        if (!nlist.sect()) continue;
        const sect = self.sections.items(.header)[nlist.n_sect - 1];
        if (sect.isCode() and sect.size > 0) {
            try superposition.ensureUnusedCapacity(1);
            const gop = superposition.getOrPutAssumeCapacity(nlist.n_value);
            if (gop.found_existing) {
                assert(gop.value_ptr.atom == atom and gop.value_ptr.size == size);
            }
            gop.value_ptr.* = .{ .atom = atom, .size = size };
        }
    }

    for (self.unwind_records_indexes.items) |rec_index| {
        const rec = self.getUnwindRecord(rec_index);
        const atom = rec.getAtom(macho_file);
        const addr = atom.getInputAddress(macho_file) + rec.atom_offset;
        superposition.getPtr(addr).?.cu = rec_index;
    }

    for (self.fdes.items, 0..) |fde, fde_index| {
        const atom = fde.getAtom(macho_file);
        const addr = atom.getInputAddress(macho_file) + fde.atom_offset;
        superposition.getPtr(addr).?.fde = @intCast(fde_index);
    }

    for (superposition.keys(), superposition.values()) |addr, meta| {
        if (meta.fde) |fde_index| {
            const fde = &self.fdes.items[fde_index];

            if (meta.cu) |rec_index| {
                const rec = self.getUnwindRecord(rec_index);
                if (!rec.enc.isDwarf(macho_file)) {
                    // Mark FDE dead
                    fde.alive = false;
                } else {
                    // Tie FDE to unwind record
                    rec.fde = fde_index;
                }
            } else {
                // Synthesise new unwind info record
                const rec_index = try self.addUnwindRecord(allocator);
                const rec = self.getUnwindRecord(rec_index);
                try self.unwind_records_indexes.append(allocator, rec_index);
                rec.length = @intCast(meta.size);
                rec.atom = fde.atom;
                rec.atom_offset = fde.atom_offset;
                rec.fde = fde_index;
                switch (cpu_arch) {
                    .x86_64 => rec.enc.setMode(macho.UNWIND_X86_64_MODE.DWARF),
                    .aarch64 => rec.enc.setMode(macho.UNWIND_ARM64_MODE.DWARF),
                    else => unreachable,
                }
            }
        } else if (meta.cu == null and meta.fde == null) {
            // Create a null record
            const rec_index = try self.addUnwindRecord(allocator);
            const rec = self.getUnwindRecord(rec_index);
            const atom = self.getAtom(meta.atom).?;
            try self.unwind_records_indexes.append(allocator, rec_index);
            rec.length = @intCast(meta.size);
            rec.atom = meta.atom;
            rec.atom_offset = @intCast(addr - atom.getInputAddress(macho_file));
            rec.file = self.index;
        }
    }

    const SortCtx = struct {
        object: *Object,
        mfile: *MachO,

        fn sort(ctx: @This(), lhs_index: UnwindInfo.Record.Index, rhs_index: UnwindInfo.Record.Index) bool {
            const lhs = ctx.object.getUnwindRecord(lhs_index);
            const rhs = ctx.object.getUnwindRecord(rhs_index);
            const lhsa = lhs.getAtom(ctx.mfile);
            const rhsa = rhs.getAtom(ctx.mfile);
            return lhsa.getInputAddress(ctx.mfile) + lhs.atom_offset < rhsa.getInputAddress(ctx.mfile) + rhs.atom_offset;
        }
    };
    mem.sort(UnwindInfo.Record.Index, self.unwind_records_indexes.items, SortCtx{
        .object = self,
        .mfile = macho_file,
    }, SortCtx.sort);

    // Associate unwind records to atoms
    var next_cu: u32 = 0;
    while (next_cu < self.unwind_records_indexes.items.len) {
        const start = next_cu;
        const rec_index = self.unwind_records_indexes.items[start];
        const rec = self.getUnwindRecord(rec_index);
        while (next_cu < self.unwind_records_indexes.items.len and
            self.getUnwindRecord(self.unwind_records_indexes.items[next_cu]).atom == rec.atom) : (next_cu += 1)
        {}

        const atom = rec.getAtom(macho_file);
        atom.addExtra(.{ .unwind_index = start, .unwind_count = next_cu - start }, macho_file);
    }
}

/// Currently, we only check if a compile unit for this input object file exists
/// and record that so that we can emit symbol stabs.
/// TODO in the future, we want parse debug info and debug line sections so that
/// we can provide nice error locations to the user.
fn parseDebugInfo(self: *Object, macho_file: *MachO) !void {
    const tracy = trace(@src());
    defer tracy.end();

    const gpa = macho_file.base.comp.gpa;
    const file = macho_file.getFileHandle(self.file_handle);

    var dwarf: Dwarf = .{};
    defer dwarf.deinit(gpa);

    for (self.sections.items(.header), 0..) |sect, index| {
        const n_sect: u8 = @intCast(index);
        if (sect.attrs() & macho.S_ATTR_DEBUG == 0) continue;
        if (mem.eql(u8, sect.sectName(), "__debug_info")) {
            dwarf.debug_info = try self.readSectionData(gpa, file, n_sect);
        }
        if (mem.eql(u8, sect.sectName(), "__debug_abbrev")) {
            dwarf.debug_abbrev = try self.readSectionData(gpa, file, n_sect);
        }
        if (mem.eql(u8, sect.sectName(), "__debug_str")) {
            dwarf.debug_str = try self.readSectionData(gpa, file, n_sect);
        }
        // __debug_str_offs[ets] section is a new addition in DWARFv5 and is generally
        // required in order to correctly parse strings.
        if (mem.eql(u8, sect.sectName(), "__debug_str_offs")) {
            dwarf.debug_str_offsets = try self.readSectionData(gpa, file, n_sect);
        }
    }

    if (dwarf.debug_info.len == 0) return;

    // TODO return error once we fix emitting DWARF in self-hosted backend.
    // https://github.com/ziglang/zig/issues/21719
    self.compile_unit = self.findCompileUnit(gpa, dwarf) catch null;
}

fn findCompileUnit(self: *Object, gpa: Allocator, ctx: Dwarf) !CompileUnit {
    var info_reader = Dwarf.InfoReader{ .ctx = ctx };
    var abbrev_reader = Dwarf.AbbrevReader{ .ctx = ctx };

    const cuh = try info_reader.readCompileUnitHeader();
    try abbrev_reader.seekTo(cuh.debug_abbrev_offset);

    const cu_decl = (try abbrev_reader.readDecl()) orelse return error.UnexpectedEndOfFile;
    if (cu_decl.tag != Dwarf.TAG.compile_unit) return error.UnexpectedTag;

    try info_reader.seekToDie(cu_decl.code, cuh, &abbrev_reader);

    const Pos = struct {
        pos: usize,
        form: Dwarf.Form,
    };
    var saved: struct {
        tu_name: ?Pos,
        comp_dir: ?Pos,
        str_offsets_base: ?Pos,
    } = .{
        .tu_name = null,
        .comp_dir = null,
        .str_offsets_base = null,
    };
    while (try abbrev_reader.readAttr()) |attr| {
        const pos: Pos = .{ .pos = info_reader.pos, .form = attr.form };
        switch (attr.at) {
            Dwarf.AT.name => saved.tu_name = pos,
            Dwarf.AT.comp_dir => saved.comp_dir = pos,
            Dwarf.AT.str_offsets_base => saved.str_offsets_base = pos,
            else => {},
        }
        try info_reader.skip(attr.form, cuh);
    }

    if (saved.comp_dir == null) return error.MissingCompileDir;
    if (saved.tu_name == null) return error.MissingTuName;

    const str_offsets_base: ?u64 = if (saved.str_offsets_base) |str_offsets_base| str_offsets_base: {
        try info_reader.seekTo(str_offsets_base.pos);
        break :str_offsets_base try info_reader.readOffset(cuh.format);
    } else null;

    var cu: CompileUnit = .{ .comp_dir = .{}, .tu_name = .{} };
    for (&[_]struct { Pos, *MachO.String }{
        .{ saved.comp_dir.?, &cu.comp_dir },
        .{ saved.tu_name.?, &cu.tu_name },
    }) |tuple| {
        const pos, const str_offset_ptr = tuple;
        try info_reader.seekTo(pos.pos);
        str_offset_ptr.* = switch (pos.form) {
            Dwarf.FORM.strp,
            Dwarf.FORM.string,
            => try self.addString(gpa, try info_reader.readString(pos.form, cuh)),
            Dwarf.FORM.strx,
            Dwarf.FORM.strx1,
            Dwarf.FORM.strx2,
            Dwarf.FORM.strx3,
            Dwarf.FORM.strx4,
            => blk: {
                const base = str_offsets_base orelse return error.MissingStrOffsetsBase;
                break :blk try self.addString(gpa, try info_reader.readStringIndexed(pos.form, cuh, base));
            },
            else => return error.InvalidForm,
        };
    }

    return cu;
}

pub fn resolveSymbols(self: *Object, macho_file: *MachO) !void {
    const tracy = trace(@src());
    defer tracy.end();

    const gpa = macho_file.base.comp.gpa;

    for (self.symtab.items(.nlist), self.symtab.items(.atom), self.globals.items, 0..) |nlist, atom_index, *global, i| {
        if (!nlist.ext()) continue;
        if (nlist.sect()) {
            const atom = self.getAtom(atom_index).?;
            if (!atom.isAlive()) continue;
        }

        const gop = try macho_file.resolver.getOrPut(gpa, .{
            .index = @intCast(i),
            .file = self.index,
        }, macho_file);
        if (!gop.found_existing) {
            gop.ref.* = .{ .index = 0, .file = 0 };
        }
        global.* = gop.index;

        if (nlist.undf() and !nlist.tentative()) continue;
        if (gop.ref.getFile(macho_file) == null) {
            gop.ref.* = .{ .index = @intCast(i), .file = self.index };
            continue;
        }

        if (self.asFile().getSymbolRank(.{
            .archive = !self.alive,
            .weak = nlist.weakDef(),
            .tentative = nlist.tentative(),
        }) < gop.ref.getSymbol(macho_file).?.getSymbolRank(macho_file)) {
            gop.ref.* = .{ .index = @intCast(i), .file = self.index };
        }
    }
}

pub fn markLive(self: *Object, macho_file: *MachO) void {
    const tracy = trace(@src());
    defer tracy.end();

    for (0..self.symbols.items.len) |i| {
        const nlist = self.symtab.items(.nlist)[i];
        if (!nlist.ext()) continue;

        const ref = self.getSymbolRef(@intCast(i), macho_file);
        const file = ref.getFile(macho_file) orelse continue;
        const sym = ref.getSymbol(macho_file).?;
        const should_keep = nlist.undf() or (nlist.tentative() and !sym.flags.tentative);
        if (should_keep and file == .object and !file.object.alive) {
            file.object.alive = true;
            file.object.markLive(macho_file);
        }
    }
}

pub fn mergeSymbolVisibility(self: *Object, macho_file: *MachO) void {
    const tracy = trace(@src());
    defer tracy.end();

    for (self.symbols.items, 0..) |sym, i| {
        const ref = self.getSymbolRef(@intCast(i), macho_file);
        const global = ref.getSymbol(macho_file) orelse continue;
        if (sym.visibility.rank() < global.visibility.rank()) {
            global.visibility = sym.visibility;
        }
        if (sym.flags.weak_ref) {
            global.flags.weak_ref = true;
        }
    }
}

pub fn scanRelocs(self: *Object, macho_file: *MachO) !void {
    const tracy = trace(@src());
    defer tracy.end();

    for (self.getAtoms()) |atom_index| {
        const atom = self.getAtom(atom_index) orelse continue;
        if (!atom.isAlive()) continue;
        const sect = atom.getInputSection(macho_file);
        if (sect.isZerofill()) continue;
        try atom.scanRelocs(macho_file);
    }

    for (self.unwind_records_indexes.items) |rec_index| {
        const rec = self.getUnwindRecord(rec_index);
        if (!rec.alive) continue;
        if (rec.getFde(macho_file)) |fde| {
            if (fde.getCie(macho_file).getPersonality(macho_file)) |sym| {
                sym.setSectionFlags(.{ .needs_got = true });
            }
        } else if (rec.getPersonality(macho_file)) |sym| {
            sym.setSectionFlags(.{ .needs_got = true });
        }
    }
}

pub fn convertTentativeDefinitions(self: *Object, macho_file: *MachO) !void {
    const tracy = trace(@src());
    defer tracy.end();
    const gpa = macho_file.base.comp.gpa;

    for (self.symbols.items, self.globals.items, 0..) |*sym, off, i| {
        if (!sym.flags.tentative) continue;
        if (macho_file.resolver.get(off).?.file != self.index) continue;

        const nlist_idx = @as(Symbol.Index, @intCast(i));
        const nlist = &self.symtab.items(.nlist)[nlist_idx];
        const nlist_atom = &self.symtab.items(.atom)[nlist_idx];

        const name = try std.fmt.allocPrintSentinel(gpa, "__DATA$__common${s}", .{sym.getName(macho_file)}, 0);
        defer gpa.free(name);

        const alignment = (nlist.n_desc >> 8) & 0x0f;
        const n_sect = try self.addSection(gpa, "__DATA", "__common");
        const atom_index = try self.addAtom(gpa, .{
            .name = try self.addString(gpa, name),
            .n_sect = n_sect,
            .off = 0,
            .size = nlist.n_value,
            .alignment = alignment,
        });
        try self.atoms_indexes.append(gpa, atom_index);

        const sect = &self.sections.items(.header)[n_sect];
        sect.flags = macho.S_ZEROFILL;
        sect.size = nlist.n_value;
        sect.@"align" = alignment;

        sym.value = 0;
        sym.atom_ref = .{ .index = atom_index, .file = self.index };
        sym.flags.weak = false;
        sym.flags.weak_ref = false;
        sym.flags.tentative = false;
        sym.visibility = .global;

        nlist.n_value = 0;
        nlist.n_type = macho.N_EXT | macho.N_SECT;
        nlist.n_sect = 0;
        nlist.n_desc = 0;
        nlist_atom.* = atom_index;
    }
}

fn addSection(self: *Object, allocator: Allocator, segname: []const u8, sectname: []const u8) !u8 {
    const n_sect = @as(u8, @intCast(try self.sections.addOne(allocator)));
    self.sections.set(n_sect, .{
        .header = .{
            .sectname = MachO.makeStaticString(sectname),
            .segname = MachO.makeStaticString(segname),
        },
    });
    return n_sect;
}

pub fn parseAr(self: *Object, macho_file: *MachO) !void {
    const tracy = trace(@src());
    defer tracy.end();

    const gpa = macho_file.base.comp.gpa;
    const handle = macho_file.getFileHandle(self.file_handle);

    var header_buffer: [@sizeOf(macho.mach_header_64)]u8 = undefined;
    {
        const amt = try handle.preadAll(&header_buffer, self.offset);
        if (amt != @sizeOf(macho.mach_header_64)) return error.InputOutput;
    }
    self.header = @as(*align(1) const macho.mach_header_64, @ptrCast(&header_buffer)).*;

    const this_cpu_arch: std.Target.Cpu.Arch = switch (self.header.?.cputype) {
        macho.CPU_TYPE_ARM64 => .aarch64,
        macho.CPU_TYPE_X86_64 => .x86_64,
        else => |x| {
            try macho_file.reportParseError2(self.index, "unknown cpu architecture: {d}", .{x});
            return error.InvalidMachineType;
        },
    };
    if (macho_file.getTarget().cpu.arch != this_cpu_arch) {
        try macho_file.reportParseError2(self.index, "invalid cpu architecture: {s}", .{@tagName(this_cpu_arch)});
        return error.InvalidMachineType;
    }

    const lc_buffer = try gpa.alloc(u8, self.header.?.sizeofcmds);
    defer gpa.free(lc_buffer);
    {
        const amt = try handle.preadAll(lc_buffer, self.offset + @sizeOf(macho.mach_header_64));
        if (amt != self.header.?.sizeofcmds) return error.InputOutput;
    }

    var it = LoadCommandIterator{
        .ncmds = self.header.?.ncmds,
        .buffer = lc_buffer,
    };
    while (it.next()) |lc| switch (lc.cmd()) {
        .SYMTAB => {
            const cmd = lc.cast(macho.symtab_command).?;
            try self.strtab.resize(gpa, cmd.strsize);
            {
                const amt = try handle.preadAll(self.strtab.items, cmd.stroff + self.offset);
                if (amt != self.strtab.items.len) return error.InputOutput;
            }

            const symtab_buffer = try gpa.alloc(u8, cmd.nsyms * @sizeOf(macho.nlist_64));
            defer gpa.free(symtab_buffer);
            {
                const amt = try handle.preadAll(symtab_buffer, cmd.symoff + self.offset);
                if (amt != symtab_buffer.len) return error.InputOutput;
            }
            const symtab = @as([*]align(1) const macho.nlist_64, @ptrCast(symtab_buffer.ptr))[0..cmd.nsyms];
            try self.symtab.ensureUnusedCapacity(gpa, symtab.len);
            for (symtab) |nlist| {
                self.symtab.appendAssumeCapacity(.{
                    .nlist = nlist,
                    .atom = 0,
                    .size = 0,
                });
            }
        },
        .BUILD_VERSION,
        .VERSION_MIN_MACOSX,
        .VERSION_MIN_IPHONEOS,
        .VERSION_MIN_TVOS,
        .VERSION_MIN_WATCHOS,
        => if (self.platform == null) {
            self.platform = MachO.Platform.fromLoadCommand(lc);
        },
        else => {},
    };
}

pub fn updateArSymtab(self: Object, ar_symtab: *Archive.ArSymtab, macho_file: *MachO) error{OutOfMemory}!void {
    const gpa = macho_file.base.comp.gpa;
    for (self.symtab.items(.nlist)) |nlist| {
        if (!nlist.ext() or (nlist.undf() and !nlist.tentative())) continue;
        const off = try ar_symtab.strtab.insert(gpa, self.getNStrx(nlist.n_strx));
        try ar_symtab.entries.append(gpa, .{ .off = off, .file = self.index });
    }
}

pub fn updateArSize(self: *Object, macho_file: *MachO) !void {
    self.output_ar_state.size = if (self.in_archive) |ar| ar.size else size: {
        const file = macho_file.getFileHandle(self.file_handle);
        break :size (try file.stat()).size;
    };
}

pub fn writeAr(self: Object, bw: *Writer, ar_format: Archive.Format, macho_file: *MachO) !void {
    // Header
    const size = try macho_file.cast(usize, self.output_ar_state.size);
    const basename = std.fs.path.basename(self.path.sub_path);
    try Archive.writeHeader(bw, basename, size, ar_format);
    // Data
    const file = macho_file.getFileHandle(self.file_handle);
    // TODO try using copyRangeAll
    const gpa = macho_file.base.comp.gpa;
    const data = try gpa.alloc(u8, size);
    defer gpa.free(data);
    const amt = try file.preadAll(data, self.offset);
    if (amt != size) return error.InputOutput;
    try bw.writeAll(data);
}

pub fn calcSymtabSize(self: *Object, macho_file: *MachO) void {
    const tracy = trace(@src());
    defer tracy.end();

    const is_obj = macho_file.base.isObject();

    for (self.symbols.items, 0..) |*sym, i| {
        const ref = self.getSymbolRef(@intCast(i), macho_file);
        const file = ref.getFile(macho_file) orelse continue;
        if (file.getIndex() != self.index) continue;
        if (sym.getAtom(macho_file)) |atom| if (!atom.isAlive()) continue;
        if (sym.isSymbolStab(macho_file)) continue;
        if (macho_file.discard_local_symbols and sym.isLocal()) continue;
        const name = sym.getName(macho_file);
        if (name.len == 0) continue;
        // TODO in -r mode, we actually want to merge symbol names and emit only one
        // work it out when emitting relocs
        if ((name[0] == 'L' or name[0] == 'l' or
            mem.startsWith(u8, name, "_OBJC_SELECTOR_REFERENCES_")) and
            !is_obj)
            continue;
        sym.flags.output_symtab = true;
        if (sym.isLocal()) {
            sym.addExtra(.{ .symtab = self.output_symtab_ctx.nlocals }, macho_file);
            self.output_symtab_ctx.nlocals += 1;
        } else if (sym.flags.@"export") {
            sym.addExtra(.{ .symtab = self.output_symtab_ctx.nexports }, macho_file);
            self.output_symtab_ctx.nexports += 1;
        } else {
            assert(sym.flags.import);
            sym.addExtra(.{ .symtab = self.output_symtab_ctx.nimports }, macho_file);
            self.output_symtab_ctx.nimports += 1;
        }
        self.output_symtab_ctx.strsize += @as(u32, @intCast(sym.getName(macho_file).len + 1));
    }

    if (macho_file.base.comp.config.debug_format != .strip and self.hasDebugInfo())
        self.calcStabsSize(macho_file);
}

fn pathLen(path: Path) usize {
    // +1 for the path separator
    return (if (path.root_dir.path) |p| p.len + @intFromBool(path.sub_path.len != 0) else 0) + path.sub_path.len;
}

pub fn calcStabsSize(self: *Object, macho_file: *MachO) void {
    if (self.compile_unit) |cu| {
        const comp_dir = cu.getCompDir(self.*);
        const tu_name = cu.getTuName(self.*);

        self.output_symtab_ctx.nstabs += 4; // N_SO, N_SO, N_OSO, N_SO
        self.output_symtab_ctx.strsize += @as(u32, @intCast(comp_dir.len + 1)); // comp_dir
        self.output_symtab_ctx.strsize += @as(u32, @intCast(tu_name.len + 1)); // tu_name

        if (self.in_archive) |ar| {
            self.output_symtab_ctx.strsize += @intCast(pathLen(ar.path) + 1 + self.path.basename().len + 1 + 1);
        } else {
            self.output_symtab_ctx.strsize += @intCast(pathLen(self.path) + 1);
        }

        for (self.symbols.items, 0..) |sym, i| {
            const ref = self.getSymbolRef(@intCast(i), macho_file);
            const file = ref.getFile(macho_file) orelse continue;
            if (file.getIndex() != self.index) continue;
            if (!sym.flags.output_symtab) continue;
            if (macho_file.base.isObject()) {
                const name = sym.getName(macho_file);
                if (name.len > 0 and (name[0] == 'L' or name[0] == 'l')) continue;
            }
            const sect = macho_file.sections.items(.header)[sym.getOutputSectionIndex(macho_file)];
            if (sect.isCode()) {
                self.output_symtab_ctx.nstabs += 4; // N_BNSYM, N_FUN, N_FUN, N_ENSYM
            } else if (sym.visibility == .global) {
                self.output_symtab_ctx.nstabs += 1; // N_GSYM
            } else {
                self.output_symtab_ctx.nstabs += 1; // N_STSYM
            }
        }
    } else {
        assert(self.hasSymbolStabs());

        for (self.stab_files.items) |sf| {
            self.output_symtab_ctx.nstabs += 4; // N_SO, N_SO, N_OSO, N_SO
            self.output_symtab_ctx.strsize += @as(u32, @intCast(sf.getCompDir(self.*).len + 1)); // comp_dir
            self.output_symtab_ctx.strsize += @as(u32, @intCast(sf.getTuName(self.*).len + 1)); // tu_name
            self.output_symtab_ctx.strsize += @as(u32, @intCast(sf.getOsoPath(self.*).len + 1)); // path

            for (sf.stabs.items) |stab| {
                const sym = stab.getSymbol(self.*) orelse continue;
                const file = sym.getFile(macho_file).?;
                if (file.getIndex() != self.index) continue;
                if (!sym.flags.output_symtab) continue;
                const nstabs: u32 = if (stab.is_func) 4 else 1;
                self.output_symtab_ctx.nstabs += nstabs;
            }
        }
    }
}

pub fn writeAtoms(self: *Object, macho_file: *MachO) !void {
    const tracy = trace(@src());
    defer tracy.end();

    const gpa = macho_file.base.comp.gpa;
    const headers = self.sections.items(.header);
    const sections_data = try gpa.alloc([]const u8, headers.len);
    defer {
        for (sections_data) |data| {
            gpa.free(data);
        }
        gpa.free(sections_data);
    }
    @memset(sections_data, &[0]u8{});
    const file = macho_file.getFileHandle(self.file_handle);

    for (headers, 0..) |header, n_sect| {
        if (header.isZerofill()) continue;
        const size = try macho_file.cast(usize, header.size);
        const data = try gpa.alloc(u8, size);
        const amt = try file.preadAll(data, header.offset + self.offset);
        if (amt != data.len) return error.InputOutput;
        sections_data[n_sect] = data;
    }
    for (self.getAtoms()) |atom_index| {
        const atom = self.getAtom(atom_index) orelse continue;
        if (!atom.isAlive()) continue;
        const sect = atom.getInputSection(macho_file);
        if (sect.isZerofill()) continue;
        const value = try macho_file.cast(usize, atom.value);
        const off = try macho_file.cast(usize, atom.off);
        const size = try macho_file.cast(usize, atom.size);
        const buffer = macho_file.sections.items(.out)[atom.out_n_sect].items;
        const data = sections_data[atom.n_sect];
        @memcpy(buffer[value..][0..size], data[off..][0..size]);
        try atom.resolveRelocs(macho_file, buffer[value..][0..size]);
    }
}

pub fn writeAtomsRelocatable(self: *Object, macho_file: *MachO) !void {
    const tracy = trace(@src());
    defer tracy.end();

    const gpa = macho_file.base.comp.gpa;
    const headers = self.sections.items(.header);
    const sections_data = try gpa.alloc([]const u8, headers.len);
    defer {
        for (sections_data) |data| {
            gpa.free(data);
        }
        gpa.free(sections_data);
    }
    @memset(sections_data, &.{});
    const file = macho_file.getFileHandle(self.file_handle);

    for (headers, 0..) |header, n_sect| {
        if (header.isZerofill()) continue;
        const size = try macho_file.cast(usize, header.size);
        const data = try gpa.alloc(u8, size);
        const amt = try file.preadAll(data, header.offset + self.offset);
        if (amt != data.len) return error.InputOutput;
        sections_data[n_sect] = data;
    }
    for (self.getAtoms()) |atom_index| {
        const atom = self.getAtom(atom_index) orelse continue;
        if (!atom.isAlive()) continue;
        const sect = atom.getInputSection(macho_file);
        if (sect.isZerofill()) continue;
        const value = try macho_file.cast(usize, atom.value);
        const off = try macho_file.cast(usize, atom.off);
        const size = try macho_file.cast(usize, atom.size);
        const buffer = macho_file.sections.items(.out)[atom.out_n_sect].items;
        const data = sections_data[atom.n_sect];
        @memcpy(buffer[value..][0..size], data[off..][0..size]);
        const relocs = macho_file.sections.items(.relocs)[atom.out_n_sect].items;
        const extra = atom.getExtra(macho_file);
        try atom.writeRelocs(macho_file, buffer[value..][0..size], relocs[extra.rel_out_index..][0..extra.rel_out_count]);
    }
}

pub fn calcCompactUnwindSizeRelocatable(self: *Object, macho_file: *MachO) void {
    const tracy = trace(@src());
    defer tracy.end();

    const ctx = &self.compact_unwind_ctx;

    for (self.unwind_records_indexes.items) |irec| {
        const rec = self.getUnwindRecord(irec);
        if (!rec.alive) continue;

        ctx.rec_count += 1;
        ctx.reloc_count += 1;
        if (rec.getPersonality(macho_file)) |_| {
            ctx.reloc_count += 1;
        }
        if (rec.getLsdaAtom(macho_file)) |_| {
            ctx.reloc_count += 1;
        }
    }
}

fn addReloc(offset: u32, arch: std.Target.Cpu.Arch) !macho.relocation_info {
    return .{
        .r_address = std.math.cast(i32, offset) orelse return error.Overflow,
        .r_symbolnum = 0,
        .r_pcrel = 0,
        .r_length = 3,
        .r_extern = 0,
        .r_type = switch (arch) {
            .aarch64 => @intFromEnum(macho.reloc_type_arm64.ARM64_RELOC_UNSIGNED),
            .x86_64 => @intFromEnum(macho.reloc_type_x86_64.X86_64_RELOC_UNSIGNED),
            else => unreachable,
        },
    };
}

pub fn writeCompactUnwindRelocatable(self: *Object, macho_file: *MachO) !void {
    const tracy = trace(@src());
    defer tracy.end();

    const cpu_arch = macho_file.getTarget().cpu.arch;

    const nsect = macho_file.unwind_info_sect_index.?;
    const buffer = macho_file.sections.items(.out)[nsect].items;
    const relocs = macho_file.sections.items(.relocs)[nsect].items;

    var rec_index: u32 = self.compact_unwind_ctx.rec_index;
    var reloc_index: u32 = self.compact_unwind_ctx.reloc_index;

    for (self.unwind_records_indexes.items) |irec| {
        const rec = self.getUnwindRecord(irec);
        if (!rec.alive) continue;

        var out: macho.compact_unwind_entry = .{
            .rangeStart = 0,
            .rangeLength = rec.length,
            .compactUnwindEncoding = rec.enc.enc,
            .personalityFunction = 0,
            .lsda = 0,
        };
        defer rec_index += 1;

        const offset = rec_index * @sizeOf(macho.compact_unwind_entry);

        {
            // Function address
            const atom = rec.getAtom(macho_file);
            const addr = rec.getAtomAddress(macho_file);
            out.rangeStart = addr;
            var reloc = try addReloc(offset, cpu_arch);
            reloc.r_symbolnum = atom.out_n_sect + 1;
            relocs[reloc_index] = reloc;
            reloc_index += 1;
        }

        // Personality function
        if (rec.getPersonality(macho_file)) |sym| {
            const r_symbolnum = try macho_file.cast(u24, sym.getOutputSymtabIndex(macho_file).?);
            var reloc = try addReloc(offset + 16, cpu_arch);
            reloc.r_symbolnum = r_symbolnum;
            reloc.r_extern = 1;
            relocs[reloc_index] = reloc;
            reloc_index += 1;
        }

        // LSDA address
        if (rec.getLsdaAtom(macho_file)) |atom| {
            const addr = rec.getLsdaAddress(macho_file);
            out.lsda = addr;
            var reloc = try addReloc(offset + 24, cpu_arch);
            reloc.r_symbolnum = atom.out_n_sect + 1;
            relocs[reloc_index] = reloc;
            reloc_index += 1;
        }

        @memcpy(buffer[offset..][0..@sizeOf(macho.compact_unwind_entry)], mem.asBytes(&out));
    }
}

pub fn writeSymtab(self: Object, macho_file: *MachO, ctx: anytype) void {
    const tracy = trace(@src());
    defer tracy.end();

    var n_strx = self.output_symtab_ctx.stroff;
    for (self.symbols.items, 0..) |sym, i| {
        const ref = self.getSymbolRef(@intCast(i), macho_file);
        const file = ref.getFile(macho_file) orelse continue;
        if (file.getIndex() != self.index) continue;
        const idx = sym.getOutputSymtabIndex(macho_file) orelse continue;
        const out_sym = &ctx.symtab.items[idx];
        out_sym.n_strx = n_strx;
        sym.setOutputSym(macho_file, out_sym);
        const name = sym.getName(macho_file);
        @memcpy(ctx.strtab.items[n_strx..][0..name.len], name);
        n_strx += @intCast(name.len);
        ctx.strtab.items[n_strx] = 0;
        n_strx += 1;
    }

    if (macho_file.base.comp.config.debug_format != .strip and self.hasDebugInfo())
        self.writeStabs(n_strx, macho_file, ctx);
}

pub fn writeStabs(self: Object, stroff: u32, macho_file: *MachO, ctx: anytype) void {
    const writeFuncStab = struct {
        inline fn writeFuncStab(
            n_strx: u32,
            n_sect: u8,
            n_value: u64,
            size: u64,
            index: u32,
            context: anytype,
        ) void {
            context.symtab.items[index] = .{
                .n_strx = 0,
                .n_type = macho.N_BNSYM,
                .n_sect = n_sect,
                .n_desc = 0,
                .n_value = n_value,
            };
            context.symtab.items[index + 1] = .{
                .n_strx = n_strx,
                .n_type = macho.N_FUN,
                .n_sect = n_sect,
                .n_desc = 0,
                .n_value = n_value,
            };
            context.symtab.items[index + 2] = .{
                .n_strx = 0,
                .n_type = macho.N_FUN,
                .n_sect = 0,
                .n_desc = 0,
                .n_value = size,
            };
            context.symtab.items[index + 3] = .{
                .n_strx = 0,
                .n_type = macho.N_ENSYM,
                .n_sect = n_sect,
                .n_desc = 0,
                .n_value = size,
            };
        }
    }.writeFuncStab;

    var index = self.output_symtab_ctx.istab;
    var n_strx = stroff;

    if (self.compile_unit) |cu| {
        const comp_dir = cu.getCompDir(self);
        const tu_name = cu.getTuName(self);

        // Open scope
        // N_SO comp_dir
        ctx.symtab.items[index] = .{
            .n_strx = n_strx,
            .n_type = macho.N_SO,
            .n_sect = 0,
            .n_desc = 0,
            .n_value = 0,
        };
        index += 1;
        @memcpy(ctx.strtab.items[n_strx..][0..comp_dir.len], comp_dir);
        n_strx += @intCast(comp_dir.len);
        ctx.strtab.items[n_strx] = 0;
        n_strx += 1;
        // N_SO tu_name
        macho_file.symtab.items[index] = .{
            .n_strx = n_strx,
            .n_type = macho.N_SO,
            .n_sect = 0,
            .n_desc = 0,
            .n_value = 0,
        };
        index += 1;
        @memcpy(ctx.strtab.items[n_strx..][0..tu_name.len], tu_name);
        n_strx += @intCast(tu_name.len);
        ctx.strtab.items[n_strx] = 0;
        n_strx += 1;
        // N_OSO path
        ctx.symtab.items[index] = .{
            .n_strx = n_strx,
            .n_type = macho.N_OSO,
            .n_sect = 0,
            .n_desc = 1,
            .n_value = self.mtime,
        };
        index += 1;
        if (self.in_archive) |ar| {
            if (ar.path.root_dir.path) |p| {
                @memcpy(ctx.strtab.items[n_strx..][0..p.len], p);
                n_strx += @intCast(p.len);
                if (ar.path.sub_path.len != 0) {
                    ctx.strtab.items[n_strx] = '/';
                    n_strx += 1;
                }
            }
            @memcpy(ctx.strtab.items[n_strx..][0..ar.path.sub_path.len], ar.path.sub_path);
            n_strx += @intCast(ar.path.sub_path.len);
            ctx.strtab.items[n_strx] = '(';
            n_strx += 1;
            const basename = self.path.basename();
            @memcpy(ctx.strtab.items[n_strx..][0..basename.len], basename);
            n_strx += @intCast(basename.len);
            ctx.strtab.items[n_strx] = ')';
            n_strx += 1;
            ctx.strtab.items[n_strx] = 0;
            n_strx += 1;
        } else {
            if (self.path.root_dir.path) |p| {
                @memcpy(ctx.strtab.items[n_strx..][0..p.len], p);
                n_strx += @intCast(p.len);
                if (self.path.sub_path.len != 0) {
                    ctx.strtab.items[n_strx] = '/';
                    n_strx += 1;
                }
            }
            @memcpy(ctx.strtab.items[n_strx..][0..self.path.sub_path.len], self.path.sub_path);
            n_strx += @intCast(self.path.sub_path.len);
            ctx.strtab.items[n_strx] = 0;
            n_strx += 1;
        }

        for (self.symbols.items, 0..) |sym, i| {
            const ref = self.getSymbolRef(@intCast(i), macho_file);
            const file = ref.getFile(macho_file) orelse continue;
            if (file.getIndex() != self.index) continue;
            if (!sym.flags.output_symtab) continue;
            if (macho_file.base.isObject()) {
                const name = sym.getName(macho_file);
                if (name.len > 0 and (name[0] == 'L' or name[0] == 'l')) continue;
            }
            const sect = macho_file.sections.items(.header)[sym.getOutputSectionIndex(macho_file)];
            const sym_n_strx = n_strx: {
                const symtab_index = sym.getOutputSymtabIndex(macho_file).?;
                const osym = ctx.symtab.items[symtab_index];
                break :n_strx osym.n_strx;
            };
            const sym_n_sect: u8 = if (!sym.flags.abs) @intCast(sym.getOutputSectionIndex(macho_file) + 1) else 0;
            const sym_n_value = sym.getAddress(.{}, macho_file);
            const sym_size = sym.getSize(macho_file);
            if (sect.isCode()) {
                writeFuncStab(sym_n_strx, sym_n_sect, sym_n_value, sym_size, index, ctx);
                index += 4;
            } else if (sym.visibility == .global) {
                ctx.symtab.items[index] = .{
                    .n_strx = sym_n_strx,
                    .n_type = macho.N_GSYM,
                    .n_sect = sym_n_sect,
                    .n_desc = 0,
                    .n_value = 0,
                };
                index += 1;
            } else {
                ctx.symtab.items[index] = .{
                    .n_strx = sym_n_strx,
                    .n_type = macho.N_STSYM,
                    .n_sect = sym_n_sect,
                    .n_desc = 0,
                    .n_value = sym_n_value,
                };
                index += 1;
            }
        }

        // Close scope
        // N_SO
        ctx.symtab.items[index] = .{
            .n_strx = 0,
            .n_type = macho.N_SO,
            .n_sect = 0,
            .n_desc = 0,
            .n_value = 0,
        };
    } else {
        assert(self.hasSymbolStabs());

        for (self.stab_files.items) |sf| {
            const comp_dir = sf.getCompDir(self);
            const tu_name = sf.getTuName(self);
            const oso_path = sf.getOsoPath(self);

            // Open scope
            // N_SO comp_dir
            ctx.symtab.items[index] = .{
                .n_strx = n_strx,
                .n_type = macho.N_SO,
                .n_sect = 0,
                .n_desc = 0,
                .n_value = 0,
            };
            index += 1;
            @memcpy(ctx.strtab.items[n_strx..][0..comp_dir.len], comp_dir);
            n_strx += @intCast(comp_dir.len);
            ctx.strtab.items[n_strx] = 0;
            n_strx += 1;
            // N_SO tu_name
            ctx.symtab.items[index] = .{
                .n_strx = n_strx,
                .n_type = macho.N_SO,
                .n_sect = 0,
                .n_desc = 0,
                .n_value = 0,
            };
            index += 1;
            @memcpy(ctx.strtab.items[n_strx..][0..tu_name.len], tu_name);
            n_strx += @intCast(tu_name.len);
            ctx.strtab.items[n_strx] = 0;
            n_strx += 1;
            // N_OSO path
            ctx.symtab.items[index] = .{
                .n_strx = n_strx,
                .n_type = macho.N_OSO,
                .n_sect = 0,
                .n_desc = 1,
                .n_value = sf.getOsoModTime(self),
            };
            index += 1;
            @memcpy(ctx.strtab.items[n_strx..][0..oso_path.len], oso_path);
            n_strx += @intCast(oso_path.len);
            ctx.strtab.items[n_strx] = 0;
            n_strx += 1;

            for (sf.stabs.items) |stab| {
                const sym = stab.getSymbol(self) orelse continue;
                const file = sym.getFile(macho_file).?;
                if (file.getIndex() != self.index) continue;
                if (!sym.flags.output_symtab) continue;
                const sym_n_strx = n_strx: {
                    const symtab_index = sym.getOutputSymtabIndex(macho_file).?;
                    const osym = ctx.symtab.items[symtab_index];
                    break :n_strx osym.n_strx;
                };
                const sym_n_sect: u8 = if (!sym.flags.abs) @intCast(sym.getOutputSectionIndex(macho_file) + 1) else 0;
                const sym_n_value = sym.getAddress(.{}, macho_file);
                const sym_size = sym.getSize(macho_file);
                if (stab.is_func) {
                    writeFuncStab(sym_n_strx, sym_n_sect, sym_n_value, sym_size, index, ctx);
                    index += 4;
                } else if (sym.visibility == .global) {
                    ctx.symtab.items[index] = .{
                        .n_strx = sym_n_strx,
                        .n_type = macho.N_GSYM,
                        .n_sect = sym_n_sect,
                        .n_desc = 0,
                        .n_value = 0,
                    };
                    index += 1;
                } else {
                    ctx.symtab.items[index] = .{
                        .n_strx = sym_n_strx,
                        .n_type = macho.N_STSYM,
                        .n_sect = sym_n_sect,
                        .n_desc = 0,
                        .n_value = sym_n_value,
                    };
                    index += 1;
                }
            }

            // Close scope
            // N_SO
            ctx.symtab.items[index] = .{
                .n_strx = 0,
                .n_type = macho.N_SO,
                .n_sect = 0,
                .n_desc = 0,
                .n_value = 0,
            };
            index += 1;
        }
    }
}

pub fn getAtomRelocs(self: *const Object, atom: Atom, macho_file: *MachO) []const Relocation {
    const extra = atom.getExtra(macho_file);
    const relocs = self.sections.items(.relocs)[atom.n_sect];
    return relocs.items[extra.rel_index..][0..extra.rel_count];
}

fn addString(self: *Object, allocator: Allocator, string: [:0]const u8) error{OutOfMemory}!MachO.String {
    const off: u32 = @intCast(self.strtab.items.len);
    try self.strtab.ensureUnusedCapacity(allocator, string.len + 1);
    self.strtab.appendSliceAssumeCapacity(string);
    self.strtab.appendAssumeCapacity(0);
    return .{ .pos = off, .len = @intCast(string.len + 1) };
}

pub fn getString(self: Object, string: MachO.String) [:0]const u8 {
    assert(string.pos < self.strtab.items.len and string.pos + string.len <= self.strtab.items.len);
    if (string.len == 0) return "";
    return self.strtab.items[string.pos..][0 .. string.len - 1 :0];
}

fn getNStrx(self: Object, n_strx: u32) [:0]const u8 {
    assert(n_strx < self.strtab.items.len);
    return mem.sliceTo(@as([*:0]const u8, @ptrCast(self.strtab.items.ptr + n_strx)), 0);
}

pub fn hasUnwindRecords(self: Object) bool {
    return self.unwind_records.items.len > 0;
}

pub fn hasEhFrameRecords(self: Object) bool {
    return self.cies.items.len > 0;
}

pub fn hasDebugInfo(self: Object) bool {
    return self.compile_unit != null or self.hasSymbolStabs();
}

fn hasSymbolStabs(self: Object) bool {
    return self.stab_files.items.len > 0;
}

fn hasObjC(self: Object) bool {
    for (self.symtab.items(.nlist)) |nlist| {
        const name = self.getNStrx(nlist.n_strx);
        if (mem.startsWith(u8, name, "_OBJC_CLASS_$_")) return true;
    }
    for (self.sections.items(.header)) |sect| {
        if (mem.eql(u8, sect.segName(), "__DATA") and mem.eql(u8, sect.sectName(), "__objc_catlist")) return true;
        if (mem.eql(u8, sect.segName(), "__TEXT") and mem.eql(u8, sect.sectName(), "__swift")) return true;
    }
    return false;
}

pub fn getDataInCode(self: Object) []const macho.data_in_code_entry {
    return self.data_in_code.items;
}

pub inline fn hasSubsections(self: Object) bool {
    return self.header.?.flags & macho.MH_SUBSECTIONS_VIA_SYMBOLS != 0;
}

pub fn asFile(self: *Object) File {
    return .{ .object = self };
}

const AddAtomArgs = struct {
    name: MachO.String,
    n_sect: u8,
    off: u64,
    size: u64,
    alignment: u32,
};

fn addAtom(self: *Object, allocator: Allocator, args: AddAtomArgs) !Atom.Index {
    const atom_index: Atom.Index = @intCast(self.atoms.items.len);
    const atom = try self.atoms.addOne(allocator);
    atom.* = .{
        .file = self.index,
        .atom_index = atom_index,
        .name = args.name,
        .n_sect = args.n_sect,
        .size = args.size,
        .off = args.off,
        .extra = try self.addAtomExtra(allocator, .{}),
        .alignment = Atom.Alignment.fromLog2Units(args.alignment),
    };
    return atom_index;
}

pub fn getAtom(self: *Object, atom_index: Atom.Index) ?*Atom {
    if (atom_index == 0) return null;
    assert(atom_index < self.atoms.items.len);
    return &self.atoms.items[atom_index];
}

pub fn getAtoms(self: *Object) []const Atom.Index {
    return self.atoms_indexes.items;
}

fn addAtomExtra(self: *Object, allocator: Allocator, extra: Atom.Extra) !u32 {
    const fields = @typeInfo(Atom.Extra).@"struct".fields;
    try self.atoms_extra.ensureUnusedCapacity(allocator, fields.len);
    return self.addAtomExtraAssumeCapacity(extra);
}

fn addAtomExtraAssumeCapacity(self: *Object, extra: Atom.Extra) u32 {
    const index = @as(u32, @intCast(self.atoms_extra.items.len));
    const fields = @typeInfo(Atom.Extra).@"struct".fields;
    inline for (fields) |field| {
        self.atoms_extra.appendAssumeCapacity(switch (field.type) {
            u32 => @field(extra, field.name),
            else => @compileError("bad field type"),
        });
    }
    return index;
}

pub fn getAtomExtra(self: Object, index: u32) Atom.Extra {
    const fields = @typeInfo(Atom.Extra).@"struct".fields;
    var i: usize = index;
    var result: Atom.Extra = undefined;
    inline for (fields) |field| {
        @field(result, field.name) = switch (field.type) {
            u32 => self.atoms_extra.items[i],
            else => @compileError("bad field type"),
        };
        i += 1;
    }
    return result;
}

pub fn setAtomExtra(self: *Object, index: u32, extra: Atom.Extra) void {
    assert(index > 0);
    const fields = @typeInfo(Atom.Extra).@"struct".fields;
    inline for (fields, 0..) |field, i| {
        self.atoms_extra.items[index + i] = switch (field.type) {
            u32 => @field(extra, field.name),
            else => @compileError("bad field type"),
        };
    }
}

fn addSymbol(self: *Object, allocator: Allocator) !Symbol.Index {
    try self.symbols.ensureUnusedCapacity(allocator, 1);
    return self.addSymbolAssumeCapacity();
}

fn addSymbolAssumeCapacity(self: *Object) Symbol.Index {
    const index: Symbol.Index = @intCast(self.symbols.items.len);
    const symbol = self.symbols.addOneAssumeCapacity();
    symbol.* = .{ .file = self.index };
    return index;
}

pub fn getSymbolRef(self: Object, index: Symbol.Index, macho_file: *MachO) MachO.Ref {
    const global_index = self.globals.items[index];
    if (macho_file.resolver.get(global_index)) |ref| return ref;
    return .{ .index = index, .file = self.index };
}

pub fn addSymbolExtra(self: *Object, allocator: Allocator, extra: Symbol.Extra) !u32 {
    const fields = @typeInfo(Symbol.Extra).@"struct".fields;
    try self.symbols_extra.ensureUnusedCapacity(allocator, fields.len);
    return self.addSymbolExtraAssumeCapacity(extra);
}

fn addSymbolExtraAssumeCapacity(self: *Object, extra: Symbol.Extra) u32 {
    const index = @as(u32, @intCast(self.symbols_extra.items.len));
    const fields = @typeInfo(Symbol.Extra).@"struct".fields;
    inline for (fields) |field| {
        self.symbols_extra.appendAssumeCapacity(switch (field.type) {
            u32 => @field(extra, field.name),
            else => @compileError("bad field type"),
        });
    }
    return index;
}

pub fn getSymbolExtra(self: Object, index: u32) Symbol.Extra {
    const fields = @typeInfo(Symbol.Extra).@"struct".fields;
    var i: usize = index;
    var result: Symbol.Extra = undefined;
    inline for (fields) |field| {
        @field(result, field.name) = switch (field.type) {
            u32 => self.symbols_extra.items[i],
            else => @compileError("bad field type"),
        };
        i += 1;
    }
    return result;
}

pub fn setSymbolExtra(self: *Object, index: u32, extra: Symbol.Extra) void {
    const fields = @typeInfo(Symbol.Extra).@"struct".fields;
    inline for (fields, 0..) |field, i| {
        self.symbols_extra.items[index + i] = switch (field.type) {
            u32 => @field(extra, field.name),
            else => @compileError("bad field type"),
        };
    }
}

fn addUnwindRecord(self: *Object, allocator: Allocator) !UnwindInfo.Record.Index {
    try self.unwind_records.ensureUnusedCapacity(allocator, 1);
    return self.addUnwindRecordAssumeCapacity();
}

fn addUnwindRecordAssumeCapacity(self: *Object) UnwindInfo.Record.Index {
    const index = @as(UnwindInfo.Record.Index, @intCast(self.unwind_records.items.len));
    const rec = self.unwind_records.addOneAssumeCapacity();
    rec.* = .{ .file = self.index };
    return index;
}

pub fn getUnwindRecord(self: *Object, index: UnwindInfo.Record.Index) *UnwindInfo.Record {
    assert(index < self.unwind_records.items.len);
    return &self.unwind_records.items[index];
}

/// Caller owns the memory.
pub fn readSectionData(self: Object, allocator: Allocator, file: File.Handle, n_sect: u8) ![]u8 {
    const header = self.sections.items(.header)[n_sect];
    const size = math.cast(usize, header.size) orelse return error.Overflow;
    const data = try allocator.alloc(u8, size);
    const amt = try file.preadAll(data, header.offset + self.offset);
    errdefer allocator.free(data);
    if (amt != data.len) return error.InputOutput;
    return data;
}

<<<<<<< HEAD
pub fn format(self: *Object, bw: *Writer, comptime unused_fmt_string: []const u8) Writer.Error!void {
    _ = self;
    _ = bw;
    _ = unused_fmt_string;
    @compileError("do not format objects directly");
}

const FormatContext = struct {
=======
const Format = struct {
>>>>>>> 43fba5ea
    object: *Object,
    macho_file: *MachO,

    fn atoms(f: Format, w: *Writer) Writer.Error!void {
        const object = f.object;
        const macho_file = f.macho_file;
        try w.writeAll("  atoms\n");
        for (object.getAtoms()) |atom_index| {
            const atom = object.getAtom(atom_index) orelse continue;
            try w.print("    {f}\n", .{atom.fmt(macho_file)});
        }
    }
    fn cies(f: Format, w: *Writer) Writer.Error!void {
        const object = f.object;
        try w.writeAll("  cies\n");
        for (object.cies.items, 0..) |cie, i| {
            try w.print("    cie({d}) : {f}\n", .{ i, cie.fmt(f.macho_file) });
        }
    }
    fn fdes(f: Format, w: *Writer) Writer.Error!void {
        const object = f.object;
        try w.writeAll("  fdes\n");
        for (object.fdes.items, 0..) |fde, i| {
            try w.print("    fde({d}) : {f}\n", .{ i, fde.fmt(f.macho_file) });
        }
    }
    fn unwindRecords(f: Format, w: *Writer) Writer.Error!void {
        const object = f.object;
        const macho_file = f.macho_file;
        try w.writeAll("  unwind records\n");
        for (object.unwind_records_indexes.items) |rec| {
            try w.print("    rec({d}) : {f}\n", .{ rec, object.getUnwindRecord(rec).fmt(macho_file) });
        }
    }

    fn symtab(f: Format, w: *Writer) Writer.Error!void {
        const object = f.object;
        const macho_file = f.macho_file;
        try w.writeAll("  symbols\n");
        for (object.symbols.items, 0..) |sym, i| {
            const ref = object.getSymbolRef(@intCast(i), macho_file);
            if (ref.getFile(macho_file) == null) {
                // TODO any better way of handling this?
                try w.print("    {s} : unclaimed\n", .{sym.getName(macho_file)});
            } else {
                try w.print("    {f}\n", .{ref.getSymbol(macho_file).?.fmt(macho_file)});
            }
        }
        for (object.stab_files.items) |sf| {
            try w.print("  stabs({s},{s},{s})\n", .{
                sf.getCompDir(object.*),
                sf.getTuName(object.*),
                sf.getOsoPath(object.*),
            });
            for (sf.stabs.items) |stab| {
                try w.print("    {f}", .{stab.fmt(object.*)});
            }
        }
    }
};

pub fn fmtAtoms(self: *Object, macho_file: *MachO) std.fmt.Formatter(Format, Format.atoms) {
    return .{ .data = .{
        .object = self,
        .macho_file = macho_file,
    } };
}

<<<<<<< HEAD
fn formatAtoms(ctx: FormatContext, bw: *Writer, comptime unused_fmt_string: []const u8) Writer.Error!void {
    _ = unused_fmt_string;
    const object = ctx.object;
    const macho_file = ctx.macho_file;
    try bw.writeAll("  atoms\n");
    for (object.getAtoms()) |atom_index| {
        const atom = object.getAtom(atom_index) orelse continue;
        try bw.print("    {f}\n", .{atom.fmt(macho_file)});
    }
}

pub fn fmtCies(self: *Object, macho_file: *MachO) std.fmt.Formatter(formatCies) {
=======
pub fn fmtCies(self: *Object, macho_file: *MachO) std.fmt.Formatter(Format, Format.cies) {
>>>>>>> 43fba5ea
    return .{ .data = .{
        .object = self,
        .macho_file = macho_file,
    } };
}

<<<<<<< HEAD
fn formatCies(ctx: FormatContext, bw: *Writer, comptime unused_fmt_string: []const u8) Writer.Error!void {
    _ = unused_fmt_string;
    const object = ctx.object;
    try bw.writeAll("  cies\n");
    for (object.cies.items, 0..) |cie, i| {
        try bw.print("    cie({d}) : {f}\n", .{ i, cie.fmt(ctx.macho_file) });
    }
}

pub fn fmtFdes(self: *Object, macho_file: *MachO) std.fmt.Formatter(formatFdes) {
=======
pub fn fmtFdes(self: *Object, macho_file: *MachO) std.fmt.Formatter(Format, Format.fdes) {
>>>>>>> 43fba5ea
    return .{ .data = .{
        .object = self,
        .macho_file = macho_file,
    } };
}

<<<<<<< HEAD
fn formatFdes(ctx: FormatContext, bw: *Writer, comptime unused_fmt_string: []const u8) Writer.Error!void {
    _ = unused_fmt_string;
    const object = ctx.object;
    try bw.writeAll("  fdes\n");
    for (object.fdes.items, 0..) |fde, i| {
        try bw.print("    fde({d}) : {f}\n", .{ i, fde.fmt(ctx.macho_file) });
    }
}

pub fn fmtUnwindRecords(self: *Object, macho_file: *MachO) std.fmt.Formatter(formatUnwindRecords) {
=======
pub fn fmtUnwindRecords(self: *Object, macho_file: *MachO) std.fmt.Formatter(Format, Format.unwindRecords) {
>>>>>>> 43fba5ea
    return .{ .data = .{
        .object = self,
        .macho_file = macho_file,
    } };
}

<<<<<<< HEAD
fn formatUnwindRecords(ctx: FormatContext, bw: *Writer, comptime unused_fmt_string: []const u8) Writer.Error!void {
    _ = unused_fmt_string;
    const object = ctx.object;
    const macho_file = ctx.macho_file;
    try bw.writeAll("  unwind records\n");
    for (object.unwind_records_indexes.items) |rec| {
        try bw.print("    rec({d}) : {f}\n", .{ rec, object.getUnwindRecord(rec).fmt(macho_file) });
    }
}

pub fn fmtSymtab(self: *Object, macho_file: *MachO) std.fmt.Formatter(formatSymtab) {
=======
pub fn fmtSymtab(self: *Object, macho_file: *MachO) std.fmt.Formatter(Format, Format.symtab) {
>>>>>>> 43fba5ea
    return .{ .data = .{
        .object = self,
        .macho_file = macho_file,
    } };
}

<<<<<<< HEAD
fn formatSymtab(ctx: FormatContext, bw: *Writer, comptime unused_fmt_string: []const u8) Writer.Error!void {
    _ = unused_fmt_string;
    const object = ctx.object;
    const macho_file = ctx.macho_file;
    try bw.writeAll("  symbols\n");
    for (object.symbols.items, 0..) |sym, i| {
        const ref = object.getSymbolRef(@intCast(i), macho_file);
        if (ref.getFile(macho_file) == null) {
            // TODO any better way of handling this?
            try bw.print("    {s} : unclaimed\n", .{sym.getName(macho_file)});
        } else {
            try bw.print("    {f}\n", .{ref.getSymbol(macho_file).?.fmt(macho_file)});
        }
    }
    for (object.stab_files.items) |sf| {
        try bw.print("  stabs({s},{s},{s})\n", .{
            sf.getCompDir(object.*),
            sf.getTuName(object.*),
            sf.getOsoPath(object.*),
        });
        for (sf.stabs.items) |stab| {
            try bw.print("    {f}", .{stab.fmt(object.*)});
        }
    }
}

pub fn fmtPath(self: Object) std.fmt.Formatter(formatPath) {
    return .{ .data = self };
}

fn formatPath(object: Object, bw: *Writer, comptime unused_fmt_string: []const u8) Writer.Error!void {
    _ = unused_fmt_string;
    if (object.in_archive) |ar| {
        try bw.print("{f}({s})", .{
            ar.path, object.path.basename(),
        });
    } else {
        try bw.print("{f}", .{object.path});
=======
pub fn fmtPath(self: Object) std.fmt.Formatter(Object, formatPath) {
    return .{ .data = self };
}

fn formatPath(object: Object, w: *Writer) Writer.Error!void {
    if (object.in_archive) |ar| {
        try w.print("{f}({s})", .{
            ar.path, object.path.basename(),
        });
    } else {
        try w.print("{f}", .{object.path});
>>>>>>> 43fba5ea
    }
}

const Section = struct {
    header: macho.section_64,
    subsections: std.ArrayListUnmanaged(Subsection) = .empty,
    relocs: std.ArrayListUnmanaged(Relocation) = .empty,
};

const Subsection = struct {
    atom: Atom.Index,
    off: u64,
};

pub const Nlist = struct {
    nlist: macho.nlist_64,
    size: u64,
    atom: Atom.Index,
};

const StabFile = struct {
    comp_dir: u32,
    stabs: std.ArrayListUnmanaged(Stab) = .empty,

    fn getCompDir(sf: StabFile, object: Object) [:0]const u8 {
        const nlist = object.symtab.items(.nlist)[sf.comp_dir];
        return object.getNStrx(nlist.n_strx);
    }

    fn getTuName(sf: StabFile, object: Object) [:0]const u8 {
        const nlist = object.symtab.items(.nlist)[sf.comp_dir + 1];
        return object.getNStrx(nlist.n_strx);
    }

    fn getOsoPath(sf: StabFile, object: Object) [:0]const u8 {
        const nlist = object.symtab.items(.nlist)[sf.comp_dir + 2];
        return object.getNStrx(nlist.n_strx);
    }

    fn getOsoModTime(sf: StabFile, object: Object) u64 {
        const nlist = object.symtab.items(.nlist)[sf.comp_dir + 2];
        return nlist.n_value;
    }

    const Stab = struct {
        is_func: bool = true,
        index: ?Symbol.Index = null,

        fn getSymbol(stab: Stab, object: Object) ?Symbol {
            const index = stab.index orelse return null;
            return object.symbols.items[index];
        }

<<<<<<< HEAD
        pub fn format(stab: Stab, bw: *Writer, comptime unused_fmt_string: []const u8) Writer.Error!void {
            _ = stab;
            _ = bw;
            _ = unused_fmt_string;
            @compileError("do not format stabs directly");
        }

        const StabFormatContext = struct { Stab, Object };

        pub fn fmt(stab: Stab, object: Object) std.fmt.Formatter(format2) {
            return .{ .data = .{ stab, object } };
        }

        fn format2(ctx: StabFormatContext, bw: *Writer, comptime unused_fmt_string: []const u8) Writer.Error!void {
            _ = unused_fmt_string;
            const stab, const object = ctx;
            const sym = stab.getSymbol(object).?;
            if (stab.is_func) {
                try bw.print("func({d})", .{stab.index.?});
            } else if (sym.visibility == .global) {
                try bw.print("gsym({d})", .{stab.index.?});
            } else {
                try bw.print("stsym({d})", .{stab.index.?});
=======
        const Format = struct {
            stab: Stab,
            object: Object,

            fn default(f: Stab.Format, w: *Writer) Writer.Error!void {
                const stab = f.stab;
                const sym = stab.getSymbol(f.object).?;
                if (stab.is_func) {
                    try w.print("func({d})", .{stab.index.?});
                } else if (sym.visibility == .global) {
                    try w.print("gsym({d})", .{stab.index.?});
                } else {
                    try w.print("stsym({d})", .{stab.index.?});
                }
>>>>>>> 43fba5ea
            }
        };

        pub fn fmt(stab: Stab, object: Object) std.fmt.Formatter(Stab.Format, Stab.Format.default) {
            return .{ .data = .{ .stab = stab, .object = object } };
        }
    };
};

const CompileUnit = struct {
    comp_dir: MachO.String,
    tu_name: MachO.String,

    fn getCompDir(cu: CompileUnit, object: Object) [:0]const u8 {
        return object.getString(cu.comp_dir);
    }

    fn getTuName(cu: CompileUnit, object: Object) [:0]const u8 {
        return object.getString(cu.tu_name);
    }
};

const InArchive = struct {
    path: Path,
    size: u32,
};

const CompactUnwindCtx = struct {
    rec_index: u32 = 0,
    rec_count: u32 = 0,
    reloc_index: u32 = 0,
    reloc_count: u32 = 0,
};

const x86_64 = struct {
    fn parseRelocs(
        self: *Object,
        n_sect: u8,
        sect: macho.section_64,
        out: *std.ArrayListUnmanaged(Relocation),
        handle: File.Handle,
        macho_file: *MachO,
    ) !void {
        const gpa = macho_file.base.comp.gpa;

        const relocs_buffer = try gpa.alloc(u8, sect.nreloc * @sizeOf(macho.relocation_info));
        defer gpa.free(relocs_buffer);
        const amt = try handle.preadAll(relocs_buffer, sect.reloff + self.offset);
        if (amt != relocs_buffer.len) return error.InputOutput;
        const relocs = @as([*]align(1) const macho.relocation_info, @ptrCast(relocs_buffer.ptr))[0..sect.nreloc];

        const code = try self.readSectionData(gpa, handle, n_sect);
        defer gpa.free(code);

        try out.ensureTotalCapacityPrecise(gpa, relocs.len);

        var i: usize = 0;
        while (i < relocs.len) : (i += 1) {
            const rel = relocs[i];
            const rel_type: macho.reloc_type_x86_64 = @enumFromInt(rel.r_type);
            const rel_offset = @as(u32, @intCast(rel.r_address));

            var addend = switch (rel.r_length) {
                0 => code[rel_offset],
                1 => mem.readInt(i16, code[rel_offset..][0..2], .little),
                2 => mem.readInt(i32, code[rel_offset..][0..4], .little),
                3 => mem.readInt(i64, code[rel_offset..][0..8], .little),
            };
            addend += switch (@as(macho.reloc_type_x86_64, @enumFromInt(rel.r_type))) {
                .X86_64_RELOC_SIGNED_1 => 1,
                .X86_64_RELOC_SIGNED_2 => 2,
                .X86_64_RELOC_SIGNED_4 => 4,
                else => 0,
            };
            var is_extern = rel.r_extern == 1;

            const target = if (!is_extern) blk: {
                const nsect = rel.r_symbolnum - 1;
                const taddr: i64 = if (rel.r_pcrel == 1)
                    @as(i64, @intCast(sect.addr)) + rel.r_address + addend + 4
                else
                    addend;
                const target = self.findAtomInSection(@intCast(taddr), @intCast(nsect)) orelse {
                    try macho_file.reportParseError2(self.index, "{s},{s}: 0x{x}: bad relocation", .{
                        sect.segName(), sect.sectName(), rel.r_address,
                    });
                    return error.MalformedObject;
                };
                const target_atom = self.getAtom(target).?;
                addend = taddr - @as(i64, @intCast(target_atom.getInputAddress(macho_file)));
                const isec = target_atom.getInputSection(macho_file);
                if (isCstringLiteral(isec) or isFixedSizeLiteral(isec) or isPtrLiteral(isec)) {
                    is_extern = true;
                    break :blk target_atom.getExtra(macho_file).literal_symbol_index;
                }
                break :blk target;
            } else rel.r_symbolnum;

            const has_subtractor = if (i > 0 and
                @as(macho.reloc_type_x86_64, @enumFromInt(relocs[i - 1].r_type)) == .X86_64_RELOC_SUBTRACTOR)
            blk: {
                if (rel_type != .X86_64_RELOC_UNSIGNED) {
                    try macho_file.reportParseError2(self.index, "{s},{s}: 0x{x}: X86_64_RELOC_SUBTRACTOR followed by {s}", .{
                        sect.segName(), sect.sectName(), rel_offset, @tagName(rel_type),
                    });
                    return error.MalformedObject;
                }
                break :blk true;
            } else false;

            const @"type": Relocation.Type = validateRelocType(rel, rel_type, is_extern) catch |err| {
                switch (err) {
                    error.Pcrel => try macho_file.reportParseError2(
                        self.index,
                        "{s},{s}: 0x{x}: PC-relative {s} relocation",
                        .{ sect.segName(), sect.sectName(), rel_offset, @tagName(rel_type) },
                    ),
                    error.NonPcrel => try macho_file.reportParseError2(
                        self.index,
                        "{s},{s}: 0x{x}: non-PC-relative {s} relocation",
                        .{ sect.segName(), sect.sectName(), rel_offset, @tagName(rel_type) },
                    ),
                    error.InvalidLength => try macho_file.reportParseError2(
                        self.index,
                        "{s},{s}: 0x{x}: invalid length of {d} in {s} relocation",
                        .{ sect.segName(), sect.sectName(), rel_offset, @as(u8, 1) << rel.r_length, @tagName(rel_type) },
                    ),
                    error.NonExtern => try macho_file.reportParseError2(
                        self.index,
                        "{s},{s}: 0x{x}: non-extern target in {s} relocation",
                        .{ sect.segName(), sect.sectName(), rel_offset, @tagName(rel_type) },
                    ),
                }
                return error.MalformedObject;
            };

            out.appendAssumeCapacity(.{
                .tag = if (is_extern) .@"extern" else .local,
                .offset = @as(u32, @intCast(rel.r_address)),
                .target = target,
                .addend = addend,
                .type = @"type",
                .meta = .{
                    .pcrel = rel.r_pcrel == 1,
                    .has_subtractor = has_subtractor,
                    .length = rel.r_length,
                    .symbolnum = rel.r_symbolnum,
                },
            });
        }
    }

    fn validateRelocType(rel: macho.relocation_info, rel_type: macho.reloc_type_x86_64, is_extern: bool) !Relocation.Type {
        switch (rel_type) {
            .X86_64_RELOC_UNSIGNED => {
                if (rel.r_pcrel == 1) return error.Pcrel;
                if (rel.r_length != 2 and rel.r_length != 3) return error.InvalidLength;
                return .unsigned;
            },

            .X86_64_RELOC_SUBTRACTOR => {
                if (rel.r_pcrel == 1) return error.Pcrel;
                return .subtractor;
            },

            .X86_64_RELOC_BRANCH,
            .X86_64_RELOC_GOT_LOAD,
            .X86_64_RELOC_GOT,
            .X86_64_RELOC_TLV,
            => {
                if (rel.r_pcrel == 0) return error.NonPcrel;
                if (rel.r_length != 2) return error.InvalidLength;
                if (!is_extern) return error.NonExtern;
                return switch (rel_type) {
                    .X86_64_RELOC_BRANCH => .branch,
                    .X86_64_RELOC_GOT_LOAD => .got_load,
                    .X86_64_RELOC_GOT => .got,
                    .X86_64_RELOC_TLV => .tlv,
                    else => unreachable,
                };
            },

            .X86_64_RELOC_SIGNED,
            .X86_64_RELOC_SIGNED_1,
            .X86_64_RELOC_SIGNED_2,
            .X86_64_RELOC_SIGNED_4,
            => {
                if (rel.r_pcrel == 0) return error.NonPcrel;
                if (rel.r_length != 2) return error.InvalidLength;
                return switch (rel_type) {
                    .X86_64_RELOC_SIGNED => .signed,
                    .X86_64_RELOC_SIGNED_1 => .signed1,
                    .X86_64_RELOC_SIGNED_2 => .signed2,
                    .X86_64_RELOC_SIGNED_4 => .signed4,
                    else => unreachable,
                };
            },
        }
    }
};

const aarch64 = struct {
    fn parseRelocs(
        self: *Object,
        n_sect: u8,
        sect: macho.section_64,
        out: *std.ArrayListUnmanaged(Relocation),
        handle: File.Handle,
        macho_file: *MachO,
    ) !void {
        const gpa = macho_file.base.comp.gpa;

        const relocs_buffer = try gpa.alloc(u8, sect.nreloc * @sizeOf(macho.relocation_info));
        defer gpa.free(relocs_buffer);
        const amt = try handle.preadAll(relocs_buffer, sect.reloff + self.offset);
        if (amt != relocs_buffer.len) return error.InputOutput;
        const relocs = @as([*]align(1) const macho.relocation_info, @ptrCast(relocs_buffer.ptr))[0..sect.nreloc];

        const code = try self.readSectionData(gpa, handle, n_sect);
        defer gpa.free(code);

        try out.ensureTotalCapacityPrecise(gpa, relocs.len);

        var i: usize = 0;
        while (i < relocs.len) : (i += 1) {
            var rel = relocs[i];
            const rel_offset = @as(u32, @intCast(rel.r_address));

            var addend: i64 = 0;

            switch (@as(macho.reloc_type_arm64, @enumFromInt(rel.r_type))) {
                .ARM64_RELOC_ADDEND => {
                    addend = rel.r_symbolnum;
                    i += 1;
                    if (i >= relocs.len) {
                        try macho_file.reportParseError2(self.index, "{s},{s}: 0x{x}: unterminated ARM64_RELOC_ADDEND", .{
                            sect.segName(), sect.sectName(), rel_offset,
                        });
                        return error.MalformedObject;
                    }
                    rel = relocs[i];
                    switch (@as(macho.reloc_type_arm64, @enumFromInt(rel.r_type))) {
                        .ARM64_RELOC_PAGE21, .ARM64_RELOC_PAGEOFF12 => {},
                        else => |x| {
                            try macho_file.reportParseError2(
                                self.index,
                                "{s},{s}: 0x{x}: ARM64_RELOC_ADDEND followed by {s}",
                                .{ sect.segName(), sect.sectName(), rel_offset, @tagName(x) },
                            );
                            return error.MalformedObject;
                        },
                    }
                },
                .ARM64_RELOC_UNSIGNED => {
                    addend = switch (rel.r_length) {
                        0 => code[rel_offset],
                        1 => mem.readInt(i16, code[rel_offset..][0..2], .little),
                        2 => mem.readInt(i32, code[rel_offset..][0..4], .little),
                        3 => mem.readInt(i64, code[rel_offset..][0..8], .little),
                    };
                },
                else => {},
            }

            const rel_type: macho.reloc_type_arm64 = @enumFromInt(rel.r_type);
            var is_extern = rel.r_extern == 1;

            const target = if (!is_extern) blk: {
                const nsect = rel.r_symbolnum - 1;
                const taddr: i64 = if (rel.r_pcrel == 1)
                    @as(i64, @intCast(sect.addr)) + rel.r_address + addend
                else
                    addend;
                const target = self.findAtomInSection(@intCast(taddr), @intCast(nsect)) orelse {
                    try macho_file.reportParseError2(self.index, "{s},{s}: 0x{x}: bad relocation", .{
                        sect.segName(), sect.sectName(), rel.r_address,
                    });
                    return error.MalformedObject;
                };
                const target_atom = self.getAtom(target).?;
                addend = taddr - @as(i64, @intCast(target_atom.getInputAddress(macho_file)));
                const isec = target_atom.getInputSection(macho_file);
                if (isCstringLiteral(isec) or isFixedSizeLiteral(isec) or isPtrLiteral(isec)) {
                    is_extern = true;
                    break :blk target_atom.getExtra(macho_file).literal_symbol_index;
                }
                break :blk target;
            } else rel.r_symbolnum;

            const has_subtractor = if (i > 0 and
                @as(macho.reloc_type_arm64, @enumFromInt(relocs[i - 1].r_type)) == .ARM64_RELOC_SUBTRACTOR)
            blk: {
                if (rel_type != .ARM64_RELOC_UNSIGNED) {
                    try macho_file.reportParseError2(self.index, "{s},{s}: 0x{x}: ARM64_RELOC_SUBTRACTOR followed by {s}", .{
                        sect.segName(), sect.sectName(), rel_offset, @tagName(rel_type),
                    });
                    return error.MalformedObject;
                }
                break :blk true;
            } else false;

            const @"type": Relocation.Type = validateRelocType(rel, rel_type, is_extern) catch |err| {
                switch (err) {
                    error.Pcrel => try macho_file.reportParseError2(
                        self.index,
                        "{s},{s}: 0x{x}: PC-relative {s} relocation",
                        .{ sect.segName(), sect.sectName(), rel_offset, @tagName(rel_type) },
                    ),
                    error.NonPcrel => try macho_file.reportParseError2(
                        self.index,
                        "{s},{s}: 0x{x}: non-PC-relative {s} relocation",
                        .{ sect.segName(), sect.sectName(), rel_offset, @tagName(rel_type) },
                    ),
                    error.InvalidLength => try macho_file.reportParseError2(
                        self.index,
                        "{s},{s}: 0x{x}: invalid length of {d} in {s} relocation",
                        .{ sect.segName(), sect.sectName(), rel_offset, @as(u8, 1) << rel.r_length, @tagName(rel_type) },
                    ),
                    error.NonExtern => try macho_file.reportParseError2(
                        self.index,
                        "{s},{s}: 0x{x}: non-extern target in {s} relocation",
                        .{ sect.segName(), sect.sectName(), rel_offset, @tagName(rel_type) },
                    ),
                }
                return error.MalformedObject;
            };

            out.appendAssumeCapacity(.{
                .tag = if (is_extern) .@"extern" else .local,
                .offset = @as(u32, @intCast(rel.r_address)),
                .target = target,
                .addend = addend,
                .type = @"type",
                .meta = .{
                    .pcrel = rel.r_pcrel == 1,
                    .has_subtractor = has_subtractor,
                    .length = rel.r_length,
                    .symbolnum = rel.r_symbolnum,
                },
            });
        }
    }

    fn validateRelocType(rel: macho.relocation_info, rel_type: macho.reloc_type_arm64, is_extern: bool) !Relocation.Type {
        switch (rel_type) {
            .ARM64_RELOC_UNSIGNED => {
                if (rel.r_pcrel == 1) return error.Pcrel;
                if (rel.r_length != 2 and rel.r_length != 3) return error.InvalidLength;
                return .unsigned;
            },

            .ARM64_RELOC_SUBTRACTOR => {
                if (rel.r_pcrel == 1) return error.Pcrel;
                return .subtractor;
            },

            .ARM64_RELOC_BRANCH26,
            .ARM64_RELOC_PAGE21,
            .ARM64_RELOC_GOT_LOAD_PAGE21,
            .ARM64_RELOC_TLVP_LOAD_PAGE21,
            .ARM64_RELOC_POINTER_TO_GOT,
            => {
                if (rel.r_pcrel == 0) return error.NonPcrel;
                if (rel.r_length != 2) return error.InvalidLength;
                if (!is_extern) return error.NonExtern;
                return switch (rel_type) {
                    .ARM64_RELOC_BRANCH26 => .branch,
                    .ARM64_RELOC_PAGE21 => .page,
                    .ARM64_RELOC_GOT_LOAD_PAGE21 => .got_load_page,
                    .ARM64_RELOC_TLVP_LOAD_PAGE21 => .tlvp_page,
                    .ARM64_RELOC_POINTER_TO_GOT => .got,
                    else => unreachable,
                };
            },

            .ARM64_RELOC_PAGEOFF12,
            .ARM64_RELOC_GOT_LOAD_PAGEOFF12,
            .ARM64_RELOC_TLVP_LOAD_PAGEOFF12,
            => {
                if (rel.r_pcrel == 1) return error.Pcrel;
                if (rel.r_length != 2) return error.InvalidLength;
                if (!is_extern) return error.NonExtern;
                return switch (rel_type) {
                    .ARM64_RELOC_PAGEOFF12 => .pageoff,
                    .ARM64_RELOC_GOT_LOAD_PAGEOFF12 => .got_load_pageoff,
                    .ARM64_RELOC_TLVP_LOAD_PAGEOFF12 => .tlvp_pageoff,
                    else => unreachable,
                };
            },

            .ARM64_RELOC_ADDEND => unreachable, // We make it part of the addend field
        }
    }
};

const std = @import("std");
const assert = std.debug.assert;
const log = std.log.scoped(.link);
const macho = std.macho;
const math = std.math;
const mem = std.mem;
const Path = std.Build.Cache.Path;
const Allocator = std.mem.Allocator;
const Writer = std.io.Writer;

const eh_frame = @import("eh_frame.zig");
const trace = @import("../../tracy.zig").trace;
const Archive = @import("Archive.zig");
const Atom = @import("Atom.zig");
const Cie = eh_frame.Cie;
const Dwarf = @import("Dwarf.zig");
const Fde = eh_frame.Fde;
const File = @import("file.zig").File;
const LoadCommandIterator = macho.LoadCommandIterator;
const MachO = @import("../MachO.zig");
const Object = @This();
const Relocation = @import("Relocation.zig");
const Symbol = @import("Symbol.zig");
const UnwindInfo = @import("UnwindInfo.zig");<|MERGE_RESOLUTION|>--- conflicted
+++ resolved
@@ -2516,18 +2516,7 @@
     return data;
 }
 
-<<<<<<< HEAD
-pub fn format(self: *Object, bw: *Writer, comptime unused_fmt_string: []const u8) Writer.Error!void {
-    _ = self;
-    _ = bw;
-    _ = unused_fmt_string;
-    @compileError("do not format objects directly");
-}
-
-const FormatContext = struct {
-=======
 const Format = struct {
->>>>>>> 43fba5ea
     object: *Object,
     macho_file: *MachO,
 
@@ -2596,129 +2585,34 @@
     } };
 }
 
-<<<<<<< HEAD
-fn formatAtoms(ctx: FormatContext, bw: *Writer, comptime unused_fmt_string: []const u8) Writer.Error!void {
-    _ = unused_fmt_string;
-    const object = ctx.object;
-    const macho_file = ctx.macho_file;
-    try bw.writeAll("  atoms\n");
-    for (object.getAtoms()) |atom_index| {
-        const atom = object.getAtom(atom_index) orelse continue;
-        try bw.print("    {f}\n", .{atom.fmt(macho_file)});
-    }
-}
-
-pub fn fmtCies(self: *Object, macho_file: *MachO) std.fmt.Formatter(formatCies) {
-=======
 pub fn fmtCies(self: *Object, macho_file: *MachO) std.fmt.Formatter(Format, Format.cies) {
->>>>>>> 43fba5ea
     return .{ .data = .{
         .object = self,
         .macho_file = macho_file,
     } };
 }
 
-<<<<<<< HEAD
-fn formatCies(ctx: FormatContext, bw: *Writer, comptime unused_fmt_string: []const u8) Writer.Error!void {
-    _ = unused_fmt_string;
-    const object = ctx.object;
-    try bw.writeAll("  cies\n");
-    for (object.cies.items, 0..) |cie, i| {
-        try bw.print("    cie({d}) : {f}\n", .{ i, cie.fmt(ctx.macho_file) });
-    }
-}
-
-pub fn fmtFdes(self: *Object, macho_file: *MachO) std.fmt.Formatter(formatFdes) {
-=======
 pub fn fmtFdes(self: *Object, macho_file: *MachO) std.fmt.Formatter(Format, Format.fdes) {
->>>>>>> 43fba5ea
     return .{ .data = .{
         .object = self,
         .macho_file = macho_file,
     } };
 }
 
-<<<<<<< HEAD
-fn formatFdes(ctx: FormatContext, bw: *Writer, comptime unused_fmt_string: []const u8) Writer.Error!void {
-    _ = unused_fmt_string;
-    const object = ctx.object;
-    try bw.writeAll("  fdes\n");
-    for (object.fdes.items, 0..) |fde, i| {
-        try bw.print("    fde({d}) : {f}\n", .{ i, fde.fmt(ctx.macho_file) });
-    }
-}
-
-pub fn fmtUnwindRecords(self: *Object, macho_file: *MachO) std.fmt.Formatter(formatUnwindRecords) {
-=======
 pub fn fmtUnwindRecords(self: *Object, macho_file: *MachO) std.fmt.Formatter(Format, Format.unwindRecords) {
->>>>>>> 43fba5ea
     return .{ .data = .{
         .object = self,
         .macho_file = macho_file,
     } };
 }
 
-<<<<<<< HEAD
-fn formatUnwindRecords(ctx: FormatContext, bw: *Writer, comptime unused_fmt_string: []const u8) Writer.Error!void {
-    _ = unused_fmt_string;
-    const object = ctx.object;
-    const macho_file = ctx.macho_file;
-    try bw.writeAll("  unwind records\n");
-    for (object.unwind_records_indexes.items) |rec| {
-        try bw.print("    rec({d}) : {f}\n", .{ rec, object.getUnwindRecord(rec).fmt(macho_file) });
-    }
-}
-
-pub fn fmtSymtab(self: *Object, macho_file: *MachO) std.fmt.Formatter(formatSymtab) {
-=======
 pub fn fmtSymtab(self: *Object, macho_file: *MachO) std.fmt.Formatter(Format, Format.symtab) {
->>>>>>> 43fba5ea
     return .{ .data = .{
         .object = self,
         .macho_file = macho_file,
     } };
 }
 
-<<<<<<< HEAD
-fn formatSymtab(ctx: FormatContext, bw: *Writer, comptime unused_fmt_string: []const u8) Writer.Error!void {
-    _ = unused_fmt_string;
-    const object = ctx.object;
-    const macho_file = ctx.macho_file;
-    try bw.writeAll("  symbols\n");
-    for (object.symbols.items, 0..) |sym, i| {
-        const ref = object.getSymbolRef(@intCast(i), macho_file);
-        if (ref.getFile(macho_file) == null) {
-            // TODO any better way of handling this?
-            try bw.print("    {s} : unclaimed\n", .{sym.getName(macho_file)});
-        } else {
-            try bw.print("    {f}\n", .{ref.getSymbol(macho_file).?.fmt(macho_file)});
-        }
-    }
-    for (object.stab_files.items) |sf| {
-        try bw.print("  stabs({s},{s},{s})\n", .{
-            sf.getCompDir(object.*),
-            sf.getTuName(object.*),
-            sf.getOsoPath(object.*),
-        });
-        for (sf.stabs.items) |stab| {
-            try bw.print("    {f}", .{stab.fmt(object.*)});
-        }
-    }
-}
-
-pub fn fmtPath(self: Object) std.fmt.Formatter(formatPath) {
-    return .{ .data = self };
-}
-
-fn formatPath(object: Object, bw: *Writer, comptime unused_fmt_string: []const u8) Writer.Error!void {
-    _ = unused_fmt_string;
-    if (object.in_archive) |ar| {
-        try bw.print("{f}({s})", .{
-            ar.path, object.path.basename(),
-        });
-    } else {
-        try bw.print("{f}", .{object.path});
-=======
 pub fn fmtPath(self: Object) std.fmt.Formatter(Object, formatPath) {
     return .{ .data = self };
 }
@@ -2730,7 +2624,6 @@
         });
     } else {
         try w.print("{f}", .{object.path});
->>>>>>> 43fba5ea
     }
 }
 
@@ -2784,31 +2677,6 @@
             return object.symbols.items[index];
         }
 
-<<<<<<< HEAD
-        pub fn format(stab: Stab, bw: *Writer, comptime unused_fmt_string: []const u8) Writer.Error!void {
-            _ = stab;
-            _ = bw;
-            _ = unused_fmt_string;
-            @compileError("do not format stabs directly");
-        }
-
-        const StabFormatContext = struct { Stab, Object };
-
-        pub fn fmt(stab: Stab, object: Object) std.fmt.Formatter(format2) {
-            return .{ .data = .{ stab, object } };
-        }
-
-        fn format2(ctx: StabFormatContext, bw: *Writer, comptime unused_fmt_string: []const u8) Writer.Error!void {
-            _ = unused_fmt_string;
-            const stab, const object = ctx;
-            const sym = stab.getSymbol(object).?;
-            if (stab.is_func) {
-                try bw.print("func({d})", .{stab.index.?});
-            } else if (sym.visibility == .global) {
-                try bw.print("gsym({d})", .{stab.index.?});
-            } else {
-                try bw.print("stsym({d})", .{stab.index.?});
-=======
         const Format = struct {
             stab: Stab,
             object: Object,
@@ -2823,7 +2691,6 @@
                 } else {
                     try w.print("stsym({d})", .{stab.index.?});
                 }
->>>>>>> 43fba5ea
             }
         };
 
