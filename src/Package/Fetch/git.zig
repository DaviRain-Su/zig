--- conflicted
+++ resolved
@@ -11,8 +11,6 @@
 const Sha1 = std.crypto.hash.Sha1;
 const Sha256 = std.crypto.hash.sha2.Sha256;
 const assert = std.debug.assert;
-const zlib = std.compress.zlib;
-const Writer = std.io.Writer;
 
 /// The ID of a Git object.
 pub const Oid = union(Format) {
@@ -54,6 +52,7 @@
             };
         }
 
+        // Must be public for use from HashedReader and HashedWriter.
         pub fn update(hasher: *Hasher, b: []const u8) void {
             switch (hasher.*) {
                 inline else => |*inner| inner.update(b),
@@ -63,12 +62,6 @@
         fn finalResult(hasher: *Hasher) Oid {
             return switch (hasher.*) {
                 inline else => |*inner, tag| @unionInit(Oid, @tagName(tag), inner.finalResult()),
-            };
-        }
-
-        pub fn writer(hasher: *Hasher, buffer: []u8) Writer {
-            return switch (hasher.*) {
-                inline else => |*inner| inner.writer(buffer),
             };
         }
     };
@@ -107,30 +100,9 @@
         };
     }
 
-<<<<<<< HEAD
-    pub fn readBytes(oid_format: Format, reader: *std.io.Reader) std.io.Reader.Error!Oid {
-||||||| 733b208256
-    pub fn readBytes(oid_format: Format, reader: anytype) @TypeOf(reader).NoEofError!Oid {
-=======
     pub fn readBytes(oid_format: Format, reader: *std.Io.Reader) !Oid {
->>>>>>> origin/flate
         return switch (oid_format) {
-<<<<<<< HEAD
-            .sha1 => {
-                var result: Oid = .{ .sha1 = undefined };
-                try reader.readSlice(&result.sha1);
-                return result;
-            },
-            .sha256 => {
-                var result: Oid = .{ .sha256 = undefined };
-                try reader.readSlice(&result.sha256);
-                return result;
-            },
-||||||| 733b208256
-            inline else => |tag| @unionInit(Oid, @tagName(tag), try reader.readBytesNoEof(tag.byteLength())),
-=======
             inline else => |tag| @unionInit(Oid, @tagName(tag), (try reader.takeArray(tag.byteLength())).*),
->>>>>>> origin/flate
         };
     }
 
@@ -430,27 +402,14 @@
 
     /// Reads the object at the current position in the database.
     fn readObject(odb: *Odb) !Object {
-<<<<<<< HEAD
-        var base_offset = odb.pack_file.pos;
-        const pack_br = &odb.pack_file.interface;
-||||||| 733b208256
-        var base_offset = try odb.pack_file.getPos();
-=======
         var base_offset = odb.pack_file.logicalPos();
->>>>>>> origin/flate
         var base_header: EntryHeader = undefined;
         var delta_offsets: std.ArrayListUnmanaged(u64) = .empty;
         defer delta_offsets.deinit(odb.allocator);
         const base_object = while (true) {
             if (odb.cache.get(base_offset)) |base_object| break base_object;
 
-<<<<<<< HEAD
-            base_header = try EntryHeader.read(odb.format, pack_br);
-||||||| 733b208256
-            base_header = try EntryHeader.read(odb.format, odb.pack_file.deprecatedReader());
-=======
             base_header = try EntryHeader.read(odb.format, &odb.pack_file.interface);
->>>>>>> origin/flate
             switch (base_header) {
                 .ofs_delta => |ofs_delta| {
                     try delta_offsets.append(odb.allocator, base_offset);
@@ -460,22 +419,10 @@
                 .ref_delta => |ref_delta| {
                     try delta_offsets.append(odb.allocator, base_offset);
                     try odb.seekOid(ref_delta.base_object);
-<<<<<<< HEAD
-                    base_offset = odb.pack_file.pos - pack_br.bufferedLen();
-||||||| 733b208256
-                    base_offset = try odb.pack_file.getPos();
-=======
                     base_offset = odb.pack_file.logicalPos();
->>>>>>> origin/flate
                 },
                 else => {
-<<<<<<< HEAD
-                    const base_data = try readObjectRaw(odb.allocator, pack_br, base_header.uncompressedLength());
-||||||| 733b208256
-                    const base_data = try readObjectRaw(odb.allocator, odb.pack_file.deprecatedReader(), base_header.uncompressedLength());
-=======
                     const base_data = try readObjectRaw(odb.allocator, &odb.pack_file.interface, base_header.uncompressedLength());
->>>>>>> origin/flate
                     errdefer odb.allocator.free(base_data);
                     const base_object: Object = .{ .type = base_header.objectType(), .data = base_data };
                     try odb.cache.put(odb.allocator, base_offset, base_object);
@@ -505,14 +452,7 @@
         const found_index = while (start_index < end_index) {
             const mid_index = start_index + (end_index - start_index) / 2;
             try odb.index_file.seekTo(IndexHeader.size + mid_index * oid_length);
-<<<<<<< HEAD
-            var br = odb.index_file.interface().unbuffered();
-            const mid_oid = try Oid.readBytes(odb.format, &br);
-||||||| 733b208256
-            const mid_oid = try Oid.readBytes(odb.format, odb.index_file.deprecatedReader());
-=======
             const mid_oid = try Oid.readBytes(odb.format, &odb.index_file.interface);
->>>>>>> origin/flate
             switch (mem.order(u8, mid_oid.slice(), oid.slice())) {
                 .lt => start_index = mid_index + 1,
                 .gt => end_index = mid_index,
@@ -522,28 +462,13 @@
 
         const n_objects = odb.index_header.fan_out_table[255];
         const offset_values_start = IndexHeader.size + n_objects * (oid_length + 4);
-        var buffer: [8]u8 = undefined;
         try odb.index_file.seekTo(offset_values_start + found_index * 4);
-<<<<<<< HEAD
-        var br = odb.index_file.interface().buffered(&buffer);
-        const l1_offset: packed struct { value: u31, big: bool } = @bitCast(try br.takeInt(u32, .big));
-||||||| 733b208256
-        const l1_offset: packed struct { value: u31, big: bool } = @bitCast(try odb.index_file.deprecatedReader().readInt(u32, .big));
-=======
         const l1_offset: packed struct { value: u31, big: bool } = @bitCast(try odb.index_file.interface.takeInt(u32, .big));
->>>>>>> origin/flate
         const pack_offset = pack_offset: {
             if (l1_offset.big) {
                 const l2_offset_values_start = offset_values_start + n_objects * 4;
                 try odb.index_file.seekTo(l2_offset_values_start + l1_offset.value * 4);
-<<<<<<< HEAD
-                br = odb.index_file.interface().buffered(&buffer);
-                break :pack_offset try br.takeInt(u64, .big);
-||||||| 733b208256
-                break :pack_offset try odb.index_file.deprecatedReader().readInt(u64, .big);
-=======
                 break :pack_offset try odb.index_file.interface.takeInt(u64, .big);
->>>>>>> origin/flate
             } else {
                 break :pack_offset l1_offset.value;
             }
@@ -669,13 +594,8 @@
     pub const max_data_length = 65516;
 
     /// Reads a packet in pkt-line format.
-<<<<<<< HEAD
-    fn read(reader: *std.io.Reader, buf: *[max_data_length]u8) !Packet {
-        const length = std.fmt.parseUnsigned(u16, &try reader.readBytesNoEof(4), 16) catch return error.InvalidPacket;
-=======
     fn read(reader: *std.Io.Reader) !Packet {
         const length = std.fmt.parseUnsigned(u16, try reader.take(4), 16) catch return error.InvalidPacket;
->>>>>>> aac26f3b
         switch (length) {
             0 => return .flush,
             1 => return .delimiter,
@@ -687,11 +607,7 @@
     }
 
     /// Writes a packet in pkt-line format.
-<<<<<<< HEAD
-    fn write(packet: Packet, writer: *Writer) !void {
-=======
     fn write(packet: Packet, writer: *std.Io.Writer) !void {
->>>>>>> aac26f3b
         switch (packet) {
             .flush => try writer.writeAll("0000"),
             .delimiter => try writer.writeAll("0001"),
@@ -961,15 +877,8 @@
         upload_pack_uri.query = null;
         upload_pack_uri.fragment = null;
 
-<<<<<<< HEAD
-        var body: std.io.Writer.Allocating = .init(session.allocator);
-        const body_writer = &body.interface;
-        defer body.deinit();
-        try Packet.write(.{ .data = "command=ls-refs\n" }, body_writer);
-=======
         var body: std.Io.Writer = .fixed(options.buffer);
         try Packet.write(.{ .data = "command=ls-refs\n" }, &body);
->>>>>>> aac26f3b
         if (session.supports_agent) {
             try Packet.write(.{ .data = agent_capability }, &body);
         }
@@ -992,30 +901,6 @@
         if (options.include_peeled) {
             try Packet.write(.{ .data = "peel\n" }, &body);
         }
-<<<<<<< HEAD
-        try Packet.write(.flush, body_writer);
-
-        var request = try session.transport.open(.POST, upload_pack_uri, .{
-            .redirect_behavior = .unhandled,
-            .server_header_buffer = options.server_header_buffer,
-            .extra_headers = &.{
-                .{ .name = "Content-Type", .value = "application/x-git-upload-pack-request" },
-                .{ .name = "Git-Protocol", .value = "version=2" },
-            },
-        });
-        errdefer request.deinit();
-        const written = body.getWritten();
-        request.transfer_encoding = .{ .content_length = written.len };
-        try request.send();
-        var w = request.writer().unbuffered();
-        try w.writeAll(written);
-        try request.finish();
-
-        try request.wait();
-        if (request.response.status != .ok) return error.ProtocolError;
-
-        return .{
-=======
         try Packet.write(.flush, &body);
 
         it.* = .{
@@ -1027,7 +912,6 @@
                 },
             }),
             .reader = undefined,
->>>>>>> aac26f3b
             .format = session.object_format,
         };
         const request = &it.request;
@@ -1110,15 +994,8 @@
         upload_pack_uri.query = null;
         upload_pack_uri.fragment = null;
 
-<<<<<<< HEAD
-        var body: std.io.Writer.Allocating = .init(session.allocator);
-        defer body.deinit();
-        const body_writer = &body.interface;
-        try Packet.write(.{ .data = "command=fetch\n" }, body_writer);
-=======
         var body: std.Io.Writer = .fixed(response_buffer);
         try Packet.write(.{ .data = "command=fetch\n" }, &body);
->>>>>>> aac26f3b
         if (session.supports_agent) {
             try Packet.write(.{ .data = agent_capability }, &body);
         }
@@ -1157,15 +1034,6 @@
         };
         const request = &fs.request;
         errdefer request.deinit();
-<<<<<<< HEAD
-        const written = body.getWritten();
-        request.transfer_encoding = .{ .content_length = written.len };
-        try request.send();
-        var w = request.writer().unbuffered();
-        try w.writeAll(written);
-        try request.finish();
-=======
->>>>>>> aac26f3b
 
         try request.sendBodyComplete(body.buffered());
 
@@ -1277,23 +1145,6 @@
     const signature = "PACK";
     const supported_version = 2;
 
-<<<<<<< HEAD
-    fn read(reader: *std.io.Reader) !PackHeader {
-        const actual_signature = try reader.take(4);
-        if (!mem.eql(u8, actual_signature, signature)) return error.InvalidHeader;
-        const version = try reader.takeInt(u32, .big);
-||||||| 733b208256
-    fn read(reader: anytype) !PackHeader {
-        const actual_signature = reader.readBytesNoEof(4) catch |e| switch (e) {
-            error.EndOfStream => return error.InvalidHeader,
-            else => |other| return other,
-        };
-        if (!mem.eql(u8, &actual_signature, signature)) return error.InvalidHeader;
-        const version = reader.readInt(u32, .big) catch |e| switch (e) {
-            error.EndOfStream => return error.InvalidHeader,
-            else => |other| return other,
-        };
-=======
     fn read(reader: *std.Io.Reader) !PackHeader {
         const actual_signature = reader.take(4) catch |e| switch (e) {
             error.EndOfStream => return error.InvalidHeader,
@@ -1304,21 +1155,11 @@
             error.EndOfStream => return error.InvalidHeader,
             else => |other| return other,
         };
->>>>>>> origin/flate
         if (version != supported_version) return error.UnsupportedVersion;
-<<<<<<< HEAD
-        const total_objects = try reader.takeInt(u32, .big);
-||||||| 733b208256
-        const total_objects = reader.readInt(u32, .big) catch |e| switch (e) {
-            error.EndOfStream => return error.InvalidHeader,
-            else => |other| return other,
-        };
-=======
         const total_objects = reader.takeInt(u32, .big) catch |e| switch (e) {
             error.EndOfStream => return error.InvalidHeader,
             else => |other| return other,
         };
->>>>>>> origin/flate
         return .{ .total_objects = total_objects };
     }
 };
@@ -1367,30 +1208,13 @@
         };
     }
 
-<<<<<<< HEAD
-    fn read(format: Oid.Format, reader: *std.io.Reader) !EntryHeader {
-||||||| 733b208256
-    fn read(format: Oid.Format, reader: anytype) !EntryHeader {
-=======
     fn read(format: Oid.Format, reader: *std.Io.Reader) !EntryHeader {
->>>>>>> origin/flate
         const InitialByte = packed struct { len: u4, type: u3, has_next: bool };
-<<<<<<< HEAD
-        const initial: InitialByte = @bitCast(try reader.takeByte());
-        const rest_len = if (initial.has_next) try readSizeVarInt(reader) else 0;
-||||||| 733b208256
-        const initial: InitialByte = @bitCast(reader.readByte() catch |e| switch (e) {
-            error.EndOfStream => return error.InvalidFormat,
-            else => |other| return other,
-        });
-        const rest_len = if (initial.has_next) try readSizeVarInt(reader) else 0;
-=======
         const initial: InitialByte = @bitCast(reader.takeByte() catch |e| switch (e) {
             error.EndOfStream => return error.InvalidFormat,
             else => |other| return other,
         });
         const rest_len = if (initial.has_next) try reader.takeLeb128(u64) else 0;
->>>>>>> origin/flate
         var uncompressed_length: u64 = initial.len;
         uncompressed_length |= std.math.shlExact(u64, rest_len, 4) catch return error.InvalidFormat;
         const @"type" = std.enums.fromInt(EntryHeader.Type, initial.type) orelse return error.InvalidFormat;
@@ -1413,47 +1237,9 @@
     }
 };
 
-<<<<<<< HEAD
-fn readSizeVarInt(r: *std.io.Reader) !u64 {
-||||||| 733b208256
-fn readSizeVarInt(r: anytype) !u64 {
-=======
 fn readOffsetVarInt(r: *std.Io.Reader) !u64 {
->>>>>>> origin/flate
-    const Byte = packed struct { value: u7, has_next: bool };
-<<<<<<< HEAD
-    var b: Byte = @bitCast(try r.takeByte());
-    var value: u64 = b.value;
-    var shift: u6 = 0;
-    while (b.has_next) {
-        b = @bitCast(try r.takeByte());
-        shift = std.math.add(u6, shift, 7) catch return error.InvalidFormat;
-        value |= @as(u64, b.value) << shift;
-    }
-    return value;
-}
-
-fn readOffsetVarInt(r: *std.io.Reader) !u64 {
     const Byte = packed struct { value: u7, has_next: bool };
     var b: Byte = @bitCast(try r.takeByte());
-||||||| 733b208256
-    var b: Byte = @bitCast(try r.readByte());
-    var value: u64 = b.value;
-    var shift: u6 = 0;
-    while (b.has_next) {
-        b = @bitCast(try r.readByte());
-        shift = std.math.add(u6, shift, 7) catch return error.InvalidFormat;
-        value |= @as(u64, b.value) << shift;
-    }
-    return value;
-}
-
-fn readOffsetVarInt(r: anytype) !u64 {
-    const Byte = packed struct { value: u7, has_next: bool };
-    var b: Byte = @bitCast(try r.readByte());
-=======
-    var b: Byte = @bitCast(try r.takeByte());
->>>>>>> origin/flate
     var value: u64 = b.value;
     while (b.has_next) {
         b = @bitCast(try r.takeByte());
@@ -1470,37 +1256,12 @@
     const supported_version = 2;
     const size = 4 + 4 + @sizeOf([256]u32);
 
-<<<<<<< HEAD
-    fn read(index_header: *IndexHeader, br: *std.io.Reader) !void {
-        const sig = try br.take(4);
-        if (!mem.eql(u8, sig, signature)) return error.InvalidHeader;
-        const version = try br.takeInt(u32, .big);
-||||||| 733b208256
-    fn read(reader: anytype) !IndexHeader {
-        var header_bytes = try reader.readBytesNoEof(size);
-        if (!mem.eql(u8, header_bytes[0..4], signature)) return error.InvalidHeader;
-        const version = mem.readInt(u32, header_bytes[4..8], .big);
-=======
     fn read(index_header: *IndexHeader, reader: *std.Io.Reader) !void {
         const sig = try reader.take(4);
         if (!mem.eql(u8, sig, signature)) return error.InvalidHeader;
         const version = try reader.takeInt(u32, .big);
->>>>>>> origin/flate
         if (version != supported_version) return error.UnsupportedVersion;
-<<<<<<< HEAD
-        try br.readSliceEndian(u32, &index_header.fan_out_table, .big);
-||||||| 733b208256
-
-        var fan_out_table: [256]u32 = undefined;
-        var fan_out_table_stream = std.io.fixedBufferStream(header_bytes[8..]);
-        const fan_out_table_reader = fan_out_table_stream.reader();
-        for (&fan_out_table) |*entry| {
-            entry.* = fan_out_table_reader.readInt(u32, .big) catch unreachable;
-        }
-        return .{ .fan_out_table = fan_out_table };
-=======
         try reader.readSliceEndian(u32, &index_header.fan_out_table, .big);
->>>>>>> origin/flate
     }
 };
 
@@ -1569,18 +1330,8 @@
     }
     @memset(fan_out_table[fan_out_index..], count);
 
-<<<<<<< HEAD
-    var index_writer_bw = index_writer.writer(&.{});
-    var index_hashed_writer = index_writer_bw.hashed(Oid.Hasher.init(format));
-    var write_buffer: [256]u8 = undefined;
-    var writer = index_hashed_writer.writer(&write_buffer);
-||||||| 733b208256
-    var index_hashed_writer = hashedWriter(index_writer, Oid.Hasher.init(format));
-    const writer = index_hashed_writer.writer();
-=======
     var index_hashed_writer = std.Io.Writer.hashed(&index_writer.interface, Oid.Hasher.init(format), &.{});
     const writer = &index_hashed_writer.writer;
->>>>>>> origin/flate
     try writer.writeAll(IndexHeader.signature);
     try writer.writeInt(u32, IndexHeader.supported_version, .big);
     for (fan_out_table) |fan_out_entry| {
@@ -1612,16 +1363,9 @@
     }
 
     try writer.writeAll(pack_checksum.slice());
-    try writer.flush();
     const index_checksum = index_hashed_writer.hasher.finalResult();
-<<<<<<< HEAD
-    try index_writer_bw.writeAll(index_checksum.slice());
-||||||| 733b208256
-    try index_writer.writeAll(index_checksum.slice());
-=======
     try index_writer.interface.writeAll(index_checksum.slice());
     try index_writer.end();
->>>>>>> origin/flate
 }
 
 /// Performs the first pass over the packfile data for index construction.
@@ -1635,113 +1379,37 @@
     index_entries: *std.AutoHashMapUnmanaged(Oid, IndexEntry),
     pending_deltas: *std.ArrayListUnmanaged(IndexEntry),
 ) !Oid {
-<<<<<<< HEAD
-    var pack_buffer: [2048]u8 = undefined; // Reasonably large buffer for file system.
-    var pack_hashed = pack.interface.hashed(Oid.Hasher.init(format), &pack_buffer);
-||||||| 733b208256
-    var pack_buffered_reader = std.io.bufferedReader(pack.deprecatedReader());
-    var pack_counting_reader = std.io.countingReader(pack_buffered_reader.reader());
-    var pack_hashed_reader = hashedReader(pack_counting_reader.reader(), Oid.Hasher.init(format));
-    const pack_reader = pack_hashed_reader.reader();
-=======
     var flate_buffer: [std.compress.flate.max_window_len]u8 = undefined;
     var pack_buffer: [2048]u8 = undefined; // Reasonably large buffer for file system.
     var pack_hashed = pack.interface.hashed(Oid.Hasher.init(format), &pack_buffer);
->>>>>>> origin/flate
-
-<<<<<<< HEAD
-    const pack_header = try PackHeader.read(&pack_hashed.interface);
-||||||| 733b208256
-    const pack_header = try PackHeader.read(pack_reader);
-=======
+
     const pack_header = try PackHeader.read(&pack_hashed.reader);
->>>>>>> origin/flate
-
-<<<<<<< HEAD
-    for (0..pack_header.total_objects) |_| {
-        const entry_offset = pack.pos - pack_hashed.interface.buffered().len;
-        var entry_buffer: [64]u8 = undefined; // Buffer only needed for loading EntryHeader.
-        var entry_crc32_reader = pack_hashed.interface.hashed(std.hash.Crc32.init(), &entry_buffer);
-        const entry_crc32_br = &entry_crc32_reader.interface;
-        const entry_header = try EntryHeader.read(format, &entry_crc32_br);
-        var entry_decompress_stream: zlib.Decompressor = .init(&entry_crc32_br);
-        // Decompress uses large output buffer; no input buffer needed.
-        var entry_decompress_br = entry_decompress_stream.reader(&.{});
-||||||| 733b208256
-    var current_entry: u32 = 0;
-    while (current_entry < pack_header.total_objects) : (current_entry += 1) {
-        const entry_offset = pack_counting_reader.bytes_read;
-        var entry_crc32_reader = hashedReader(pack_reader, std.hash.Crc32.init());
-        const entry_header = try EntryHeader.read(format, entry_crc32_reader.reader());
-=======
+
     for (0..pack_header.total_objects) |_| {
         const entry_offset = pack.logicalPos() - pack_hashed.reader.bufferedLen();
         const entry_header = try EntryHeader.read(format, &pack_hashed.reader);
->>>>>>> origin/flate
         switch (entry_header) {
             .commit, .tree, .blob, .tag => |object| {
-<<<<<<< HEAD
-                var oid_hasher = Oid.Hasher.init(format);
-                var oid_hasher_buffer: [zlib.max_window_len]u8 = undefined;
-                var oid_hasher_bw = oid_hasher.writer(&oid_hasher_buffer);
-||||||| 733b208256
-                var entry_decompress_stream = std.compress.zlib.decompressor(entry_crc32_reader.reader());
-                var entry_counting_reader = std.io.countingReader(entry_decompress_stream.reader());
-                var entry_hashed_writer = hashedWriter(std.io.null_writer, Oid.Hasher.init(format));
-                const entry_writer = entry_hashed_writer.writer();
-=======
                 var entry_decompress: std.compress.flate.Decompress = .init(&pack_hashed.reader, .zlib, &.{});
                 var oid_hasher: Oid.Hashing = .init(format, &flate_buffer);
                 const oid_hasher_w = oid_hasher.writer();
->>>>>>> origin/flate
                 // The object header is not included in the pack data but is
-<<<<<<< HEAD
-                // part of the object's ID.
-                try oid_hasher_bw.print("{s} {d}\x00", .{ @tagName(entry_header), object.uncompressed_length });
-                const n = try entry_decompress_br.readRemaining(&oid_hasher_bw);
-                if (n != object.uncompressed_length) return error.InvalidObject;
-                try oid_hasher_bw.flush();
-                const oid = oid_hasher.finalResult();
-||||||| 733b208256
-                // part of the object's ID
-                try entry_writer.print("{s} {}\x00", .{ @tagName(entry_header), object.uncompressed_length });
-                var fifo = std.fifo.LinearFifo(u8, .{ .Static = 4096 }).init();
-                try fifo.pump(entry_counting_reader.reader(), entry_writer);
-                if (entry_counting_reader.bytes_read != object.uncompressed_length) {
-                    return error.InvalidObject;
-                }
-                const oid = entry_hashed_writer.hasher.finalResult();
-=======
                 // part of the object's ID
                 try oid_hasher_w.print("{t} {d}\x00", .{ entry_header, object.uncompressed_length });
                 const n = try entry_decompress.reader.streamRemaining(oid_hasher_w);
                 if (n != object.uncompressed_length) return error.InvalidObject;
                 const oid = oid_hasher.final();
                 if (!skip_checksums) @compileError("TODO");
->>>>>>> origin/flate
                 try index_entries.put(allocator, oid, .{
                     .offset = entry_offset,
                     .crc32 = 0,
                 });
             },
             inline .ofs_delta, .ref_delta => |delta| {
-<<<<<<< HEAD
-                const n = try entry_decompress_br.discardRemaining();
-                if (n != delta.uncompressed_length) return error.InvalidObject;
-||||||| 733b208256
-                var entry_decompress_stream = std.compress.zlib.decompressor(entry_crc32_reader.reader());
-                var entry_counting_reader = std.io.countingReader(entry_decompress_stream.reader());
-                var fifo = std.fifo.LinearFifo(u8, .{ .Static = 4096 }).init();
-                try fifo.pump(entry_counting_reader.reader(), std.io.null_writer);
-                if (entry_counting_reader.bytes_read != delta.uncompressed_length) {
-                    return error.InvalidObject;
-                }
-=======
                 var entry_decompress: std.compress.flate.Decompress = .init(&pack_hashed.reader, .zlib, &flate_buffer);
                 const n = try entry_decompress.reader.discardRemaining();
                 if (n != delta.uncompressed_length) return error.InvalidObject;
                 if (!skip_checksums) @compileError("TODO");
->>>>>>> origin/flate
                 try pending_deltas.append(allocator, .{
                     .offset = entry_offset,
                     .crc32 = 0,
@@ -1750,28 +1418,8 @@
         }
     }
 
-<<<<<<< HEAD
-    const pack_checksum = pack_hashed.hasher.finalResult();
-    const recorded_checksum = try Oid.readBytes(format, &pack.interface);
-    if (!mem.eql(u8, pack_checksum.slice(), recorded_checksum.slice())) {
-        return error.CorruptedPack;
-    }
-    return pack_checksum;
-||||||| 733b208256
-    const pack_checksum = pack_hashed_reader.hasher.finalResult();
-    const recorded_checksum = try Oid.readBytes(format, pack_buffered_reader.reader());
-    if (!mem.eql(u8, pack_checksum.slice(), recorded_checksum.slice())) {
-        return error.CorruptedPack;
-    }
-    _ = pack_reader.readByte() catch |e| switch (e) {
-        error.EndOfStream => return pack_checksum,
-        else => |other| return other,
-    };
-    return error.InvalidFormat;
-=======
     if (!skip_checksums) @compileError("TODO");
     return pack_hashed.hasher.finalResult();
->>>>>>> origin/flate
 }
 
 /// Attempts to determine the final object ID of the given deltified object.
@@ -1816,22 +1464,6 @@
 
     const base_data = try resolveDeltaChain(allocator, format, pack, base_object, delta_offsets.items, cache);
 
-<<<<<<< HEAD
-    var entry_hasher: Oid.Hasher = .init(format);
-    var entry_hasher_buffer: [64]u8 = undefined;
-    var entry_hasher_bw = entry_hasher.writer(&entry_hasher_buffer);
-    // Writes to hashers cannot fail.
-    entry_hasher_bw.print("{s} {d}\x00", .{ @tagName(base_object.type), base_data.len }) catch unreachable;
-    entry_hasher_bw.writeAll(base_data) catch unreachable;
-    entry_hasher_bw.flush() catch unreachable;
-    return entry_hasher.finalResult();
-||||||| 733b208256
-    var entry_hasher: Oid.Hasher = .init(format);
-    var entry_hashed_writer = hashedWriter(std.io.null_writer, &entry_hasher);
-    try entry_hashed_writer.writer().print("{s} {}\x00", .{ @tagName(base_object.type), base_data.len });
-    entry_hasher.update(base_data);
-    return entry_hasher.finalResult();
-=======
     var entry_hasher_buffer: [64]u8 = undefined;
     var entry_hasher: Oid.Hashing = .init(format, &entry_hasher_buffer);
     const entry_hasher_w = entry_hasher.writer();
@@ -1839,7 +1471,6 @@
     entry_hasher_w.print("{t} {d}\x00", .{ base_object.type, base_data.len }) catch unreachable;
     entry_hasher_w.writeAll(base_data) catch unreachable;
     return entry_hasher.final();
->>>>>>> origin/flate
 }
 
 /// Resolves a chain of deltas, returning the final base object data. `pack` is
@@ -1861,24 +1492,6 @@
 
         const delta_offset = delta_offsets[i];
         try pack.seekTo(delta_offset);
-<<<<<<< HEAD
-        const delta_header = try EntryHeader.read(format, &pack.interface);
-        _ = delta_header;
-        var delta_decompress: zlib.Decompressor = .init(&pack.interface);
-        var delta_decompress_buffer: [zlib.max_window_len]u8 = undefined;
-        var delta_reader = delta_decompress.reader(&delta_decompress_buffer);
-        _ = try readSizeVarInt(&delta_reader); // base object size
-        const expanded_size = try readSizeVarInt(&delta_reader);
-||||||| 733b208256
-        const delta_header = try EntryHeader.read(format, pack.deprecatedReader());
-        const delta_data = try readObjectRaw(allocator, pack.deprecatedReader(), delta_header.uncompressedLength());
-        defer allocator.free(delta_data);
-        var delta_stream = std.io.fixedBufferStream(delta_data);
-        const delta_reader = delta_stream.reader();
-        _ = try readSizeVarInt(delta_reader); // base object size
-        const expanded_size = try readSizeVarInt(delta_reader);
-
-=======
         const delta_header = try EntryHeader.read(format, &pack.interface);
         const delta_data = try readObjectRaw(allocator, &pack.interface, delta_header.uncompressedLength());
         defer allocator.free(delta_data);
@@ -1886,24 +1499,12 @@
         _ = try delta_reader.takeLeb128(u64); // base object size
         const expanded_size = try delta_reader.takeLeb128(u64);
 
->>>>>>> origin/flate
         const expanded_alloc_size = std.math.cast(usize, expanded_size) orelse return error.ObjectTooLarge;
         const expanded_data = try allocator.alloc(u8, expanded_alloc_size);
         errdefer allocator.free(expanded_data);
-<<<<<<< HEAD
-        var expanded_delta_stream: Writer = .fixed(expanded_data);
-        try expandDelta(base_data, &delta_reader, &expanded_delta_stream);
-        if (expanded_delta_stream.end != expanded_size) return error.InvalidObject;
-||||||| 733b208256
-        var expanded_delta_stream = std.io.fixedBufferStream(expanded_data);
-        var base_stream = std.io.fixedBufferStream(base_data);
-        try expandDelta(&base_stream, delta_reader, expanded_delta_stream.writer());
-        if (expanded_delta_stream.pos != expanded_size) return error.InvalidObject;
-=======
         var expanded_delta_stream: std.Io.Writer = .fixed(expanded_data);
         try expandDelta(base_data, &delta_reader, &expanded_delta_stream);
         if (expanded_delta_stream.end != expanded_size) return error.InvalidObject;
->>>>>>> origin/flate
 
         try cache.put(allocator, delta_offset, .{ .type = base_object.type, .data = expanded_data });
         base_data = expanded_data;
@@ -1911,68 +1512,24 @@
     return base_data;
 }
 
-<<<<<<< HEAD
-/// Reads the complete contents of an object from `reader`.
-fn readObjectRaw(gpa: Allocator, reader: *std.io.Reader, size: u64) ![]u8 {
-||||||| 733b208256
-/// Reads the complete contents of an object from `reader`. This function may
-/// read more bytes than required from `reader`, so the reader position after
-/// returning is not reliable.
-fn readObjectRaw(allocator: Allocator, reader: anytype, size: u64) ![]u8 {
-=======
 /// Reads the complete contents of an object from `reader`. This function may
 /// read more bytes than required from `reader`, so the reader position after
 /// returning is not reliable.
 fn readObjectRaw(allocator: Allocator, reader: *std.Io.Reader, size: u64) ![]u8 {
->>>>>>> origin/flate
     const alloc_size = std.math.cast(usize, size) orelse return error.ObjectTooLarge;
-<<<<<<< HEAD
-    var decompress: zlib.Decompressor = .init(reader);
-    var buffer: std.ArrayListUnmanaged(u8) = .empty;
-    defer buffer.deinit(gpa);
-    try decompress.reader().readRemainingArrayList(gpa, null, &buffer, .limited(alloc_size), zlib.max_window_len);
-    if (buffer.items.len < size) return error.EndOfStream;
-    return buffer.toOwnedSlice(gpa);
-||||||| 733b208256
-    var buffered_reader = std.io.bufferedReader(reader);
-    var decompress_stream = std.compress.zlib.decompressor(buffered_reader.reader());
-    const data = try allocator.alloc(u8, alloc_size);
-    errdefer allocator.free(data);
-    try decompress_stream.reader().readNoEof(data);
-    _ = decompress_stream.reader().readByte() catch |e| switch (e) {
-        error.EndOfStream => return data,
-        else => |other| return other,
-    };
-    return error.InvalidFormat;
-=======
     var aw: std.Io.Writer.Allocating = .init(allocator);
     try aw.ensureTotalCapacity(alloc_size + std.compress.flate.max_window_len);
     defer aw.deinit();
     var decompress: std.compress.flate.Decompress = .init(reader, .zlib, &.{});
     try decompress.reader.streamExact(&aw.writer, alloc_size);
     return aw.toOwnedSlice();
->>>>>>> origin/flate
 }
 
-<<<<<<< HEAD
-||||||| 733b208256
-/// Expands delta data from `delta_reader` to `writer`. `base_object` must
-/// support `reader` and `seekTo` (such as a `std.io.FixedBufferStream`).
-///
-=======
 /// Expands delta data from `delta_reader` to `writer`.
 ///
->>>>>>> origin/flate
 /// The format of the delta data is documented in
 /// [pack-format](https://git-scm.com/docs/pack-format).
-<<<<<<< HEAD
-fn expandDelta(base_object: []const u8, delta_reader: *std.io.Reader, writer: *Writer) !void {
-    var base_offset: u32 = 0;
-||||||| 733b208256
-fn expandDelta(base_object: anytype, delta_reader: anytype, writer: anytype) !void {
-=======
 fn expandDelta(base_object: []const u8, delta_reader: *std.Io.Reader, writer: *std.Io.Writer) !void {
->>>>>>> origin/flate
     while (true) {
         const inst: packed struct { value: u7, copy: bool } = @bitCast(delta_reader.takeByte() catch |e| switch (e) {
             error.EndOfStream => return,
@@ -1994,13 +1551,7 @@
                 .offset3 = if (available.offset3) try delta_reader.takeByte() else 0,
                 .offset4 = if (available.offset4) try delta_reader.takeByte() else 0,
             };
-<<<<<<< HEAD
-            base_offset = @bitCast(offset_parts);
-||||||| 733b208256
-            const offset: u32 = @bitCast(offset_parts);
-=======
             const base_offset: u32 = @bitCast(offset_parts);
->>>>>>> origin/flate
             const size_parts: packed struct { size1: u8, size2: u8, size3: u8 } = .{
                 .size1 = if (available.size1) try delta_reader.takeByte() else 0,
                 .size2 = if (available.size2) try delta_reader.takeByte() else 0,
@@ -2008,28 +1559,9 @@
             };
             var size: u24 = @bitCast(size_parts);
             if (size == 0) size = 0x10000;
-<<<<<<< HEAD
-
             try writer.writeAll(base_object[base_offset..][0..size]);
-            base_offset += size;
-||||||| 733b208256
-            try base_object.seekTo(offset);
-            var copy_reader = std.io.limitedReader(base_object.reader(), size);
-            var fifo = std.fifo.LinearFifo(u8, .{ .Static = 4096 }).init();
-            try fifo.pump(copy_reader.reader(), writer);
-=======
-            try writer.writeAll(base_object[base_offset..][0..size]);
->>>>>>> origin/flate
         } else if (inst.value != 0) {
-<<<<<<< HEAD
-            try delta_reader.readAll(writer, .limited(inst.value));
-||||||| 733b208256
-            var data_reader = std.io.limitedReader(delta_reader, inst.value);
-            var fifo = std.fifo.LinearFifo(u8, .{ .Static = 4096 }).init();
-            try fifo.pump(data_reader.reader(), writer);
-=======
             try delta_reader.streamExact(writer, inst.value);
->>>>>>> origin/flate
         } else {
             return error.InvalidDeltaInstruction;
         }
@@ -2064,16 +1596,9 @@
 
     var index_file = try git_dir.dir.createFile("testrepo.idx", .{ .read = true });
     defer index_file.close();
-<<<<<<< HEAD
-    var index_file_writer = index_file.writer();
-    try indexPack(testing.allocator, format, pack_file, &index_file_writer);
-||||||| 733b208256
-    try indexPack(testing.allocator, format, pack_file, index_file.deprecatedWriter());
-=======
     var index_file_buffer: [2000]u8 = undefined;
     var index_file_writer = index_file.writer(&index_file_buffer);
     try indexPack(testing.allocator, format, &pack_file_reader, &index_file_writer);
->>>>>>> origin/flate
 
     // Arbitrary size limit on files read while checking the repository contents
     // (all files in the test repo are known to be smaller than this)
@@ -2089,16 +1614,9 @@
         try testing.expectEqualSlices(u8, testrepo_idx, index_file_data);
     }
 
-<<<<<<< HEAD
-    var index_file_reader = index_file_writer.moveToReader();
-    var repository = try Repository.init(testing.allocator, format, pack_file, &index_file_reader);
-||||||| 733b208256
-    var repository = try Repository.init(testing.allocator, format, pack_file, index_file);
-=======
     var index_file_reader = index_file.reader(&index_file_buffer);
     var repository: Repository = undefined;
     try repository.init(testing.allocator, format, &pack_file_reader, &index_file_reader);
->>>>>>> origin/flate
     defer repository.deinit();
 
     var worktree = testing.tmpDir(.{ .iterate = true });
@@ -2185,16 +1703,10 @@
 /// Checks out a commit of a packfile. Intended for experimenting with and
 /// benchmarking possible optimizations to the indexing and checkout behavior.
 pub fn main() !void {
-<<<<<<< HEAD
-    var debug_allocator: std.heap.DebugAllocator(.{}) = .init;
-    defer _ = debug_allocator.deinit();
-    const gpa = if (std.debug.runtime_safety) debug_allocator.allocator() else std.heap.smp_allocator;
-=======
     const allocator = std.heap.smp_allocator;
->>>>>>> aac26f3b
-
-    const args = try std.process.argsAlloc(gpa);
-    defer std.process.argsFree(gpa, args);
+
+    const args = try std.process.argsAlloc(allocator);
+    defer std.process.argsFree(allocator, args);
     if (args.len != 5) {
         return error.InvalidArguments; // Arguments: format packfile commit worktree
     }
@@ -2216,34 +1728,6 @@
     std.debug.print("Starting index...\n", .{});
     var index_file = try git_dir.createFile("idx", .{ .read = true });
     defer index_file.close();
-<<<<<<< HEAD
-<<<<<<< HEAD
-    var index_file_writer = index_file.writer();
-    var pack_file_reader = pack_file.reader();
-    try indexPack(gpa, format, &pack_file_reader, &index_file_writer);
-    try index_file.sync();
-||||||| 733b208256
-    var index_buffered_writer = std.io.bufferedWriter(index_file.deprecatedWriter());
-    try indexPack(allocator, format, pack_file, index_buffered_writer.writer());
-    try index_buffered_writer.flush();
-    try index_file.sync();
-=======
-    var index_buffered_writer = std.io.bufferedWriter(index_file.deprecatedWriter());
-    try indexPack(allocator, format, &pack_file_reader, index_buffered_writer.writer());
-    try index_buffered_writer.flush();
->>>>>>> origin/flate
-
-    std.debug.print("Starting checkout...\n", .{});
-<<<<<<< HEAD
-    var index_file_reader = index_file_writer.moveToReader();
-    var repository: Repository = undefined;
-    try repository.init(gpa, format, &pack_file_reader, &index_file_reader);
-||||||| 733b208256
-    var repository = try Repository.init(allocator, format, pack_file, index_file);
-=======
-    var repository = try Repository.init(allocator, format, &pack_file_reader, index_file);
->>>>>>> origin/flate
-=======
     var index_file_buffer: [4096]u8 = undefined;
     var index_file_writer = index_file.writer(&index_file_buffer);
     try indexPack(allocator, format, &pack_file_reader, &index_file_writer);
@@ -2252,9 +1736,8 @@
     var index_file_reader = index_file.reader(&index_file_buffer);
     var repository: Repository = undefined;
     try repository.init(allocator, format, &pack_file_reader, &index_file_reader);
->>>>>>> aac26f3b
     defer repository.deinit();
-    var diagnostics: Diagnostics = .{ .allocator = gpa };
+    var diagnostics: Diagnostics = .{ .allocator = allocator };
     defer diagnostics.deinit();
     try repository.checkout(worktree, commit, &diagnostics);
 
