const std = @import("std");
const assert = std.debug.assert;
const Allocator = std.mem.Allocator;
const Compilation = @import("../Compilation.zig");
const llvm = @import("llvm/bindings.zig");
const link = @import("../link.zig");
const log = std.log.scoped(.codegen);
const math = std.math;

const build_options = @import("build_options");
const Module = @import("../Module.zig");
const TypedValue = @import("../TypedValue.zig");
const Zir = @import("../Zir.zig");
const Air = @import("../Air.zig");
const Liveness = @import("../Liveness.zig");

const Value = @import("../value.zig").Value;
const Type = @import("../type.zig").Type;

const LazySrcLoc = Module.LazySrcLoc;

pub fn targetTriple(allocator: *Allocator, target: std.Target) ![:0]u8 {
    const llvm_arch = switch (target.cpu.arch) {
        .arm => "arm",
        .armeb => "armeb",
        .aarch64 => "aarch64",
        .aarch64_be => "aarch64_be",
        .aarch64_32 => "aarch64_32",
        .arc => "arc",
        .avr => "avr",
        .bpfel => "bpfel",
        .bpfeb => "bpfeb",
        .csky => "csky",
        .hexagon => "hexagon",
        .m68k => "m68k",
        .mips => "mips",
        .mipsel => "mipsel",
        .mips64 => "mips64",
        .mips64el => "mips64el",
        .msp430 => "msp430",
        .powerpc => "powerpc",
        .powerpcle => "powerpcle",
        .powerpc64 => "powerpc64",
        .powerpc64le => "powerpc64le",
        .r600 => "r600",
        .amdgcn => "amdgcn",
        .riscv32 => "riscv32",
        .riscv64 => "riscv64",
        .sparc => "sparc",
        .sparcv9 => "sparcv9",
        .sparcel => "sparcel",
        .s390x => "s390x",
        .tce => "tce",
        .tcele => "tcele",
        .thumb => "thumb",
        .thumbeb => "thumbeb",
        .i386 => "i386",
        .x86_64 => "x86_64",
        .xcore => "xcore",
        .nvptx => "nvptx",
        .nvptx64 => "nvptx64",
        .le32 => "le32",
        .le64 => "le64",
        .amdil => "amdil",
        .amdil64 => "amdil64",
        .hsail => "hsail",
        .hsail64 => "hsail64",
        .spir => "spir",
        .spir64 => "spir64",
        .kalimba => "kalimba",
        .shave => "shave",
        .lanai => "lanai",
        .wasm32 => "wasm32",
        .wasm64 => "wasm64",
        .renderscript32 => "renderscript32",
        .renderscript64 => "renderscript64",
        .ve => "ve",
        .spu_2 => return error.@"LLVM backend does not support SPU Mark II",
        .spirv32 => return error.@"LLVM backend does not support SPIR-V",
        .spirv64 => return error.@"LLVM backend does not support SPIR-V",
    };

    const llvm_os = switch (target.os.tag) {
        .freestanding => "unknown",
        .ananas => "ananas",
        .cloudabi => "cloudabi",
        .dragonfly => "dragonfly",
        .freebsd => "freebsd",
        .fuchsia => "fuchsia",
        .ios => "ios",
        .kfreebsd => "kfreebsd",
        .linux => "linux",
        .lv2 => "lv2",
        .macos => "macosx",
        .netbsd => "netbsd",
        .openbsd => "openbsd",
        .solaris => "solaris",
        .windows => "windows",
        .zos => "zos",
        .haiku => "haiku",
        .minix => "minix",
        .rtems => "rtems",
        .nacl => "nacl",
        .aix => "aix",
        .cuda => "cuda",
        .nvcl => "nvcl",
        .amdhsa => "amdhsa",
        .ps4 => "ps4",
        .elfiamcu => "elfiamcu",
        .tvos => "tvos",
        .watchos => "watchos",
        .mesa3d => "mesa3d",
        .contiki => "contiki",
        .amdpal => "amdpal",
        .hermit => "hermit",
        .hurd => "hurd",
        .wasi => "wasi",
        .emscripten => "emscripten",
        .uefi => "windows",

        .opencl,
        .glsl450,
        .vulkan,
        .plan9,
        .other,
        => "unknown",
    };

    const llvm_abi = switch (target.abi) {
        .none => "unknown",
        .gnu => "gnu",
        .gnuabin32 => "gnuabin32",
        .gnuabi64 => "gnuabi64",
        .gnueabi => "gnueabi",
        .gnueabihf => "gnueabihf",
        .gnux32 => "gnux32",
        .gnuilp32 => "gnuilp32",
        .code16 => "code16",
        .eabi => "eabi",
        .eabihf => "eabihf",
        .android => "android",
        .musl => "musl",
        .musleabi => "musleabi",
        .musleabihf => "musleabihf",
        .muslx32 => "muslx32",
        .msvc => "msvc",
        .itanium => "itanium",
        .cygnus => "cygnus",
        .coreclr => "coreclr",
        .simulator => "simulator",
        .macabi => "macabi",
    };

    return std.fmt.allocPrintZ(allocator, "{s}-unknown-{s}-{s}", .{ llvm_arch, llvm_os, llvm_abi });
}

pub const Object = struct {
    llvm_module: *const llvm.Module,
    context: *const llvm.Context,
    target_machine: *const llvm.TargetMachine,
    /// Ideally we would use `llvm_module.getNamedFunction` to go from *Decl to LLVM function,
    /// but that has some downsides:
    /// * we have to compute the fully qualified name every time we want to do the lookup
    /// * for externally linked functions, the name is not fully qualified, but when
    ///   a Decl goes from exported to not exported and vice-versa, we would use the wrong
    ///   version of the name and incorrectly get function not found in the llvm module.
    /// * it works for functions not all globals.
    /// Therefore, this table keeps track of the mapping.
    decl_map: std.AutoHashMapUnmanaged(*const Module.Decl, *const llvm.Value),
    /// Maps Zig types to LLVM types. The table memory itself is backed by the GPA of
    /// the compiler, but the Type/Value memory here is backed by `type_map_arena`.
    /// TODO we need to remove entries from this map in response to incremental compilation
    /// but I think the frontend won't tell us about types that get deleted because
    /// hasCodeGenBits() is false for types.
    type_map: TypeMap,
    /// The backing memory for `type_map`. Periodically garbage collected after flush().
    /// The code for doing the periodical GC is not yet implemented.
    type_map_arena: std.heap.ArenaAllocator,
    /// Where to put the output object file, relative to bin_file.options.emit directory.
    sub_path: []const u8,

    pub const TypeMap = std.HashMapUnmanaged(
        Type,
        *const llvm.Type,
        Type.HashContext64,
        std.hash_map.default_max_load_percentage,
    );

    pub fn create(gpa: *Allocator, sub_path: []const u8, options: link.Options) !*Object {
        const obj = try gpa.create(Object);
        errdefer gpa.destroy(obj);
        obj.* = try Object.init(gpa, sub_path, options);
        return obj;
    }

    pub fn init(gpa: *Allocator, sub_path: []const u8, options: link.Options) !Object {
        const context = llvm.Context.create();
        errdefer context.dispose();

        initializeLLVMTarget(options.target.cpu.arch);

        const root_nameZ = try gpa.dupeZ(u8, options.root_name);
        defer gpa.free(root_nameZ);
        const llvm_module = llvm.Module.createWithName(root_nameZ.ptr, context);
        errdefer llvm_module.dispose();

        const llvm_target_triple = try targetTriple(gpa, options.target);
        defer gpa.free(llvm_target_triple);

        var error_message: [*:0]const u8 = undefined;
        var target: *const llvm.Target = undefined;
        if (llvm.Target.getFromTriple(llvm_target_triple.ptr, &target, &error_message).toBool()) {
            defer llvm.disposeMessage(error_message);

            log.err("LLVM failed to parse '{s}': {s}", .{ llvm_target_triple, error_message });
            return error.InvalidLlvmTriple;
        }

        const opt_level: llvm.CodeGenOptLevel = if (options.optimize_mode == .Debug)
            .None
        else
            .Aggressive;

        const reloc_mode: llvm.RelocMode = if (options.pic)
            .PIC
        else if (options.link_mode == .Dynamic)
            llvm.RelocMode.DynamicNoPIC
        else
            .Static;

        const code_model: llvm.CodeModel = switch (options.machine_code_model) {
            .default => .Default,
            .tiny => .Tiny,
            .small => .Small,
            .kernel => .Kernel,
            .medium => .Medium,
            .large => .Large,
        };

        // TODO handle float ABI better- it should depend on the ABI portion of std.Target
        const float_abi: llvm.ABIType = .Default;

        // TODO a way to override this as part of std.Target ABI?
        const abi_name: ?[*:0]const u8 = switch (options.target.cpu.arch) {
            .riscv32 => switch (options.target.os.tag) {
                .linux => "ilp32d",
                else => "ilp32",
            },
            .riscv64 => switch (options.target.os.tag) {
                .linux => "lp64d",
                else => "lp64",
            },
            else => null,
        };

        const target_machine = llvm.TargetMachine.create(
            target,
            llvm_target_triple.ptr,
            if (options.target.cpu.model.llvm_name) |s| s.ptr else null,
            options.llvm_cpu_features,
            opt_level,
            reloc_mode,
            code_model,
            options.function_sections,
            float_abi,
            abi_name,
        );
        errdefer target_machine.dispose();

        const target_data = target_machine.createTargetDataLayout();
        defer target_data.dispose();

        llvm_module.setModuleDataLayout(target_data);

        return Object{
            .llvm_module = llvm_module,
            .context = context,
            .target_machine = target_machine,
            .decl_map = .{},
            .type_map = .{},
            .type_map_arena = std.heap.ArenaAllocator.init(gpa),
            .sub_path = sub_path,
        };
    }

    pub fn deinit(self: *Object, gpa: *Allocator) void {
        self.target_machine.dispose();
        self.llvm_module.dispose();
        self.context.dispose();
        self.decl_map.deinit(gpa);
        self.type_map.deinit(gpa);
        self.type_map_arena.deinit();
        self.* = undefined;
    }

    pub fn destroy(self: *Object, gpa: *Allocator) void {
        self.deinit(gpa);
        gpa.destroy(self);
    }

    fn locPath(
        arena: *Allocator,
        opt_loc: ?Compilation.EmitLoc,
        cache_directory: Compilation.Directory,
    ) !?[*:0]u8 {
        const loc = opt_loc orelse return null;
        const directory = loc.directory orelse cache_directory;
        const slice = try directory.joinZ(arena, &[_][]const u8{loc.basename});
        return slice.ptr;
    }

    pub fn flushModule(self: *Object, comp: *Compilation) !void {
        if (comp.verbose_llvm_ir) {
            self.llvm_module.dump();
        }

        if (std.debug.runtime_safety) {
            var error_message: [*:0]const u8 = undefined;
            // verifyModule always allocs the error_message even if there is no error
            defer llvm.disposeMessage(error_message);

            if (self.llvm_module.verify(.ReturnStatus, &error_message).toBool()) {
                std.debug.print("\n{s}\n", .{error_message});
                @panic("LLVM module verification failed");
            }
        }

        var arena_allocator = std.heap.ArenaAllocator.init(comp.gpa);
        defer arena_allocator.deinit();
        const arena = &arena_allocator.allocator;

        const mod = comp.bin_file.options.module.?;
        const cache_dir = mod.zig_cache_artifact_directory;

        const emit_bin_path: ?[*:0]const u8 = if (comp.bin_file.options.emit) |emit|
            try emit.directory.joinZ(arena, &[_][]const u8{self.sub_path})
        else
            null;

        const emit_asm_path = try locPath(arena, comp.emit_asm, cache_dir);
        const emit_llvm_ir_path = try locPath(arena, comp.emit_llvm_ir, cache_dir);
        const emit_llvm_bc_path = try locPath(arena, comp.emit_llvm_bc, cache_dir);

        const debug_emit_path = emit_bin_path orelse "(none)";
        log.debug("emit LLVM object to {s}", .{debug_emit_path});

        var error_message: [*:0]const u8 = undefined;
        if (self.target_machine.emitToFile(
            self.llvm_module,
            &error_message,
            comp.bin_file.options.optimize_mode == .Debug,
            comp.bin_file.options.optimize_mode == .ReleaseSmall,
            comp.time_report,
            comp.bin_file.options.tsan,
            comp.bin_file.options.lto,
            emit_asm_path,
            emit_bin_path,
            emit_llvm_ir_path,
            emit_llvm_bc_path,
        )) {
            defer llvm.disposeMessage(error_message);

            const emit_asm_msg = emit_asm_path orelse "(none)";
            const emit_bin_msg = emit_bin_path orelse "(none)";
            const emit_llvm_ir_msg = emit_llvm_ir_path orelse "(none)";
            const emit_llvm_bc_msg = emit_llvm_bc_path orelse "(none)";
            log.err("LLVM failed to emit asm={s} bin={s} ir={s} bc={s}: {s}", .{
                emit_asm_msg,  emit_bin_msg, emit_llvm_ir_msg, emit_llvm_bc_msg,
                error_message,
            });
            return error.FailedToEmit;
        }
    }

    pub fn updateFunc(
        self: *Object,
        module: *Module,
        func: *Module.Fn,
        air: Air,
        liveness: Liveness,
    ) !void {
        const decl = func.owner_decl;

        var dg: DeclGen = .{
            .context = self.context,
            .object = self,
            .module = module,
            .decl = decl,
            .err_msg = null,
            .gpa = module.gpa,
        };

        const llvm_func = try dg.resolveLlvmFunction(decl);

        if (module.align_stack_fns.get(func)) |align_info| {
            dg.addFnAttrInt(llvm_func, "alignstack", align_info.alignment);
            dg.addFnAttr(llvm_func, "noinline");
        } else {
            DeclGen.removeFnAttr(llvm_func, "alignstack");
            if (!func.is_noinline) DeclGen.removeFnAttr(llvm_func, "noinline");
        }

        if (func.is_cold) {
            dg.addFnAttr(llvm_func, "cold");
        } else {
            DeclGen.removeFnAttr(llvm_func, "cold");
        }

        // This gets the LLVM values from the function and stores them in `dg.args`.
        const fn_info = decl.ty.fnInfo();
        var args = try dg.gpa.alloc(*const llvm.Value, fn_info.param_types.len);

        for (args) |*arg, i| {
            arg.* = llvm.getParam(llvm_func, @intCast(c_uint, i));
        }

        // Remove all the basic blocks of a function in order to start over, generating
        // LLVM IR from an empty function body.
        while (llvm_func.getFirstBasicBlock()) |bb| {
            bb.deleteBasicBlock();
        }

        const builder = dg.context.createBuilder();

        const entry_block = dg.context.appendBasicBlock(llvm_func, "Entry");
        builder.positionBuilderAtEnd(entry_block);

        var fg: FuncGen = .{
            .gpa = dg.gpa,
            .air = air,
            .liveness = liveness,
            .context = dg.context,
            .dg = &dg,
            .builder = builder,
            .args = args,
            .arg_index = 0,
            .func_inst_table = .{},
            .entry_block = entry_block,
            .latest_alloca_inst = null,
            .llvm_func = llvm_func,
            .blocks = .{},
            .single_threaded = module.comp.bin_file.options.single_threaded,
        };
        defer fg.deinit();

        fg.genBody(air.getMainBody()) catch |err| switch (err) {
            error.CodegenFail => {
                decl.analysis = .codegen_failure;
                try module.failed_decls.put(module.gpa, decl, dg.err_msg.?);
                dg.err_msg = null;
                return;
            },
            else => |e| return e,
        };

        const decl_exports = module.decl_exports.get(decl) orelse &[0]*Module.Export{};
        try self.updateDeclExports(module, decl, decl_exports);
    }

    pub fn updateDecl(self: *Object, module: *Module, decl: *Module.Decl) !void {
        var dg: DeclGen = .{
            .context = self.context,
            .object = self,
            .module = module,
            .decl = decl,
            .err_msg = null,
            .gpa = module.gpa,
        };
        dg.genDecl() catch |err| switch (err) {
            error.CodegenFail => {
                decl.analysis = .codegen_failure;
                try module.failed_decls.put(module.gpa, decl, dg.err_msg.?);
                dg.err_msg = null;
                return;
            },
            else => |e| return e,
        };
        const decl_exports = module.decl_exports.get(decl) orelse &[0]*Module.Export{};
        try self.updateDeclExports(module, decl, decl_exports);
    }

    pub fn updateDeclExports(
        self: *Object,
        module: *const Module,
        decl: *const Module.Decl,
        exports: []const *Module.Export,
    ) !void {
        // If the module does not already have the function, we ignore this function call
        // because we call `updateDeclExports` at the end of `updateFunc` and `updateDecl`.
        const llvm_fn = self.decl_map.get(decl) orelse return;
        const is_extern = decl.val.tag() == .extern_fn;
        if (is_extern) {
            llvm_fn.setValueName(decl.name);
            llvm_fn.setUnnamedAddr(.False);
            llvm_fn.setLinkage(.External);
        } else if (exports.len != 0) {
            const exp_name = exports[0].options.name;
            llvm_fn.setValueName2(exp_name.ptr, exp_name.len);
            llvm_fn.setUnnamedAddr(.False);
            switch (exports[0].options.linkage) {
                .Internal => unreachable,
                .Strong => llvm_fn.setLinkage(.External),
                .Weak => llvm_fn.setLinkage(.WeakODR),
                .LinkOnce => llvm_fn.setLinkage(.LinkOnceODR),
            }
            // If a Decl is exported more than one time (which is rare),
            // we add aliases for all but the first export.
            // TODO LLVM C API does not support deleting aliases. We need to
            // patch it to support this or figure out how to wrap the C++ API ourselves.
            // Until then we iterate over existing aliases and make them point
            // to the correct decl, or otherwise add a new alias. Old aliases are leaked.
            for (exports[1..]) |exp| {
                const exp_name_z = try module.gpa.dupeZ(u8, exp.options.name);
                defer module.gpa.free(exp_name_z);

                if (self.llvm_module.getNamedGlobalAlias(exp_name_z.ptr, exp_name_z.len)) |alias| {
                    alias.setAliasee(llvm_fn);
                } else {
                    const alias = self.llvm_module.addAlias(llvm_fn.typeOf(), llvm_fn, exp_name_z);
                    switch (exp.options.linkage) {
                        .Internal => alias.setLinkage(.Internal),
                        .Strong => alias.setLinkage(.External),
                        .Weak => {
                            if (is_extern) {
                                alias.setLinkage(.ExternalWeak);
                            } else {
                                alias.setLinkage(.WeakODR);
                            }
                        },
                        .LinkOnce => alias.setLinkage(.LinkOnceODR),
                    }
                }
            }
        } else {
            const fqn = try decl.getFullyQualifiedName(module.gpa);
            defer module.gpa.free(fqn);
            llvm_fn.setValueName2(fqn.ptr, fqn.len);
            llvm_fn.setLinkage(.Internal);
            llvm_fn.setUnnamedAddr(.True);
        }
    }

    pub fn freeDecl(self: *Object, decl: *Module.Decl) void {
        const llvm_value = self.decl_map.get(decl) orelse return;
        llvm_value.deleteGlobal();
    }
};

pub const DeclGen = struct {
    context: *const llvm.Context,
    object: *Object,
    module: *Module,
    decl: *Module.Decl,
    gpa: *Allocator,
    err_msg: ?*Module.ErrorMsg,

    fn todo(self: *DeclGen, comptime format: []const u8, args: anytype) error{ OutOfMemory, CodegenFail } {
        @setCold(true);
        assert(self.err_msg == null);
        const src_loc = @as(LazySrcLoc, .{ .node_offset = 0 }).toSrcLocWithDecl(self.decl);
        self.err_msg = try Module.ErrorMsg.create(self.gpa, src_loc, "TODO (LLVM): " ++ format, args);
        return error.CodegenFail;
    }

    fn llvmModule(self: *DeclGen) *const llvm.Module {
        return self.object.llvm_module;
    }

    fn genDecl(self: *DeclGen) !void {
        const decl = self.decl;
        assert(decl.has_tv);

        log.debug("gen: {s} type: {}, value: {}", .{ decl.name, decl.ty, decl.val });

        if (decl.val.castTag(.function)) |func_payload| {
            _ = func_payload;
            @panic("TODO llvm backend genDecl function pointer");
        } else if (decl.val.castTag(.extern_fn)) |extern_fn| {
            _ = try self.resolveLlvmFunction(extern_fn.data);
        } else {
            const global = try self.resolveGlobalDecl(decl);
            assert(decl.has_tv);
            const init_val = if (decl.val.castTag(.variable)) |payload| init_val: {
                const variable = payload.data;
                break :init_val variable.init;
            } else init_val: {
                global.setGlobalConstant(.True);
                break :init_val decl.val;
            };

            const llvm_init = try self.genTypedValue(.{ .ty = decl.ty, .val = init_val });
            llvm.setInitializer(global, llvm_init);
        }
    }

    /// If the llvm function does not exist, create it.
    /// Note that this can be called before the function's semantic analysis has
    /// completed, so if any attributes rely on that, they must be done in updateFunc, not here.
    fn resolveLlvmFunction(self: *DeclGen, decl: *Module.Decl) !*const llvm.Value {
        const gop = try self.object.decl_map.getOrPut(self.gpa, decl);
        if (gop.found_existing) return gop.value_ptr.*;

        assert(decl.has_tv);
        const zig_fn_type = decl.ty;
        const fn_info = zig_fn_type.fnInfo();
        const return_type = fn_info.return_type;

        const llvm_param_buffer = try self.gpa.alloc(*const llvm.Type, fn_info.param_types.len);
        defer self.gpa.free(llvm_param_buffer);

        var llvm_params_len: c_uint = 0;
        for (fn_info.param_types) |param_ty| {
            if (param_ty.hasCodeGenBits()) {
                llvm_param_buffer[llvm_params_len] = try self.llvmType(param_ty);
                llvm_params_len += 1;
            }
        }

        const llvm_ret_ty = if (!return_type.hasCodeGenBits())
            self.context.voidType()
        else
            try self.llvmType(return_type);

        const fn_type = llvm.functionType(
            llvm_ret_ty,
            llvm_param_buffer.ptr,
            llvm_params_len,
            .False,
        );
        const llvm_addrspace = self.llvmAddressSpace(decl.@"addrspace");

        const fqn = try decl.getFullyQualifiedName(self.gpa);
        defer self.gpa.free(fqn);

        const llvm_fn = self.llvmModule().addFunctionInAddressSpace(fqn, fn_type, llvm_addrspace);
        gop.value_ptr.* = llvm_fn;

        const is_extern = decl.val.tag() == .extern_fn;
        if (!is_extern) {
            llvm_fn.setLinkage(.Internal);
            llvm_fn.setUnnamedAddr(.True);
        }

        // TODO: more attributes. see codegen.cpp `make_fn_llvm_value`.
        const target = self.module.getTarget();
        switch (fn_info.cc) {
            .Unspecified, .Inline, .Async => {
                llvm_fn.setFunctionCallConv(.Fast);
            },
            .C => {
                llvm_fn.setFunctionCallConv(.C);
            },
            .Naked => {
                self.addFnAttr(llvm_fn, "naked");
            },
            .Stdcall => {
                llvm_fn.setFunctionCallConv(.X86_StdCall);
            },
            .Fastcall => {
                llvm_fn.setFunctionCallConv(.X86_FastCall);
            },
            .Vectorcall => {
                switch (target.cpu.arch) {
                    .i386, .x86_64 => {
                        llvm_fn.setFunctionCallConv(.X86_VectorCall);
                    },
                    .aarch64, .aarch64_be, .aarch64_32 => {
                        llvm_fn.setFunctionCallConv(.AArch64_VectorCall);
                    },
                    else => unreachable,
                }
            },
            .Thiscall => {
                llvm_fn.setFunctionCallConv(.X86_ThisCall);
            },
            .APCS => {
                llvm_fn.setFunctionCallConv(.ARM_APCS);
            },
            .AAPCS => {
                llvm_fn.setFunctionCallConv(.ARM_AAPCS);
            },
            .AAPCSVFP => {
                llvm_fn.setFunctionCallConv(.ARM_AAPCS_VFP);
            },
            .Interrupt => {
                switch (target.cpu.arch) {
                    .i386, .x86_64 => {
                        llvm_fn.setFunctionCallConv(.X86_INTR);
                    },
                    .avr => {
                        llvm_fn.setFunctionCallConv(.AVR_INTR);
                    },
                    .msp430 => {
                        llvm_fn.setFunctionCallConv(.MSP430_INTR);
                    },
                    else => unreachable,
                }
            },
            .Signal => {
                llvm_fn.setFunctionCallConv(.AVR_SIGNAL);
            },
            .SysV => {
                llvm_fn.setFunctionCallConv(.X86_64_SysV);
            },
        }

        // Function attributes that are independent of analysis results of the function body.
        if (!self.module.comp.bin_file.options.red_zone) {
            self.addFnAttr(llvm_fn, "noredzone");
        }
        self.addFnAttr(llvm_fn, "nounwind");
        if (self.module.comp.unwind_tables) {
            self.addFnAttr(llvm_fn, "uwtable");
        }
        if (self.module.comp.bin_file.options.optimize_mode == .ReleaseSmall) {
            self.addFnAttr(llvm_fn, "minsize");
            self.addFnAttr(llvm_fn, "optsize");
        }
        if (self.module.comp.bin_file.options.tsan) {
            self.addFnAttr(llvm_fn, "sanitize_thread");
        }
        // TODO add target-cpu and target-features fn attributes
        if (return_type.isNoReturn()) {
            self.addFnAttr(llvm_fn, "noreturn");
        }

        return llvm_fn;
    }

    fn resolveGlobalDecl(self: *DeclGen, decl: *Module.Decl) error{ OutOfMemory, CodegenFail }!*const llvm.Value {
        const llvm_module = self.object.llvm_module;
        if (llvm_module.getNamedGlobal(decl.name)) |val| return val;
        // TODO: remove this redundant `llvmType`, it is also called in `genTypedValue`.
        const llvm_type = try self.llvmType(decl.ty);
        const llvm_addrspace = self.llvmAddressSpace(decl.@"addrspace");
        return llvm_module.addGlobalInAddressSpace(llvm_type, decl.name, llvm_addrspace);
    }

    fn llvmAddressSpace(self: DeclGen, address_space: std.builtin.AddressSpace) c_uint {
        const target = self.module.getTarget();
        return switch (target.cpu.arch) {
            .i386, .x86_64 => switch (address_space) {
                .generic => llvm.address_space.default,
                .gs => llvm.address_space.x86.gs,
                .fs => llvm.address_space.x86.fs,
                .ss => llvm.address_space.x86.ss,
            },
            else => switch (address_space) {
                .generic => llvm.address_space.default,
                else => unreachable,
            },
        };
    }

    fn llvmType(self: *DeclGen, t: Type) error{ OutOfMemory, CodegenFail }!*const llvm.Type {
        const gpa = self.gpa;
        log.debug("llvmType for {}", .{t});
        switch (t.zigTypeTag()) {
            .Void, .NoReturn => return self.context.voidType(),
            .Int => {
                const info = t.intInfo(self.module.getTarget());
                return self.context.intType(info.bits);
            },
            .Enum => {
                var buffer: Type.Payload.Bits = undefined;
                const int_ty = t.intTagType(&buffer);
                const bit_count = int_ty.intInfo(self.module.getTarget()).bits;
                return self.context.intType(bit_count);
            },
            .Float => switch (t.floatBits(self.module.getTarget())) {
                16 => return self.context.halfType(),
                32 => return self.context.floatType(),
                64 => return self.context.doubleType(),
                80 => return self.context.x86FP80Type(),
                128 => return self.context.fp128Type(),
                else => unreachable,
            },
            .Bool => return self.context.intType(1),
            .Pointer => {
                if (t.isSlice()) {
                    var buf: Type.SlicePtrFieldTypeBuffer = undefined;
                    const ptr_type = t.slicePtrFieldType(&buf);

                    const fields: [2]*const llvm.Type = .{
                        try self.llvmType(ptr_type),
                        try self.llvmType(Type.initTag(.usize)),
                    };
                    return self.context.structType(&fields, fields.len, .False);
                } else {
                    const elem_type = try self.llvmType(t.elemType());
                    const llvm_addrspace = self.llvmAddressSpace(t.ptrAddressSpace());
                    return elem_type.pointerType(llvm_addrspace);
                }
            },
            .Array => {
                const elem_type = try self.llvmType(t.elemType());
                const total_len = t.arrayLen() + @boolToInt(t.sentinel() != null);
                return elem_type.arrayType(@intCast(c_uint, total_len));
            },
            .Optional => {
                var buf: Type.Payload.ElemType = undefined;
                const child_type = t.optionalChild(&buf);
                const payload_llvm_ty = try self.llvmType(child_type);

                if (t.isPtrLikeOptional()) {
                    return payload_llvm_ty;
                }

                const fields: [2]*const llvm.Type = .{
                    payload_llvm_ty, self.context.intType(1),
                };
                return self.context.structType(&fields, fields.len, .False);
            },
            .ErrorUnion => {
                const error_type = t.errorUnionSet();
                const payload_type = t.errorUnionPayload();
                const llvm_error_type = try self.llvmType(error_type);
                if (!payload_type.hasCodeGenBits()) {
                    return llvm_error_type;
                }
                const llvm_payload_type = try self.llvmType(payload_type);

                const fields: [2]*const llvm.Type = .{ llvm_error_type, llvm_payload_type };
                return self.context.structType(&fields, fields.len, .False);
            },
            .ErrorSet => {
                return self.context.intType(16);
            },
            .Struct => {
                const gop = try self.object.type_map.getOrPut(gpa, t);
                if (gop.found_existing) return gop.value_ptr.*;

                // The Type memory is ephemeral; since we want to store a longer-lived
                // reference, we need to copy it here.
                gop.key_ptr.* = try t.copy(&self.object.type_map_arena.allocator);

                const struct_obj = t.castTag(.@"struct").?.data;
                assert(struct_obj.haveFieldTypes());

                const name = try struct_obj.getFullyQualifiedName(gpa);
                defer gpa.free(name);

                const llvm_struct_ty = self.context.structCreateNamed(name);
                gop.value_ptr.* = llvm_struct_ty; // must be done before any recursive calls

                var llvm_field_types: std.ArrayListUnmanaged(*const llvm.Type) = .{};
                try llvm_field_types.ensureTotalCapacity(gpa, struct_obj.fields.count());
                defer llvm_field_types.deinit(gpa);

                for (struct_obj.fields.values()) |field| {
                    if (!field.ty.hasCodeGenBits()) continue;
                    llvm_field_types.appendAssumeCapacity(try self.llvmType(field.ty));
                }

                llvm_struct_ty.structSetBody(
                    llvm_field_types.items.ptr,
                    @intCast(c_uint, llvm_field_types.items.len),
                    llvm.Bool.fromBool(struct_obj.layout == .Packed),
                );

                return llvm_struct_ty;
            },
            .Union => {
                const union_obj = t.castTag(.@"union").?.data;
                assert(union_obj.haveFieldTypes());

                const enum_tag_ty = union_obj.tag_ty;
                const enum_tag_llvm_ty = try self.llvmType(enum_tag_ty);

                if (union_obj.onlyTagHasCodegenBits()) {
                    return enum_tag_llvm_ty;
                }

                const target = self.module.getTarget();
                const most_aligned_field_index = union_obj.mostAlignedField(target);
                const most_aligned_field = union_obj.fields.values()[most_aligned_field_index];
                // TODO handle when the most aligned field is different than the
                // biggest sized field.

                const llvm_fields = [_]*const llvm.Type{
                    try self.llvmType(most_aligned_field.ty),
                    enum_tag_llvm_ty,
                };
                return self.context.structType(&llvm_fields, llvm_fields.len, .False);
            },
            .Fn => {
                const ret_ty = try self.llvmType(t.fnReturnType());
                const params_len = t.fnParamLen();
                const llvm_params = try gpa.alloc(*const llvm.Type, params_len);
                defer gpa.free(llvm_params);
                for (llvm_params) |*llvm_param, i| {
                    llvm_param.* = try self.llvmType(t.fnParamType(i));
                }
                const is_var_args = t.fnIsVarArgs();
                const llvm_fn_ty = llvm.functionType(
                    ret_ty,
                    llvm_params.ptr,
                    @intCast(c_uint, llvm_params.len),
                    llvm.Bool.fromBool(is_var_args),
                );
                // TODO make .Fn not both a pointer type and a prototype
                const llvm_addrspace = self.llvmAddressSpace(.generic);
                return llvm_fn_ty.pointerType(llvm_addrspace);
            },
            .ComptimeInt => unreachable,
            .ComptimeFloat => unreachable,
            .Type => unreachable,
            .Undefined => unreachable,
            .Null => unreachable,
            .EnumLiteral => unreachable,

            .BoundFn => @panic("TODO remove BoundFn from the language"),

            .Opaque,
            .Frame,
            .AnyFrame,
            .Vector,
            => return self.todo("implement llvmType for type '{}'", .{t}),
        }
    }

    fn genTypedValue(self: *DeclGen, tv: TypedValue) error{ OutOfMemory, CodegenFail }!*const llvm.Value {
        if (tv.val.isUndef()) {
            const llvm_type = try self.llvmType(tv.ty);
            return llvm_type.getUndef();
        }

        switch (tv.ty.zigTypeTag()) {
            .Bool => {
                const llvm_type = try self.llvmType(tv.ty);
                return if (tv.val.toBool()) llvm_type.constAllOnes() else llvm_type.constNull();
            },
            .Int => {
                var bigint_space: Value.BigIntSpace = undefined;
                const bigint = tv.val.toBigInt(&bigint_space);

                const llvm_type = try self.llvmType(tv.ty);
                if (bigint.eqZero()) return llvm_type.constNull();

                const unsigned_val = if (bigint.limbs.len == 1)
                    llvm_type.constInt(bigint.limbs[0], .False)
                else
                    llvm_type.constIntOfArbitraryPrecision(@intCast(c_uint, bigint.limbs.len), bigint.limbs.ptr);
                if (!bigint.positive) {
                    return llvm.constNeg(unsigned_val);
                }
                return unsigned_val;
            },
            .Enum => {
                const llvm_type = try self.llvmType(tv.ty);
                const uint: u64 = uint: {
                    if (tv.val.castTag(.enum_field_index)) |payload| {
                        break :uint payload.data;
                    }
                    break :uint tv.val.toUnsignedInt();
                };
                const llvm_int = llvm_type.constInt(uint, .False);
                return llvm_int;
            },
            .Float => {
                if (tv.ty.floatBits(self.module.getTarget()) <= 64) {
                    const llvm_ty = try self.llvmType(tv.ty);
                    return llvm_ty.constReal(tv.val.toFloat(f64));
                }
                return self.todo("bitcast to f128 from an integer", .{});
            },
            .Pointer => switch (tv.val.tag()) {
                .decl_ref => {
                    if (tv.ty.isSlice()) {
                        var buf: Type.SlicePtrFieldTypeBuffer = undefined;
                        const ptr_ty = tv.ty.slicePtrFieldType(&buf);
                        var slice_len: Value.Payload.U64 = .{
                            .base = .{ .tag = .int_u64 },
                            .data = tv.val.sliceLen(),
                        };
                        const fields: [2]*const llvm.Value = .{
                            try self.genTypedValue(.{
                                .ty = ptr_ty,
                                .val = tv.val,
                            }),
                            try self.genTypedValue(.{
                                .ty = Type.initTag(.usize),
                                .val = Value.initPayload(&slice_len.base),
                            }),
                        };
                        return self.context.constStruct(&fields, fields.len, .False);
                    } else {
                        const decl = tv.val.castTag(.decl_ref).?.data;
                        decl.alive = true;
                        const val = try self.resolveGlobalDecl(decl);
                        const llvm_type = try self.llvmType(tv.ty);
                        return val.constBitCast(llvm_type);
                    }
                },
                .variable => {
                    const decl = tv.val.castTag(.variable).?.data.owner_decl;
                    decl.alive = true;
                    const val = try self.resolveGlobalDecl(decl);
                    const llvm_var_type = try self.llvmType(tv.ty);
                    const llvm_addrspace = self.llvmAddressSpace(decl.@"addrspace");
                    const llvm_type = llvm_var_type.pointerType(llvm_addrspace);
                    return val.constBitCast(llvm_type);
                },
                .slice => {
                    const slice = tv.val.castTag(.slice).?.data;
                    var buf: Type.SlicePtrFieldTypeBuffer = undefined;
                    const fields: [2]*const llvm.Value = .{
                        try self.genTypedValue(.{
                            .ty = tv.ty.slicePtrFieldType(&buf),
                            .val = slice.ptr,
                        }),
                        try self.genTypedValue(.{
                            .ty = Type.initTag(.usize),
                            .val = slice.len,
                        }),
                    };
                    return self.context.constStruct(&fields, fields.len, .False);
                },
                .int_u64 => {
                    const llvm_usize = try self.llvmType(Type.initTag(.usize));
                    const llvm_int = llvm_usize.constInt(tv.val.toUnsignedInt(), .False);
                    return llvm_int.constIntToPtr(try self.llvmType(tv.ty));
                },
                else => |tag| return self.todo("implement const of pointer type '{}' ({})", .{ tv.ty, tag }),
            },
            .Array => {
                if (tv.val.castTag(.bytes)) |payload| {
                    const zero_sentinel = if (tv.ty.sentinel()) |sentinel| blk: {
                        if (sentinel.tag() == .zero) break :blk true;
                        return self.todo("handle other sentinel values", .{});
                    } else false;

                    return self.context.constString(
                        payload.data.ptr,
                        @intCast(c_uint, payload.data.len),
                        llvm.Bool.fromBool(!zero_sentinel),
                    );
                }
                if (tv.val.castTag(.array)) |payload| {
                    const gpa = self.gpa;
                    const elem_ty = tv.ty.elemType();
                    const elem_vals = payload.data;
                    const sento = tv.ty.sentinel();
                    const llvm_elems = try gpa.alloc(*const llvm.Value, elem_vals.len + @boolToInt(sento != null));
                    defer gpa.free(llvm_elems);
                    for (elem_vals) |elem_val, i| {
                        llvm_elems[i] = try self.genTypedValue(.{ .ty = elem_ty, .val = elem_val });
                    }
                    if (sento) |sent| llvm_elems[elem_vals.len] = try self.genTypedValue(.{ .ty = elem_ty, .val = sent });
                    const llvm_elem_ty = try self.llvmType(elem_ty);
                    return llvm_elem_ty.constArray(
                        llvm_elems.ptr,
                        @intCast(c_uint, llvm_elems.len),
                    );
                }
                return self.todo("handle more array values", .{});
            },
            .Optional => {
                if (tv.ty.isPtrLikeOptional()) {
                    return self.todo("implement const of optional pointer", .{});
                }
                var buf: Type.Payload.ElemType = undefined;
                const payload_type = tv.ty.optionalChild(&buf);
                const is_pl = !tv.val.isNull();
                const llvm_i1 = self.context.intType(1);

                const fields: [2]*const llvm.Value = .{
                    try self.genTypedValue(.{
                        .ty = payload_type,
                        .val = if (tv.val.castTag(.opt_payload)) |pl| pl.data else Value.initTag(.undef),
                    }),
                    if (is_pl) llvm_i1.constAllOnes() else llvm_i1.constNull(),
                };
                return self.context.constStruct(&fields, fields.len, .False);
            },
            .Fn => {
                const fn_decl = switch (tv.val.tag()) {
                    .extern_fn => tv.val.castTag(.extern_fn).?.data,
                    .function => tv.val.castTag(.function).?.data.owner_decl,
                    .decl_ref => tv.val.castTag(.decl_ref).?.data,
                    else => unreachable,
                };
                fn_decl.alive = true;
                return self.resolveLlvmFunction(fn_decl);
            },
            .ErrorSet => {
                const llvm_ty = try self.llvmType(tv.ty);
                switch (tv.val.tag()) {
                    .@"error" => {
                        const err_name = tv.val.castTag(.@"error").?.data.name;
                        const kv = try self.module.getErrorValue(err_name);
                        return llvm_ty.constInt(kv.value, .False);
                    },
                    else => {
                        // In this case we are rendering an error union which has a 0 bits payload.
                        return llvm_ty.constNull();
                    },
                }
            },
            .ErrorUnion => {
                const error_type = tv.ty.errorUnionSet();
                const payload_type = tv.ty.errorUnionPayload();
                const is_pl = tv.val.errorUnionIsPayload();

                if (!payload_type.hasCodeGenBits()) {
                    // We use the error type directly as the type.
                    const err_val = if (!is_pl) tv.val else Value.initTag(.zero);
                    return self.genTypedValue(.{ .ty = error_type, .val = err_val });
                }

                const fields: [2]*const llvm.Value = .{
                    try self.genTypedValue(.{
                        .ty = error_type,
                        .val = if (is_pl) Value.initTag(.zero) else tv.val,
                    }),
                    try self.genTypedValue(.{
                        .ty = payload_type,
                        .val = if (tv.val.castTag(.eu_payload)) |pl| pl.data else Value.initTag(.undef),
                    }),
                };
                return self.context.constStruct(&fields, fields.len, .False);
            },
            .Struct => {
                const llvm_struct_ty = try self.llvmType(tv.ty);
                const field_vals = tv.val.castTag(.@"struct").?.data;
                const gpa = self.gpa;

                var llvm_fields: std.ArrayListUnmanaged(*const llvm.Value) = .{};
                try llvm_fields.ensureTotalCapacity(gpa, field_vals.len);
                defer llvm_fields.deinit(gpa);

                for (field_vals) |field_val, i| {
                    const field_ty = tv.ty.structFieldType(i);
                    if (!field_ty.hasCodeGenBits()) continue;

                    llvm_fields.appendAssumeCapacity(try self.genTypedValue(.{
                        .ty = field_ty,
                        .val = field_val,
                    }));
                }
                return llvm_struct_ty.constNamedStruct(
                    llvm_fields.items.ptr,
                    @intCast(c_uint, llvm_fields.items.len),
                );
            },
            .ComptimeInt => unreachable,
            .ComptimeFloat => unreachable,
            .Type => unreachable,
            .EnumLiteral => unreachable,
            .Void => unreachable,
            .NoReturn => unreachable,
            .Undefined => unreachable,
            .Null => unreachable,
            .BoundFn => unreachable,
            .Opaque => unreachable,

            .Union,
            .Frame,
            .AnyFrame,
            .Vector,
            => return self.todo("implement const of type '{}'", .{tv.ty}),
        }
    }

    fn addAttr(dg: *DeclGen, val: *const llvm.Value, index: llvm.AttributeIndex, name: []const u8) void {
        return dg.addAttrInt(val, index, name, 0);
    }

    fn removeAttr(val: *const llvm.Value, index: llvm.AttributeIndex, name: []const u8) void {
        const kind_id = llvm.getEnumAttributeKindForName(name.ptr, name.len);
        assert(kind_id != 0);
        val.removeEnumAttributeAtIndex(index, kind_id);
    }

    fn addAttrInt(
        dg: *DeclGen,
        val: *const llvm.Value,
        index: llvm.AttributeIndex,
        name: []const u8,
        int: u64,
    ) void {
        const kind_id = llvm.getEnumAttributeKindForName(name.ptr, name.len);
        assert(kind_id != 0);
        const llvm_attr = dg.context.createEnumAttribute(kind_id, int);
        val.addAttributeAtIndex(index, llvm_attr);
    }

    fn addFnAttr(dg: *DeclGen, val: *const llvm.Value, name: []const u8) void {
        dg.addAttr(val, std.math.maxInt(llvm.AttributeIndex), name);
    }

    fn removeFnAttr(fn_val: *const llvm.Value, name: []const u8) void {
        removeAttr(fn_val, std.math.maxInt(llvm.AttributeIndex), name);
    }

    fn addFnAttrInt(dg: *DeclGen, fn_val: *const llvm.Value, name: []const u8, int: u64) void {
        return dg.addAttrInt(fn_val, std.math.maxInt(llvm.AttributeIndex), name, int);
    }

    /// If the operand type of an atomic operation is not byte sized we need to
    /// widen it before using it and then truncate the result.
    /// RMW exchange of floating-point values is bitcasted to same-sized integer
    /// types to work around a LLVM deficiency when targeting ARM/AArch64.
    fn getAtomicAbiType(dg: *DeclGen, ty: Type, is_rmw_xchg: bool) ?*const llvm.Type {
        const target = dg.module.getTarget();
        var buffer: Type.Payload.Bits = undefined;
        const int_ty = switch (ty.zigTypeTag()) {
            .Int => ty,
            .Enum => ty.intTagType(&buffer),
            .Float => {
                if (!is_rmw_xchg) return null;
                return dg.context.intType(@intCast(c_uint, ty.abiSize(target) * 8));
            },
            .Bool => return dg.context.intType(8),
            else => return null,
        };
        const bit_count = int_ty.intInfo(target).bits;
        if (!std.math.isPowerOfTwo(bit_count) or (bit_count % 8) != 0) {
            return dg.context.intType(@intCast(c_uint, int_ty.abiSize(target) * 8));
        } else {
            return null;
        }
    }
};

pub const FuncGen = struct {
    gpa: *Allocator,
    dg: *DeclGen,
    air: Air,
    liveness: Liveness,
    context: *const llvm.Context,

    builder: *const llvm.Builder,

    /// This stores the LLVM values used in a function, such that they can be referred to
    /// in other instructions. This table is cleared before every function is generated.
    func_inst_table: std.AutoHashMapUnmanaged(Air.Inst.Index, *const llvm.Value),

    /// These fields are used to refer to the LLVM value of the function parameters
    /// in an Arg instruction.
    args: []*const llvm.Value,
    arg_index: usize,

    entry_block: *const llvm.BasicBlock,
    /// This fields stores the last alloca instruction, such that we can append
    /// more alloca instructions to the top of the function.
    latest_alloca_inst: ?*const llvm.Value,

    llvm_func: *const llvm.Value,

    /// This data structure is used to implement breaking to blocks.
    blocks: std.AutoHashMapUnmanaged(Air.Inst.Index, struct {
        parent_bb: *const llvm.BasicBlock,
        break_bbs: *BreakBasicBlocks,
        break_vals: *BreakValues,
    }),

    single_threaded: bool,

    const BreakBasicBlocks = std.ArrayListUnmanaged(*const llvm.BasicBlock);
    const BreakValues = std.ArrayListUnmanaged(*const llvm.Value);

    fn deinit(self: *FuncGen) void {
        self.builder.dispose();
        self.func_inst_table.deinit(self.gpa);
        self.gpa.free(self.args);
        self.blocks.deinit(self.gpa);
    }

    fn todo(self: *FuncGen, comptime format: []const u8, args: anytype) error{ OutOfMemory, CodegenFail } {
        @setCold(true);
        return self.dg.todo(format, args);
    }

    fn llvmModule(self: *FuncGen) *const llvm.Module {
        return self.dg.object.llvm_module;
    }

    fn resolveInst(self: *FuncGen, inst: Air.Inst.Ref) !*const llvm.Value {
        if (self.air.value(inst)) |val| {
            return self.dg.genTypedValue(.{ .ty = self.air.typeOf(inst), .val = val });
        }
        const inst_index = Air.refToIndex(inst).?;
        return self.func_inst_table.get(inst_index).?;
    }

    fn genBody(self: *FuncGen, body: []const Air.Inst.Index) error{ OutOfMemory, CodegenFail }!void {
        const air_tags = self.air.instructions.items(.tag);
        for (body) |inst| {
            const opt_value: ?*const llvm.Value = switch (air_tags[inst]) {
                // zig fmt: off
                .add       => try self.airAdd(inst),
                .addwrap   => try self.airAddWrap(inst),
                .add_sat   => try self.airAddSat(inst),
                .sub       => try self.airSub(inst),
                .subwrap   => try self.airSubWrap(inst),
                .sub_sat   => try self.airSubSat(inst),
                .mul       => try self.airMul(inst),
                .mulwrap   => try self.airMulWrap(inst),
                .mul_sat   => try self.airMulSat(inst),
                .div       => try self.airDiv(inst),
                .rem       => try self.airRem(inst),
                .mod       => try self.airMod(inst),
                .ptr_add   => try self.airPtrAdd(inst),
                .ptr_sub   => try self.airPtrSub(inst),
                .shl       => try self.airShl(inst),
                .shl_sat   => try self.airShlSat(inst),
                .shl_exact => try self.airShlExact(inst),

                .bit_and, .bool_and => try self.airAnd(inst),
                .bit_or, .bool_or   => try self.airOr(inst),
                .xor                => try self.airXor(inst),
                .shr                => try self.airShr(inst),

                .cmp_eq  => try self.airCmp(inst, .eq),
                .cmp_gt  => try self.airCmp(inst, .gt),
                .cmp_gte => try self.airCmp(inst, .gte),
                .cmp_lt  => try self.airCmp(inst, .lt),
                .cmp_lte => try self.airCmp(inst, .lte),
                .cmp_neq => try self.airCmp(inst, .neq),

                .is_non_null     => try self.airIsNonNull(inst, false),
                .is_non_null_ptr => try self.airIsNonNull(inst, true),
                .is_null         => try self.airIsNull(inst, false),
                .is_null_ptr     => try self.airIsNull(inst, true),
                .is_non_err      => try self.airIsErr(inst, .EQ, false),
                .is_non_err_ptr  => try self.airIsErr(inst, .EQ, true),
                .is_err          => try self.airIsErr(inst, .NE, false),
                .is_err_ptr      => try self.airIsErr(inst, .NE, true),

                .alloc          => try self.airAlloc(inst),
                .arg            => try self.airArg(inst),
                .bitcast        => try self.airBitCast(inst),
                .bool_to_int    => try self.airBoolToInt(inst),
                .block          => try self.airBlock(inst),
                .br             => try self.airBr(inst),
                .switch_br      => try self.airSwitchBr(inst),
                .breakpoint     => try self.airBreakpoint(inst),
                .call           => try self.airCall(inst),
                .cond_br        => try self.airCondBr(inst),
                .intcast        => try self.airIntCast(inst),
                .trunc          => try self.airTrunc(inst),
                .fptrunc        => try self.airFptrunc(inst),
                .fpext          => try self.airFpext(inst),
                .ptrtoint       => try self.airPtrToInt(inst),
                .load           => try self.airLoad(inst),
                .loop           => try self.airLoop(inst),
                .not            => try self.airNot(inst),
                .ret            => try self.airRet(inst),
                .store          => try self.airStore(inst),
                .assembly       => try self.airAssembly(inst),
                .slice_ptr      => try self.airSliceField(inst, 0),
                .slice_len      => try self.airSliceField(inst, 1),
                .array_to_slice => try self.airArrayToSlice(inst),
                .float_to_int   => try self.airFloatToInt(inst),
                .int_to_float   => try self.airIntToFloat(inst),
                .cmpxchg_weak   => try self.airCmpxchg(inst, true),
                .cmpxchg_strong => try self.airCmpxchg(inst, false),
                .fence          => try self.airFence(inst),
                .atomic_rmw     => try self.airAtomicRmw(inst),
                .atomic_load    => try self.airAtomicLoad(inst),
                .memset         => try self.airMemset(inst),
                .memcpy         => try self.airMemcpy(inst),
                .set_union_tag  => try self.airSetUnionTag(inst),
                .get_union_tag  => try self.airGetUnionTag(inst),
                .clz            => try self.airClzCtz(inst, "ctlz"),
                .ctz            => try self.airClzCtz(inst, "cttz"),

                .atomic_store_unordered => try self.airAtomicStore(inst, .Unordered),
                .atomic_store_monotonic => try self.airAtomicStore(inst, .Monotonic),
                .atomic_store_release   => try self.airAtomicStore(inst, .Release),
                .atomic_store_seq_cst   => try self.airAtomicStore(inst, .SequentiallyConsistent),

                .struct_field_ptr => try self.airStructFieldPtr(inst),
                .struct_field_val => try self.airStructFieldVal(inst),

                .struct_field_ptr_index_0 => try self.airStructFieldPtrIndex(inst, 0),
                .struct_field_ptr_index_1 => try self.airStructFieldPtrIndex(inst, 1),
                .struct_field_ptr_index_2 => try self.airStructFieldPtrIndex(inst, 2),
                .struct_field_ptr_index_3 => try self.airStructFieldPtrIndex(inst, 3),

                .slice_elem_val     => try self.airSliceElemVal(inst),
                .ptr_slice_elem_val => try self.airPtrSliceElemVal(inst),
                .ptr_elem_val       => try self.airPtrElemVal(inst),
                .ptr_elem_ptr       => try self.airPtrElemPtr(inst),
                .ptr_ptr_elem_val   => try self.airPtrPtrElemVal(inst),

                .optional_payload     => try self.airOptionalPayload(inst, false),
                .optional_payload_ptr => try self.airOptionalPayload(inst, true),

                .unwrap_errunion_payload     => try self.airErrUnionPayload(inst, false),
                .unwrap_errunion_payload_ptr => try self.airErrUnionPayload(inst, true),
                .unwrap_errunion_err         => try self.airErrUnionErr(inst, false),
                .unwrap_errunion_err_ptr     => try self.airErrUnionErr(inst, true),

                .wrap_optional         => try self.airWrapOptional(inst),
                .wrap_errunion_payload => try self.airWrapErrUnionPayload(inst),
                .wrap_errunion_err     => try self.airWrapErrUnionErr(inst),

                .constant => unreachable,
                .const_ty => unreachable,
                .unreach  => self.airUnreach(inst),
                .dbg_stmt => blk: {
                    // TODO: implement debug info
                    break :blk null;
                },
                // zig fmt: on
            };
            if (opt_value) |val| try self.func_inst_table.putNoClobber(self.gpa, inst, val);
        }
    }

    fn airCall(self: *FuncGen, inst: Air.Inst.Index) !?*const llvm.Value {
        const pl_op = self.air.instructions.items(.data)[inst].pl_op;
        const extra = self.air.extraData(Air.Call, pl_op.payload);
        const args = @bitCast([]const Air.Inst.Ref, self.air.extra[extra.end..][0..extra.data.args_len]);
        const zig_fn_type = self.air.typeOf(pl_op.operand);
        const return_type = zig_fn_type.fnReturnType();
        const llvm_fn = try self.resolveInst(pl_op.operand);

        const llvm_param_vals = try self.gpa.alloc(*const llvm.Value, args.len);
        defer self.gpa.free(llvm_param_vals);

        for (args) |arg, i| {
            llvm_param_vals[i] = try self.resolveInst(arg);
        }

        const call = self.builder.buildCall(
            llvm_fn,
            llvm_param_vals.ptr,
            @intCast(c_uint, args.len),
            "",
        );

        if (return_type.isNoReturn()) {
            _ = self.builder.buildUnreachable();
        }

        // No need to store the LLVM value if the return type is void or noreturn
        if (!return_type.hasCodeGenBits()) return null;

        return call;
    }

    fn airRet(self: *FuncGen, inst: Air.Inst.Index) !?*const llvm.Value {
        const un_op = self.air.instructions.items(.data)[inst].un_op;
        if (!self.air.typeOf(un_op).hasCodeGenBits()) {
            _ = self.builder.buildRetVoid();
            return null;
        }
        const operand = try self.resolveInst(un_op);
        _ = self.builder.buildRet(operand);
        return null;
    }

    fn airCmp(self: *FuncGen, inst: Air.Inst.Index, op: math.CompareOperator) !?*const llvm.Value {
        if (self.liveness.isUnused(inst))
            return null;

        const bin_op = self.air.instructions.items(.data)[inst].bin_op;
        const lhs = try self.resolveInst(bin_op.lhs);
        const rhs = try self.resolveInst(bin_op.rhs);
        const operand_ty = self.air.typeOf(bin_op.lhs);

        const int_ty = switch (operand_ty.zigTypeTag()) {
            .Enum => blk: {
                var buffer: Type.Payload.Bits = undefined;
                const int_ty = operand_ty.intTagType(&buffer);
                break :blk int_ty;
            },
            .Int, .Bool, .Pointer, .ErrorSet => operand_ty,
            .Float => {
                const operation: llvm.RealPredicate = switch (op) {
                    .eq => .OEQ,
                    .neq => .UNE,
                    .lt => .OLT,
                    .lte => .OLE,
                    .gt => .OGT,
                    .gte => .OGE,
                };
                return self.builder.buildFCmp(operation, lhs, rhs, "");
            },
            else => unreachable,
        };
        const is_signed = int_ty.isSignedInt();
        const operation = switch (op) {
            .eq => .EQ,
            .neq => .NE,
            .lt => @as(llvm.IntPredicate, if (is_signed) .SLT else .ULT),
            .lte => @as(llvm.IntPredicate, if (is_signed) .SLE else .ULE),
            .gt => @as(llvm.IntPredicate, if (is_signed) .SGT else .UGT),
            .gte => @as(llvm.IntPredicate, if (is_signed) .SGE else .UGE),
        };
        return self.builder.buildICmp(operation, lhs, rhs, "");
    }

    fn airBlock(self: *FuncGen, inst: Air.Inst.Index) !?*const llvm.Value {
        const ty_pl = self.air.instructions.items(.data)[inst].ty_pl;
        const extra = self.air.extraData(Air.Block, ty_pl.payload);
        const body = self.air.extra[extra.end..][0..extra.data.body_len];
        const parent_bb = self.context.createBasicBlock("Block");

        // 5 breaks to a block seems like a reasonable default.
        var break_bbs = try BreakBasicBlocks.initCapacity(self.gpa, 5);
        var break_vals = try BreakValues.initCapacity(self.gpa, 5);
        try self.blocks.putNoClobber(self.gpa, inst, .{
            .parent_bb = parent_bb,
            .break_bbs = &break_bbs,
            .break_vals = &break_vals,
        });
        defer {
            assert(self.blocks.remove(inst));
            break_bbs.deinit(self.gpa);
            break_vals.deinit(self.gpa);
        }

        try self.genBody(body);

        self.llvm_func.appendExistingBasicBlock(parent_bb);
        self.builder.positionBuilderAtEnd(parent_bb);

        // If the block does not return a value, we dont have to create a phi node.
        const inst_ty = self.air.typeOfIndex(inst);
        if (!inst_ty.hasCodeGenBits()) return null;

        const phi_node = self.builder.buildPhi(try self.dg.llvmType(inst_ty), "");
        phi_node.addIncoming(
            break_vals.items.ptr,
            break_bbs.items.ptr,
            @intCast(c_uint, break_vals.items.len),
        );
        return phi_node;
    }

    fn airBr(self: *FuncGen, inst: Air.Inst.Index) !?*const llvm.Value {
        const branch = self.air.instructions.items(.data)[inst].br;
        const block = self.blocks.get(branch.block_inst).?;

        // If the break doesn't break a value, then we don't have to add
        // the values to the lists.
        if (self.air.typeOf(branch.operand).hasCodeGenBits()) {
            const val = try self.resolveInst(branch.operand);

            // For the phi node, we need the basic blocks and the values of the
            // break instructions.
            try block.break_bbs.append(self.gpa, self.builder.getInsertBlock());
            try block.break_vals.append(self.gpa, val);
        }
        _ = self.builder.buildBr(block.parent_bb);
        return null;
    }

    fn airCondBr(self: *FuncGen, inst: Air.Inst.Index) !?*const llvm.Value {
        const pl_op = self.air.instructions.items(.data)[inst].pl_op;
        const cond = try self.resolveInst(pl_op.operand);
        const extra = self.air.extraData(Air.CondBr, pl_op.payload);
        const then_body = self.air.extra[extra.end..][0..extra.data.then_body_len];
        const else_body = self.air.extra[extra.end + then_body.len ..][0..extra.data.else_body_len];

        const then_block = self.context.appendBasicBlock(self.llvm_func, "Then");
        const else_block = self.context.appendBasicBlock(self.llvm_func, "Else");
        {
            const prev_block = self.builder.getInsertBlock();
            defer self.builder.positionBuilderAtEnd(prev_block);

            self.builder.positionBuilderAtEnd(then_block);
            try self.genBody(then_body);

            self.builder.positionBuilderAtEnd(else_block);
            try self.genBody(else_body);
        }
        _ = self.builder.buildCondBr(cond, then_block, else_block);
        return null;
    }

    fn airSwitchBr(self: *FuncGen, inst: Air.Inst.Index) !?*const llvm.Value {
        _ = inst;
        return self.todo("implement llvm codegen for switch_br", .{});
    }

    fn airLoop(self: *FuncGen, inst: Air.Inst.Index) !?*const llvm.Value {
        const ty_pl = self.air.instructions.items(.data)[inst].ty_pl;
        const loop = self.air.extraData(Air.Block, ty_pl.payload);
        const body = self.air.extra[loop.end..][0..loop.data.body_len];
        const loop_block = self.context.appendBasicBlock(self.llvm_func, "Loop");
        _ = self.builder.buildBr(loop_block);

        self.builder.positionBuilderAtEnd(loop_block);
        try self.genBody(body);

        _ = self.builder.buildBr(loop_block);
        return null;
    }

    fn airArrayToSlice(self: *FuncGen, inst: Air.Inst.Index) !?*const llvm.Value {
        if (self.liveness.isUnused(inst))
            return null;

        const ty_op = self.air.instructions.items(.data)[inst].ty_op;
        const operand_ty = self.air.typeOf(ty_op.operand);
        const array_ty = operand_ty.childType();
        const llvm_usize = try self.dg.llvmType(Type.usize);
        const len = llvm_usize.constInt(array_ty.arrayLen(), .False);
        const slice_llvm_ty = try self.dg.llvmType(self.air.typeOfIndex(inst));
        if (!array_ty.hasCodeGenBits()) {
            return self.builder.buildInsertValue(slice_llvm_ty.getUndef(), len, 1, "");
        }
        const operand = try self.resolveInst(ty_op.operand);
        const indices: [2]*const llvm.Value = .{
            llvm_usize.constNull(), llvm_usize.constNull(),
        };
        const ptr = self.builder.buildInBoundsGEP(operand, &indices, indices.len, "");
        const partial = self.builder.buildInsertValue(slice_llvm_ty.getUndef(), ptr, 0, "");
        return self.builder.buildInsertValue(partial, len, 1, "");
    }

    fn airIntToFloat(self: *FuncGen, inst: Air.Inst.Index) !?*const llvm.Value {
        if (self.liveness.isUnused(inst))
            return null;

        const ty_op = self.air.instructions.items(.data)[inst].ty_op;
        const operand = try self.resolveInst(ty_op.operand);
        const dest_ty = self.air.typeOfIndex(inst);
        const dest_llvm_ty = try self.dg.llvmType(dest_ty);

        if (dest_ty.isSignedInt()) {
            return self.builder.buildSIToFP(operand, dest_llvm_ty, "");
        } else {
            return self.builder.buildUIToFP(operand, dest_llvm_ty, "");
        }
    }

    fn airFloatToInt(self: *FuncGen, inst: Air.Inst.Index) !?*const llvm.Value {
        if (self.liveness.isUnused(inst))
            return null;

        const ty_op = self.air.instructions.items(.data)[inst].ty_op;
        const operand = try self.resolveInst(ty_op.operand);
        const dest_ty = self.air.typeOfIndex(inst);
        const dest_llvm_ty = try self.dg.llvmType(dest_ty);

        // TODO set fast math flag

        if (dest_ty.isSignedInt()) {
            return self.builder.buildFPToSI(operand, dest_llvm_ty, "");
        } else {
            return self.builder.buildFPToUI(operand, dest_llvm_ty, "");
        }
    }

    fn airSliceField(self: *FuncGen, inst: Air.Inst.Index, index: c_uint) !?*const llvm.Value {
        if (self.liveness.isUnused(inst))
            return null;

        const ty_op = self.air.instructions.items(.data)[inst].ty_op;
        const operand = try self.resolveInst(ty_op.operand);
        return self.builder.buildExtractValue(operand, index, "");
    }

    fn airSliceElemVal(self: *FuncGen, inst: Air.Inst.Index) !?*const llvm.Value {
        const is_volatile = false; // TODO
        if (!is_volatile and self.liveness.isUnused(inst))
            return null;

        const bin_op = self.air.instructions.items(.data)[inst].bin_op;
        const lhs = try self.resolveInst(bin_op.lhs);
        const rhs = try self.resolveInst(bin_op.rhs);
        const base_ptr = self.builder.buildExtractValue(lhs, 0, "");
        const indices: [1]*const llvm.Value = .{rhs};
        const ptr = self.builder.buildInBoundsGEP(base_ptr, &indices, indices.len, "");
        return self.builder.buildLoad(ptr, "");
    }

    fn airPtrSliceElemVal(self: *FuncGen, inst: Air.Inst.Index) !?*const llvm.Value {
        const is_volatile = false; // TODO
        if (!is_volatile and self.liveness.isUnused(inst))
            return null;

        const bin_op = self.air.instructions.items(.data)[inst].bin_op;
        const lhs = try self.resolveInst(bin_op.lhs);
        const rhs = try self.resolveInst(bin_op.rhs);

        const base_ptr = ptr: {
            const ptr_field_ptr = self.builder.buildStructGEP(lhs, 0, "");
            break :ptr self.builder.buildLoad(ptr_field_ptr, "");
        };

        const indices: [1]*const llvm.Value = .{rhs};
        const ptr = self.builder.buildInBoundsGEP(base_ptr, &indices, indices.len, "");
        return self.builder.buildLoad(ptr, "");
    }

    fn airPtrElemVal(self: *FuncGen, inst: Air.Inst.Index) !?*const llvm.Value {
        const is_volatile = false; // TODO
        if (!is_volatile and self.liveness.isUnused(inst))
            return null;

        const bin_op = self.air.instructions.items(.data)[inst].bin_op;
        const base_ptr = try self.resolveInst(bin_op.lhs);
        const rhs = try self.resolveInst(bin_op.rhs);
        const ptr = if (self.air.typeOf(bin_op.lhs).isSinglePointer()) ptr: {
            // If this is a single-item pointer to an array, we need another index in the GEP.
            const indices: [2]*const llvm.Value = .{ self.context.intType(32).constNull(), rhs };
            break :ptr self.builder.buildInBoundsGEP(base_ptr, &indices, indices.len, "");
        } else ptr: {
            const indices: [1]*const llvm.Value = .{rhs};
            break :ptr self.builder.buildInBoundsGEP(base_ptr, &indices, indices.len, "");
        };
        return self.builder.buildLoad(ptr, "");
    }

    fn airPtrElemPtr(self: *FuncGen, inst: Air.Inst.Index) !?*const llvm.Value {
        if (self.liveness.isUnused(inst))
            return null;

        const ty_pl = self.air.instructions.items(.data)[inst].ty_pl;
        const bin_op = self.air.extraData(Air.Bin, ty_pl.payload).data;
        const base_ptr = try self.resolveInst(bin_op.lhs);
        const rhs = try self.resolveInst(bin_op.rhs);
        if (self.air.typeOf(bin_op.lhs).isSinglePointer()) {
            // If this is a single-item pointer to an array, we need another index in the GEP.
            const indices: [2]*const llvm.Value = .{ self.context.intType(32).constNull(), rhs };
            return self.builder.buildInBoundsGEP(base_ptr, &indices, indices.len, "");
        } else {
            const indices: [1]*const llvm.Value = .{rhs};
            return self.builder.buildInBoundsGEP(base_ptr, &indices, indices.len, "");
        }
    }

    fn airPtrPtrElemVal(self: *FuncGen, inst: Air.Inst.Index) !?*const llvm.Value {
        const is_volatile = false; // TODO
        if (!is_volatile and self.liveness.isUnused(inst))
            return null;

        const bin_op = self.air.instructions.items(.data)[inst].bin_op;
        const lhs = try self.resolveInst(bin_op.lhs);
        const rhs = try self.resolveInst(bin_op.rhs);
        const base_ptr = self.builder.buildLoad(lhs, "");
        const indices: [1]*const llvm.Value = .{rhs};
        const ptr = self.builder.buildInBoundsGEP(base_ptr, &indices, indices.len, "");
        return self.builder.buildLoad(ptr, "");
    }

    fn airStructFieldPtr(self: *FuncGen, inst: Air.Inst.Index) !?*const llvm.Value {
        if (self.liveness.isUnused(inst))
            return null;

        const ty_pl = self.air.instructions.items(.data)[inst].ty_pl;
        const struct_field = self.air.extraData(Air.StructField, ty_pl.payload).data;
        const struct_ptr = try self.resolveInst(struct_field.struct_operand);
        const struct_ptr_ty = self.air.typeOf(struct_field.struct_operand);
        return self.fieldPtr(inst, struct_ptr, struct_ptr_ty, struct_field.field_index);
    }

    fn airStructFieldPtrIndex(
        self: *FuncGen,
        inst: Air.Inst.Index,
        field_index: u32,
    ) !?*const llvm.Value {
        if (self.liveness.isUnused(inst)) return null;

        const ty_op = self.air.instructions.items(.data)[inst].ty_op;
        const struct_ptr = try self.resolveInst(ty_op.operand);
        const struct_ptr_ty = self.air.typeOf(ty_op.operand);
        return self.fieldPtr(inst, struct_ptr, struct_ptr_ty, field_index);
    }

    fn airStructFieldVal(self: *FuncGen, inst: Air.Inst.Index) !?*const llvm.Value {
        if (self.liveness.isUnused(inst)) return null;

        const ty_pl = self.air.instructions.items(.data)[inst].ty_pl;
        const struct_field = self.air.extraData(Air.StructField, ty_pl.payload).data;
        const struct_ty = self.air.typeOf(struct_field.struct_operand);
        const struct_byval = try self.resolveInst(struct_field.struct_operand);
        const field_index = llvmFieldIndex(struct_ty, struct_field.field_index);
        return self.builder.buildExtractValue(struct_byval, field_index, "");
    }

    fn airNot(self: *FuncGen, inst: Air.Inst.Index) !?*const llvm.Value {
        if (self.liveness.isUnused(inst))
            return null;

        const ty_op = self.air.instructions.items(.data)[inst].ty_op;
        const operand = try self.resolveInst(ty_op.operand);

        return self.builder.buildNot(operand, "");
    }

    fn airUnreach(self: *FuncGen, inst: Air.Inst.Index) ?*const llvm.Value {
        _ = inst;
        _ = self.builder.buildUnreachable();
        return null;
    }

    fn airAssembly(self: *FuncGen, inst: Air.Inst.Index) !?*const llvm.Value {
        // Eventually, the Zig compiler needs to be reworked to have inline assembly go
        // through the same parsing code regardless of backend, and have LLVM-flavored
        // inline assembly be *output* from that assembler.
        // We don't have such an assembler implemented yet though. For now, this
        // implementation feeds the inline assembly code directly to LLVM, same
        // as stage1.

        const ty_pl = self.air.instructions.items(.data)[inst].ty_pl;
        const air_asm = self.air.extraData(Air.Asm, ty_pl.payload);
        const zir = self.dg.decl.namespace.file_scope.zir;
        const extended = zir.instructions.items(.data)[air_asm.data.zir_index].extended;
        const zir_extra = zir.extraData(Zir.Inst.Asm, extended.operand);
        const asm_source = zir.nullTerminatedString(zir_extra.data.asm_source);
        const outputs_len = @truncate(u5, extended.small);
        const args_len = @truncate(u5, extended.small >> 5);
        const clobbers_len = @truncate(u5, extended.small >> 10);
        const is_volatile = @truncate(u1, extended.small >> 15) != 0;
        const outputs = @bitCast([]const Air.Inst.Ref, self.air.extra[air_asm.end..][0..outputs_len]);
        const args = @bitCast([]const Air.Inst.Ref, self.air.extra[air_asm.end + outputs.len ..][0..args_len]);
        if (outputs_len > 1) {
            return self.todo("implement llvm codegen for asm with more than 1 output", .{});
        }

        var extra_i: usize = zir_extra.end;
        const output_constraint: ?[]const u8 = out: {
            var i: usize = 0;
            while (i < outputs_len) : (i += 1) {
                const output = zir.extraData(Zir.Inst.Asm.Output, extra_i);
                extra_i = output.end;
                break :out zir.nullTerminatedString(output.data.constraint);
            }
            break :out null;
        };

        if (!is_volatile and self.liveness.isUnused(inst)) {
            return null;
        }

        var llvm_constraints: std.ArrayListUnmanaged(u8) = .{};
        defer llvm_constraints.deinit(self.gpa);

        var arena_allocator = std.heap.ArenaAllocator.init(self.gpa);
        defer arena_allocator.deinit();
        const arena = &arena_allocator.allocator;

        const llvm_params_len = args.len + @boolToInt(output_constraint != null);
        const llvm_param_types = try arena.alloc(*const llvm.Type, llvm_params_len);
        const llvm_param_values = try arena.alloc(*const llvm.Value, llvm_params_len);

        var llvm_param_i: usize = 0;
        var total_i: usize = 0;

        if (output_constraint) |constraint| {
            try llvm_constraints.ensureUnusedCapacity(self.gpa, constraint.len + 1);
            if (total_i != 0) {
                llvm_constraints.appendAssumeCapacity(',');
            }
            llvm_constraints.appendSliceAssumeCapacity(constraint);

            total_i += 1;
        }

        for (args) |arg| {
            const input = zir.extraData(Zir.Inst.Asm.Input, extra_i);
            extra_i = input.end;
            const constraint = zir.nullTerminatedString(input.data.constraint);
            const arg_llvm_value = try self.resolveInst(arg);

            llvm_param_values[llvm_param_i] = arg_llvm_value;
            llvm_param_types[llvm_param_i] = arg_llvm_value.typeOf();

            try llvm_constraints.ensureUnusedCapacity(self.gpa, constraint.len + 1);
            if (total_i != 0) {
                llvm_constraints.appendAssumeCapacity(',');
            }
            llvm_constraints.appendSliceAssumeCapacity(constraint);

            llvm_param_i += 1;
            total_i += 1;
        }

        const clobbers = zir.extra[extra_i..][0..clobbers_len];
        for (clobbers) |clobber_index| {
            const clobber = zir.nullTerminatedString(clobber_index);
            try llvm_constraints.ensureUnusedCapacity(self.gpa, clobber.len + 4);
            if (total_i != 0) {
                llvm_constraints.appendAssumeCapacity(',');
            }
            llvm_constraints.appendSliceAssumeCapacity("~{");
            llvm_constraints.appendSliceAssumeCapacity(clobber);
            llvm_constraints.appendSliceAssumeCapacity("}");

            total_i += 1;
        }

        const ret_ty = self.air.typeOfIndex(inst);
        const ret_llvm_ty = try self.dg.llvmType(ret_ty);
        const llvm_fn_ty = llvm.functionType(
            ret_llvm_ty,
            llvm_param_types.ptr,
            @intCast(c_uint, llvm_param_types.len),
            .False,
        );
        const asm_fn = llvm.getInlineAsm(
            llvm_fn_ty,
            asm_source.ptr,
            asm_source.len,
            llvm_constraints.items.ptr,
            llvm_constraints.items.len,
            llvm.Bool.fromBool(is_volatile),
            .False,
            .ATT,
            .False,
        );
        return self.builder.buildCall(
            asm_fn,
            llvm_param_values.ptr,
            @intCast(c_uint, llvm_param_values.len),
            "",
        );
    }

    fn airIsNonNull(self: *FuncGen, inst: Air.Inst.Index, operand_is_ptr: bool) !?*const llvm.Value {
        if (self.liveness.isUnused(inst))
            return null;

        const un_op = self.air.instructions.items(.data)[inst].un_op;
        const operand = try self.resolveInst(un_op);

        if (operand_is_ptr) {
            const operand_ty = self.air.typeOf(un_op).elemType();
            if (operand_ty.isPtrLikeOptional()) {
                const operand_llvm_ty = try self.dg.llvmType(operand_ty);
                const loaded = self.builder.buildLoad(operand, "");
                return self.builder.buildICmp(.NE, loaded, operand_llvm_ty.constNull(), "");
            }

            const index_type = self.context.intType(32);

            var indices: [2]*const llvm.Value = .{
                index_type.constNull(),
                index_type.constInt(1, .False),
            };

            return self.builder.buildLoad(self.builder.buildInBoundsGEP(operand, &indices, indices.len, ""), "");
        }

        const operand_ty = self.air.typeOf(un_op);
        if (operand_ty.isPtrLikeOptional()) {
            const operand_llvm_ty = try self.dg.llvmType(operand_ty);
            return self.builder.buildICmp(.NE, operand, operand_llvm_ty.constNull(), "");
        }

        return self.builder.buildExtractValue(operand, 1, "");
    }

    fn airIsNull(self: *FuncGen, inst: Air.Inst.Index, operand_is_ptr: bool) !?*const llvm.Value {
        if (self.liveness.isUnused(inst))
            return null;

        return self.builder.buildNot((try self.airIsNonNull(inst, operand_is_ptr)).?, "");
    }

    fn airIsErr(
        self: *FuncGen,
        inst: Air.Inst.Index,
        op: llvm.IntPredicate,
        operand_is_ptr: bool,
    ) !?*const llvm.Value {
        if (self.liveness.isUnused(inst))
            return null;

        const un_op = self.air.instructions.items(.data)[inst].un_op;
        const operand = try self.resolveInst(un_op);
        const err_union_ty = self.air.typeOf(un_op);
        const payload_ty = err_union_ty.errorUnionPayload();
        const err_set_ty = try self.dg.llvmType(Type.initTag(.anyerror));
        const zero = err_set_ty.constNull();

        if (!payload_ty.hasCodeGenBits()) {
            const loaded = if (operand_is_ptr) self.builder.buildLoad(operand, "") else operand;
            return self.builder.buildICmp(op, loaded, zero, "");
        }

        if (operand_is_ptr) {
            const err_field_ptr = self.builder.buildStructGEP(operand, 0, "");
            const loaded = self.builder.buildLoad(err_field_ptr, "");
            return self.builder.buildICmp(op, loaded, zero, "");
        }

        const loaded = self.builder.buildExtractValue(operand, 0, "");
        return self.builder.buildICmp(op, loaded, zero, "");
    }

    fn airOptionalPayload(
        self: *FuncGen,
        inst: Air.Inst.Index,
        operand_is_ptr: bool,
    ) !?*const llvm.Value {
        if (self.liveness.isUnused(inst))
            return null;

        const ty_op = self.air.instructions.items(.data)[inst].ty_op;
        const operand = try self.resolveInst(ty_op.operand);

        if (operand_is_ptr) {
            const operand_ty = self.air.typeOf(ty_op.operand).elemType();
            if (operand_ty.isPtrLikeOptional()) {
                return self.builder.buildLoad(operand, "");
            }

            const index_type = self.context.intType(32);
            var indices: [2]*const llvm.Value = .{
                index_type.constNull(), index_type.constNull(),
            };
            return self.builder.buildInBoundsGEP(operand, &indices, 2, "");
        }

        const operand_ty = self.air.typeOf(ty_op.operand);
        if (operand_ty.isPtrLikeOptional()) {
            return operand;
        }

        return self.builder.buildExtractValue(operand, 0, "");
    }

    fn airErrUnionPayload(
        self: *FuncGen,
        inst: Air.Inst.Index,
        operand_is_ptr: bool,
    ) !?*const llvm.Value {
        if (self.liveness.isUnused(inst))
            return null;

        const ty_op = self.air.instructions.items(.data)[inst].ty_op;
        const operand = try self.resolveInst(ty_op.operand);
        const err_union_ty = self.air.typeOf(ty_op.operand);
        const payload_ty = err_union_ty.errorUnionPayload();

        if (!payload_ty.hasCodeGenBits()) {
            return null;
        }

        if (operand_is_ptr) {
            return self.builder.buildStructGEP(operand, 1, "");
        }

        return self.builder.buildExtractValue(operand, 1, "");
    }

    fn airErrUnionErr(
        self: *FuncGen,
        inst: Air.Inst.Index,
        operand_is_ptr: bool,
    ) !?*const llvm.Value {
        if (self.liveness.isUnused(inst))
            return null;

        const ty_op = self.air.instructions.items(.data)[inst].ty_op;
        const operand = try self.resolveInst(ty_op.operand);
        const operand_ty = self.air.typeOf(ty_op.operand);

        const payload_ty = operand_ty.errorUnionPayload();
        if (!payload_ty.hasCodeGenBits()) {
            if (!operand_is_ptr) return operand;
            return self.builder.buildLoad(operand, "");
        }

        if (operand_is_ptr) {
            const err_field_ptr = self.builder.buildStructGEP(operand, 0, "");
            return self.builder.buildLoad(err_field_ptr, "");
        }

        return self.builder.buildExtractValue(operand, 0, "");
    }

    fn airWrapOptional(self: *FuncGen, inst: Air.Inst.Index) !?*const llvm.Value {
        if (self.liveness.isUnused(inst))
            return null;

        return self.todo("implement llvm codegen for 'airWrapOptional'", .{});
    }

    fn airWrapErrUnionPayload(self: *FuncGen, inst: Air.Inst.Index) !?*const llvm.Value {
        if (self.liveness.isUnused(inst))
            return null;

        return self.todo("implement llvm codegen for 'airWrapErrUnionPayload'", .{});
    }

    fn airWrapErrUnionErr(self: *FuncGen, inst: Air.Inst.Index) !?*const llvm.Value {
        if (self.liveness.isUnused(inst))
            return null;

        return self.todo("implement llvm codegen for 'airWrapErrUnionErr'", .{});
    }

    fn airAdd(self: *FuncGen, inst: Air.Inst.Index) !?*const llvm.Value {
        if (self.liveness.isUnused(inst)) return null;

        const bin_op = self.air.instructions.items(.data)[inst].bin_op;
        const lhs = try self.resolveInst(bin_op.lhs);
        const rhs = try self.resolveInst(bin_op.rhs);
        const inst_ty = self.air.typeOfIndex(inst);

        if (inst_ty.isAnyFloat()) return self.builder.buildFAdd(lhs, rhs, "");
        if (inst_ty.isSignedInt()) return self.builder.buildNSWAdd(lhs, rhs, "");
        return self.builder.buildNUWAdd(lhs, rhs, "");
    }

    fn airAddWrap(self: *FuncGen, inst: Air.Inst.Index) !?*const llvm.Value {
        if (self.liveness.isUnused(inst)) return null;

        const bin_op = self.air.instructions.items(.data)[inst].bin_op;
        const lhs = try self.resolveInst(bin_op.lhs);
        const rhs = try self.resolveInst(bin_op.rhs);

        return self.builder.buildAdd(lhs, rhs, "");
    }

    fn airAddSat(self: *FuncGen, inst: Air.Inst.Index) !?*const llvm.Value {
        if (self.liveness.isUnused(inst)) return null;

        const bin_op = self.air.instructions.items(.data)[inst].bin_op;
        const lhs = try self.resolveInst(bin_op.lhs);
        const rhs = try self.resolveInst(bin_op.rhs);
        const inst_ty = self.air.typeOfIndex(inst);

        if (inst_ty.isAnyFloat()) return self.todo("saturating float add", .{});
        if (inst_ty.isSignedInt()) return self.builder.buildSAddSat(lhs, rhs, "");

        return self.builder.buildUAddSat(lhs, rhs, "");
    }

    fn airSub(self: *FuncGen, inst: Air.Inst.Index) !?*const llvm.Value {
        if (self.liveness.isUnused(inst)) return null;

        const bin_op = self.air.instructions.items(.data)[inst].bin_op;
        const lhs = try self.resolveInst(bin_op.lhs);
        const rhs = try self.resolveInst(bin_op.rhs);
        const inst_ty = self.air.typeOfIndex(inst);

        if (inst_ty.isAnyFloat()) return self.builder.buildFSub(lhs, rhs, "");
        if (inst_ty.isSignedInt()) return self.builder.buildNSWSub(lhs, rhs, "");
        return self.builder.buildNUWSub(lhs, rhs, "");
    }

    fn airSubWrap(self: *FuncGen, inst: Air.Inst.Index) !?*const llvm.Value {
        if (self.liveness.isUnused(inst)) return null;

        const bin_op = self.air.instructions.items(.data)[inst].bin_op;
        const lhs = try self.resolveInst(bin_op.lhs);
        const rhs = try self.resolveInst(bin_op.rhs);

        return self.builder.buildSub(lhs, rhs, "");
    }

    fn airSubSat(self: *FuncGen, inst: Air.Inst.Index) !?*const llvm.Value {
        if (self.liveness.isUnused(inst)) return null;

        const bin_op = self.air.instructions.items(.data)[inst].bin_op;
        const lhs = try self.resolveInst(bin_op.lhs);
        const rhs = try self.resolveInst(bin_op.rhs);
        const inst_ty = self.air.typeOfIndex(inst);

        if (inst_ty.isAnyFloat()) return self.todo("saturating float sub", .{});
        if (inst_ty.isSignedInt()) return self.builder.buildSSubSat(lhs, rhs, "");
        return self.builder.buildUSubSat(lhs, rhs, "");
    }

    fn airMul(self: *FuncGen, inst: Air.Inst.Index) !?*const llvm.Value {
        if (self.liveness.isUnused(inst)) return null;

        const bin_op = self.air.instructions.items(.data)[inst].bin_op;
        const lhs = try self.resolveInst(bin_op.lhs);
        const rhs = try self.resolveInst(bin_op.rhs);
        const inst_ty = self.air.typeOfIndex(inst);

        if (inst_ty.isAnyFloat()) return self.builder.buildFMul(lhs, rhs, "");
        if (inst_ty.isSignedInt()) return self.builder.buildNSWMul(lhs, rhs, "");
        return self.builder.buildNUWMul(lhs, rhs, "");
    }

    fn airMulWrap(self: *FuncGen, inst: Air.Inst.Index) !?*const llvm.Value {
        if (self.liveness.isUnused(inst)) return null;

        const bin_op = self.air.instructions.items(.data)[inst].bin_op;
        const lhs = try self.resolveInst(bin_op.lhs);
        const rhs = try self.resolveInst(bin_op.rhs);

        return self.builder.buildMul(lhs, rhs, "");
    }

    fn airMulSat(self: *FuncGen, inst: Air.Inst.Index) !?*const llvm.Value {
        if (self.liveness.isUnused(inst)) return null;

        const bin_op = self.air.instructions.items(.data)[inst].bin_op;
        const lhs = try self.resolveInst(bin_op.lhs);
        const rhs = try self.resolveInst(bin_op.rhs);
        const inst_ty = self.air.typeOfIndex(inst);

        if (inst_ty.isAnyFloat()) return self.todo("saturating float mul", .{});
        if (inst_ty.isSignedInt()) return self.builder.buildSMulFixSat(lhs, rhs, "");
        return self.builder.buildUMulFixSat(lhs, rhs, "");
    }

    fn airDiv(self: *FuncGen, inst: Air.Inst.Index) !?*const llvm.Value {
        if (self.liveness.isUnused(inst))
            return null;

        const bin_op = self.air.instructions.items(.data)[inst].bin_op;
        const lhs = try self.resolveInst(bin_op.lhs);
        const rhs = try self.resolveInst(bin_op.rhs);
        const inst_ty = self.air.typeOfIndex(inst);

        if (inst_ty.isRuntimeFloat()) return self.builder.buildFDiv(lhs, rhs, "");
        if (inst_ty.isSignedInt()) return self.builder.buildSDiv(lhs, rhs, "");
        return self.builder.buildUDiv(lhs, rhs, "");
    }

    fn airRem(self: *FuncGen, inst: Air.Inst.Index) !?*const llvm.Value {
        if (self.liveness.isUnused(inst)) return null;

        const bin_op = self.air.instructions.items(.data)[inst].bin_op;
        const lhs = try self.resolveInst(bin_op.lhs);
        const rhs = try self.resolveInst(bin_op.rhs);
        const inst_ty = self.air.typeOfIndex(inst);

        if (inst_ty.isRuntimeFloat()) return self.builder.buildFRem(lhs, rhs, "");
        if (inst_ty.isSignedInt()) return self.builder.buildSRem(lhs, rhs, "");
        return self.builder.buildURem(lhs, rhs, "");
    }

    fn airMod(self: *FuncGen, inst: Air.Inst.Index) !?*const llvm.Value {
        if (self.liveness.isUnused(inst)) return null;

        const bin_op = self.air.instructions.items(.data)[inst].bin_op;
        const lhs = try self.resolveInst(bin_op.lhs);
        const rhs = try self.resolveInst(bin_op.rhs);
        const inst_ty = self.air.typeOfIndex(inst);
        const inst_llvm_ty = try self.dg.llvmType(inst_ty);

        if (inst_ty.isRuntimeFloat()) {
            const a = self.builder.buildFRem(lhs, rhs, "");
            const b = self.builder.buildFAdd(a, rhs, "");
            const c = self.builder.buildFRem(b, rhs, "");
            const zero = inst_llvm_ty.constNull();
            const ltz = self.builder.buildFCmp(.OLT, lhs, zero, "");
            return self.builder.buildSelect(ltz, c, a, "");
        }
        if (inst_ty.isSignedInt()) {
            const a = self.builder.buildSRem(lhs, rhs, "");
            const b = self.builder.buildNSWAdd(a, rhs, "");
            const c = self.builder.buildSRem(b, rhs, "");
            const zero = inst_llvm_ty.constNull();
            const ltz = self.builder.buildICmp(.SLT, lhs, zero, "");
            return self.builder.buildSelect(ltz, c, a, "");
        }
        return self.builder.buildURem(lhs, rhs, "");
    }

    fn airPtrAdd(self: *FuncGen, inst: Air.Inst.Index) !?*const llvm.Value {
        if (self.liveness.isUnused(inst))
            return null;

        const bin_op = self.air.instructions.items(.data)[inst].bin_op;
        const base_ptr = try self.resolveInst(bin_op.lhs);
        const offset = try self.resolveInst(bin_op.rhs);
        const indices: [1]*const llvm.Value = .{offset};
        return self.builder.buildInBoundsGEP(base_ptr, &indices, indices.len, "");
    }

    fn airPtrSub(self: *FuncGen, inst: Air.Inst.Index) !?*const llvm.Value {
        if (self.liveness.isUnused(inst))
            return null;

        const bin_op = self.air.instructions.items(.data)[inst].bin_op;
        const base_ptr = try self.resolveInst(bin_op.lhs);
        const offset = try self.resolveInst(bin_op.rhs);
        const negative_offset = self.builder.buildNeg(offset, "");
        const indices: [1]*const llvm.Value = .{negative_offset};
        return self.builder.buildInBoundsGEP(base_ptr, &indices, indices.len, "");
    }

    fn airAnd(self: *FuncGen, inst: Air.Inst.Index) !?*const llvm.Value {
        if (self.liveness.isUnused(inst))
            return null;
        const bin_op = self.air.instructions.items(.data)[inst].bin_op;
        const lhs = try self.resolveInst(bin_op.lhs);
        const rhs = try self.resolveInst(bin_op.rhs);
        return self.builder.buildAnd(lhs, rhs, "");
    }

    fn airOr(self: *FuncGen, inst: Air.Inst.Index) !?*const llvm.Value {
        if (self.liveness.isUnused(inst))
            return null;
        const bin_op = self.air.instructions.items(.data)[inst].bin_op;
        const lhs = try self.resolveInst(bin_op.lhs);
        const rhs = try self.resolveInst(bin_op.rhs);
        return self.builder.buildOr(lhs, rhs, "");
    }

    fn airXor(self: *FuncGen, inst: Air.Inst.Index) !?*const llvm.Value {
        if (self.liveness.isUnused(inst))
            return null;
        const bin_op = self.air.instructions.items(.data)[inst].bin_op;
        const lhs = try self.resolveInst(bin_op.lhs);
        const rhs = try self.resolveInst(bin_op.rhs);
        return self.builder.buildXor(lhs, rhs, "");
    }

    fn airShlExact(self: *FuncGen, inst: Air.Inst.Index) !?*const llvm.Value {
        if (self.liveness.isUnused(inst)) return null;

        const bin_op = self.air.instructions.items(.data)[inst].bin_op;
        const lhs = try self.resolveInst(bin_op.lhs);
        const rhs = try self.resolveInst(bin_op.rhs);
        const lhs_type = self.air.typeOf(bin_op.lhs);
        const tg = self.dg.module.getTarget();
        const casted_rhs = if (self.air.typeOf(bin_op.rhs).bitSize(tg) < lhs_type.bitSize(tg))
            self.builder.buildZExt(rhs, try self.dg.llvmType(lhs_type), "")
        else
            rhs;
        if (lhs_type.isSignedInt()) return self.builder.buildNSWShl(lhs, casted_rhs, "");
        return self.builder.buildNUWShl(lhs, casted_rhs, "");
    }

    fn airShl(self: *FuncGen, inst: Air.Inst.Index) !?*const llvm.Value {
        if (self.liveness.isUnused(inst)) return null;

        const bin_op = self.air.instructions.items(.data)[inst].bin_op;
        const lhs = try self.resolveInst(bin_op.lhs);
        const rhs = try self.resolveInst(bin_op.rhs);
        const lhs_type = self.air.typeOf(bin_op.lhs);
        const tg = self.dg.module.getTarget();
        const casted_rhs = if (self.air.typeOf(bin_op.rhs).bitSize(tg) < lhs_type.bitSize(tg))
            self.builder.buildZExt(rhs, try self.dg.llvmType(lhs_type), "")
        else
            rhs;
        return self.builder.buildShl(lhs, casted_rhs, "");
    }

    fn airShlSat(self: *FuncGen, inst: Air.Inst.Index) !?*const llvm.Value {
        if (self.liveness.isUnused(inst)) return null;

        const bin_op = self.air.instructions.items(.data)[inst].bin_op;
        const lhs = try self.resolveInst(bin_op.lhs);
        const rhs = try self.resolveInst(bin_op.rhs);
        const lhs_type = self.air.typeOf(bin_op.lhs);
        const tg = self.dg.module.getTarget();
        const casted_rhs = if (self.air.typeOf(bin_op.rhs).bitSize(tg) < lhs_type.bitSize(tg))
            self.builder.buildZExt(rhs, try self.dg.llvmType(lhs_type), "")
        else
            rhs;
        if (lhs_type.isSignedInt()) return self.builder.buildSShlSat(lhs, casted_rhs, "");
        return self.builder.buildUShlSat(lhs, casted_rhs, "");
    }

    fn airShr(self: *FuncGen, inst: Air.Inst.Index) !?*const llvm.Value {
        if (self.liveness.isUnused(inst))
            return null;
        const bin_op = self.air.instructions.items(.data)[inst].bin_op;
        const lhs = try self.resolveInst(bin_op.lhs);
        const rhs = try self.resolveInst(bin_op.rhs);
        const lhs_type = self.air.typeOf(bin_op.lhs);
        const tg = self.dg.module.getTarget();
        const casted_rhs = if (self.air.typeOf(bin_op.rhs).bitSize(tg) < lhs_type.bitSize(tg))
            self.builder.buildZExt(rhs, try self.dg.llvmType(lhs_type), "")
        else
            rhs;

        if (self.air.typeOfIndex(inst).isSignedInt()) {
            return self.builder.buildAShr(lhs, casted_rhs, "");
        } else {
            return self.builder.buildLShr(lhs, casted_rhs, "");
        }
    }

    fn airIntCast(self: *FuncGen, inst: Air.Inst.Index) !?*const llvm.Value {
        if (self.liveness.isUnused(inst))
            return null;

        const target = self.dg.module.getTarget();
        const ty_op = self.air.instructions.items(.data)[inst].ty_op;
        const dest_ty = self.air.typeOfIndex(inst);
        const dest_info = dest_ty.intInfo(target);
        const dest_llvm_ty = try self.dg.llvmType(dest_ty);
        const operand = try self.resolveInst(ty_op.operand);
        const operand_ty = self.air.typeOf(ty_op.operand);
        const operand_info = operand_ty.intInfo(target);

        if (operand_info.bits < dest_info.bits) {
            switch (operand_info.signedness) {
                .signed => return self.builder.buildSExt(operand, dest_llvm_ty, ""),
                .unsigned => return self.builder.buildZExt(operand, dest_llvm_ty, ""),
            }
        }
        return self.builder.buildTrunc(operand, dest_llvm_ty, "");
    }

    fn airTrunc(self: *FuncGen, inst: Air.Inst.Index) !?*const llvm.Value {
        if (self.liveness.isUnused(inst))
            return null;

        const ty_op = self.air.instructions.items(.data)[inst].ty_op;
        const operand = try self.resolveInst(ty_op.operand);
        const dest_llvm_ty = try self.dg.llvmType(self.air.typeOfIndex(inst));
        return self.builder.buildTrunc(operand, dest_llvm_ty, "");
    }

    fn airFptrunc(self: *FuncGen, inst: Air.Inst.Index) !?*const llvm.Value {
        if (self.liveness.isUnused(inst))
            return null;

        const ty_op = self.air.instructions.items(.data)[inst].ty_op;
        const operand = try self.resolveInst(ty_op.operand);
        const dest_llvm_ty = try self.dg.llvmType(self.air.typeOfIndex(inst));

        return self.builder.buildFPTrunc(operand, dest_llvm_ty, "");
    }

    fn airFpext(self: *FuncGen, inst: Air.Inst.Index) !?*const llvm.Value {
        if (self.liveness.isUnused(inst))
            return null;

        const ty_op = self.air.instructions.items(.data)[inst].ty_op;
        const operand = try self.resolveInst(ty_op.operand);
        const dest_llvm_ty = try self.dg.llvmType(self.air.typeOfIndex(inst));

        return self.builder.buildFPExt(operand, dest_llvm_ty, "");
    }

    fn airPtrToInt(self: *FuncGen, inst: Air.Inst.Index) !?*const llvm.Value {
        if (self.liveness.isUnused(inst))
            return null;

        const un_op = self.air.instructions.items(.data)[inst].un_op;
        const operand = try self.resolveInst(un_op);
        const dest_llvm_ty = try self.dg.llvmType(self.air.typeOfIndex(inst));
        return self.builder.buildPtrToInt(operand, dest_llvm_ty, "");
    }

    fn airBitCast(self: *FuncGen, inst: Air.Inst.Index) !?*const llvm.Value {
        if (self.liveness.isUnused(inst))
            return null;

        const ty_op = self.air.instructions.items(.data)[inst].ty_op;
        const operand = try self.resolveInst(ty_op.operand);
        const inst_ty = self.air.typeOfIndex(inst);
        const dest_type = try self.dg.llvmType(inst_ty);

        return self.builder.buildBitCast(operand, dest_type, "");
    }

    fn airBoolToInt(self: *FuncGen, inst: Air.Inst.Index) !?*const llvm.Value {
        if (self.liveness.isUnused(inst))
            return null;

        const un_op = self.air.instructions.items(.data)[inst].un_op;
        const operand = try self.resolveInst(un_op);
        return operand;
    }

    fn airArg(self: *FuncGen, inst: Air.Inst.Index) !?*const llvm.Value {
        const arg_val = self.args[self.arg_index];
        self.arg_index += 1;

        const inst_ty = self.air.typeOfIndex(inst);
        const ptr_val = self.buildAlloca(try self.dg.llvmType(inst_ty));
        _ = self.builder.buildStore(arg_val, ptr_val);
        return self.builder.buildLoad(ptr_val, "");
    }

    fn airAlloc(self: *FuncGen, inst: Air.Inst.Index) !?*const llvm.Value {
        if (self.liveness.isUnused(inst)) return null;
        // buildAlloca expects the pointee type, not the pointer type, so assert that
        // a Payload.PointerSimple is passed to the alloc instruction.
        const ptr_ty = self.air.typeOfIndex(inst);
        const pointee_type = ptr_ty.elemType();
        if (!pointee_type.hasCodeGenBits()) return null;
        const pointee_llvm_ty = try self.dg.llvmType(pointee_type);
        const target = self.dg.module.getTarget();
        const alloca_inst = self.buildAlloca(pointee_llvm_ty);
        alloca_inst.setAlignment(ptr_ty.ptrAlignment(target));
        return alloca_inst;
    }

    /// Use this instead of builder.buildAlloca, because this function makes sure to
    /// put the alloca instruction at the top of the function!
    fn buildAlloca(self: *FuncGen, t: *const llvm.Type) *const llvm.Value {
        const prev_block = self.builder.getInsertBlock();
        defer self.builder.positionBuilderAtEnd(prev_block);

        if (self.latest_alloca_inst) |latest_alloc| {
            // builder.positionBuilder adds it before the instruction,
            // but we want to put it after the last alloca instruction.
            self.builder.positionBuilder(self.entry_block, latest_alloc.getNextInstruction().?);
        } else {
            // There might have been other instructions emitted before the
            // first alloca has been generated. However the alloca should still
            // be first in the function.
            if (self.entry_block.getFirstInstruction()) |first_inst| {
                self.builder.positionBuilder(self.entry_block, first_inst);
            }
        }

        const val = self.builder.buildAlloca(t, "");
        self.latest_alloca_inst = val;
        return val;
    }

    fn airStore(self: *FuncGen, inst: Air.Inst.Index) !?*const llvm.Value {
        const bin_op = self.air.instructions.items(.data)[inst].bin_op;
        const dest_ptr = try self.resolveInst(bin_op.lhs);
        const ptr_ty = self.air.typeOf(bin_op.lhs);
        const src_operand = try self.resolveInst(bin_op.rhs);
        _ = self.store(dest_ptr, ptr_ty, src_operand);
        return null;
    }

    fn airLoad(self: *FuncGen, inst: Air.Inst.Index) !?*const llvm.Value {
        const ty_op = self.air.instructions.items(.data)[inst].ty_op;
        const ptr_ty = self.air.typeOf(ty_op.operand);
        if (!ptr_ty.isVolatilePtr() and self.liveness.isUnused(inst))
            return null;
        const ptr = try self.resolveInst(ty_op.operand);
        return self.load(ptr, ptr_ty);
    }

    fn airBreakpoint(self: *FuncGen, inst: Air.Inst.Index) !?*const llvm.Value {
        _ = inst;
        const llvm_fn = self.getIntrinsic("llvm.debugtrap");
        _ = self.builder.buildCall(llvm_fn, undefined, 0, "");
        return null;
    }

    fn airFence(self: *FuncGen, inst: Air.Inst.Index) !?*const llvm.Value {
        const atomic_order = self.air.instructions.items(.data)[inst].fence;
        const llvm_memory_order = toLlvmAtomicOrdering(atomic_order);
        const single_threaded = llvm.Bool.fromBool(self.single_threaded);
        _ = self.builder.buildFence(llvm_memory_order, single_threaded, "");
        return null;
    }

    fn airCmpxchg(self: *FuncGen, inst: Air.Inst.Index, is_weak: bool) !?*const llvm.Value {
        const ty_pl = self.air.instructions.items(.data)[inst].ty_pl;
        const extra = self.air.extraData(Air.Cmpxchg, ty_pl.payload).data;
        var ptr = try self.resolveInst(extra.ptr);
        var expected_value = try self.resolveInst(extra.expected_value);
        var new_value = try self.resolveInst(extra.new_value);
        const operand_ty = self.air.typeOf(extra.ptr).elemType();
        const opt_abi_ty = self.dg.getAtomicAbiType(operand_ty, false);
        if (opt_abi_ty) |abi_ty| {
            // operand needs widening and truncating
            ptr = self.builder.buildBitCast(ptr, abi_ty.pointerType(0), "");
            if (operand_ty.isSignedInt()) {
                expected_value = self.builder.buildSExt(expected_value, abi_ty, "");
                new_value = self.builder.buildSExt(new_value, abi_ty, "");
            } else {
                expected_value = self.builder.buildZExt(expected_value, abi_ty, "");
                new_value = self.builder.buildZExt(new_value, abi_ty, "");
            }
        }
<<<<<<< HEAD
        const result = self.builder.buildAtomicCmpXchg(
=======
        const result = self.builder.buildCmpXchg(
>>>>>>> c4cd592f
            ptr,
            expected_value,
            new_value,
            toLlvmAtomicOrdering(extra.successOrder()),
            toLlvmAtomicOrdering(extra.failureOrder()),
<<<<<<< HEAD
            llvm.Bool.fromBool(self.single_threaded),
=======
            is_weak,
            self.single_threaded,
>>>>>>> c4cd592f
        );
        result.setWeak(llvm.Bool.fromBool(is_weak));

        const optional_ty = self.air.typeOfIndex(inst);

        var payload = self.builder.buildExtractValue(result, 0, "");
        if (opt_abi_ty != null) {
            payload = self.builder.buildTrunc(payload, try self.dg.llvmType(operand_ty), "");
        }
        const success_bit = self.builder.buildExtractValue(result, 1, "");

        if (optional_ty.isPtrLikeOptional()) {
            return self.builder.buildSelect(success_bit, payload.typeOf().constNull(), payload, "");
        }

        const optional_llvm_ty = try self.dg.llvmType(optional_ty);
        const non_null_bit = self.builder.buildNot(success_bit, "");
        const partial = self.builder.buildInsertValue(optional_llvm_ty.getUndef(), payload, 0, "");
        return self.builder.buildInsertValue(partial, non_null_bit, 1, "");
    }

    fn airAtomicRmw(self: *FuncGen, inst: Air.Inst.Index) !?*const llvm.Value {
        const pl_op = self.air.instructions.items(.data)[inst].pl_op;
        const extra = self.air.extraData(Air.AtomicRmw, pl_op.payload).data;
        const ptr = try self.resolveInst(pl_op.operand);
        const ptr_ty = self.air.typeOf(pl_op.operand);
        const operand_ty = ptr_ty.elemType();
        const operand = try self.resolveInst(extra.operand);
        const is_signed_int = operand_ty.isSignedInt();
        const is_float = operand_ty.isRuntimeFloat();
        const op = toLlvmAtomicRmwBinOp(extra.op(), is_signed_int, is_float);
        const ordering = toLlvmAtomicOrdering(extra.ordering());
        const single_threaded = llvm.Bool.fromBool(self.single_threaded);
        const opt_abi_ty = self.dg.getAtomicAbiType(operand_ty, op == .Xchg);
        if (opt_abi_ty) |abi_ty| {
            // operand needs widening and truncating or bitcasting.
            const casted_ptr = self.builder.buildBitCast(ptr, abi_ty.pointerType(0), "");
            const casted_operand = if (is_float)
                self.builder.buildBitCast(operand, abi_ty, "")
            else if (is_signed_int)
                self.builder.buildSExt(operand, abi_ty, "")
            else
                self.builder.buildZExt(operand, abi_ty, "");

            const uncasted_result = self.builder.buildAtomicRmw(
                op,
                casted_ptr,
                casted_operand,
                ordering,
                single_threaded,
            );
            const operand_llvm_ty = try self.dg.llvmType(operand_ty);
            if (is_float) {
                return self.builder.buildBitCast(uncasted_result, operand_llvm_ty, "");
            } else {
                return self.builder.buildTrunc(uncasted_result, operand_llvm_ty, "");
            }
        }

        if (operand.typeOf().getTypeKind() != .Pointer) {
            return self.builder.buildAtomicRmw(op, ptr, operand, ordering, single_threaded);
        }

        // It's a pointer but we need to treat it as an int.
        const usize_llvm_ty = try self.dg.llvmType(Type.initTag(.usize));
        const casted_ptr = self.builder.buildBitCast(ptr, usize_llvm_ty.pointerType(0), "");
        const casted_operand = self.builder.buildPtrToInt(operand, usize_llvm_ty, "");
        const uncasted_result = self.builder.buildAtomicRmw(
            op,
            casted_ptr,
            casted_operand,
            ordering,
            single_threaded,
        );
        const operand_llvm_ty = try self.dg.llvmType(operand_ty);
        return self.builder.buildIntToPtr(uncasted_result, operand_llvm_ty, "");
    }

    fn airAtomicLoad(self: *FuncGen, inst: Air.Inst.Index) !?*const llvm.Value {
        const atomic_load = self.air.instructions.items(.data)[inst].atomic_load;
        const ptr = try self.resolveInst(atomic_load.ptr);
        const ptr_ty = self.air.typeOf(atomic_load.ptr);
        if (!ptr_ty.isVolatilePtr() and self.liveness.isUnused(inst))
            return null;
        const ordering = toLlvmAtomicOrdering(atomic_load.order);
        const operand_ty = ptr_ty.elemType();
        const opt_abi_ty = self.dg.getAtomicAbiType(operand_ty, false);

        if (opt_abi_ty) |abi_ty| {
            // operand needs widening and truncating
            const casted_ptr = self.builder.buildBitCast(ptr, abi_ty.pointerType(0), "");
            const load_inst = self.load(casted_ptr, ptr_ty);
            load_inst.setOrdering(ordering);
            return self.builder.buildTrunc(load_inst, try self.dg.llvmType(operand_ty), "");
        }
        const load_inst = self.load(ptr, ptr_ty);
        load_inst.setOrdering(ordering);
        return load_inst;
    }

    fn airAtomicStore(
        self: *FuncGen,
        inst: Air.Inst.Index,
        ordering: llvm.AtomicOrdering,
    ) !?*const llvm.Value {
        const bin_op = self.air.instructions.items(.data)[inst].bin_op;
        var ptr = try self.resolveInst(bin_op.lhs);
        const ptr_ty = self.air.typeOf(bin_op.lhs);
        var element = try self.resolveInst(bin_op.rhs);
        const operand_ty = ptr_ty.elemType();
        const opt_abi_ty = self.dg.getAtomicAbiType(operand_ty, false);

        if (opt_abi_ty) |abi_ty| {
            // operand needs widening
            ptr = self.builder.buildBitCast(ptr, abi_ty.pointerType(0), "");
            if (operand_ty.isSignedInt()) {
                element = self.builder.buildSExt(element, abi_ty, "");
            } else {
                element = self.builder.buildZExt(element, abi_ty, "");
            }
        }
        const store_inst = self.store(ptr, ptr_ty, element);
        store_inst.setOrdering(ordering);
        return null;
    }

    fn airMemset(self: *FuncGen, inst: Air.Inst.Index) !?*const llvm.Value {
        const pl_op = self.air.instructions.items(.data)[inst].pl_op;
        const extra = self.air.extraData(Air.Bin, pl_op.payload).data;
        const dest_ptr = try self.resolveInst(pl_op.operand);
        const ptr_ty = self.air.typeOf(pl_op.operand);
        const value = try self.resolveInst(extra.lhs);
        const val_is_undef = if (self.air.value(extra.lhs)) |val| val.isUndef() else false;
        const len = try self.resolveInst(extra.rhs);
        const u8_llvm_ty = self.context.intType(8);
        const ptr_u8_llvm_ty = u8_llvm_ty.pointerType(0);
        const dest_ptr_u8 = self.builder.buildBitCast(dest_ptr, ptr_u8_llvm_ty, "");
        const fill_char = if (val_is_undef) u8_llvm_ty.constInt(0xaa, .False) else value;
        const target = self.dg.module.getTarget();
        const dest_ptr_align = ptr_ty.ptrAlignment(target);
        _ = self.builder.buildMemSet(dest_ptr_u8, fill_char, len, dest_ptr_align, ptr_ty.isVolatilePtr());

        if (val_is_undef and self.dg.module.comp.bin_file.options.valgrind) {
            // TODO generate valgrind client request to mark byte range as undefined
            // see gen_valgrind_undef() in codegen.cpp
        }
        return null;
    }

    fn airMemcpy(self: *FuncGen, inst: Air.Inst.Index) !?*const llvm.Value {
        const pl_op = self.air.instructions.items(.data)[inst].pl_op;
        const extra = self.air.extraData(Air.Bin, pl_op.payload).data;
        const dest_ptr = try self.resolveInst(pl_op.operand);
        const dest_ptr_ty = self.air.typeOf(pl_op.operand);
        const src_ptr = try self.resolveInst(extra.lhs);
        const src_ptr_ty = self.air.typeOf(extra.lhs);
        const len = try self.resolveInst(extra.rhs);
        const u8_llvm_ty = self.context.intType(8);
        const ptr_u8_llvm_ty = u8_llvm_ty.pointerType(0);
        const dest_ptr_u8 = self.builder.buildBitCast(dest_ptr, ptr_u8_llvm_ty, "");
        const src_ptr_u8 = self.builder.buildBitCast(src_ptr, ptr_u8_llvm_ty, "");
        const is_volatile = src_ptr_ty.isVolatilePtr() or dest_ptr_ty.isVolatilePtr();
        const target = self.dg.module.getTarget();
        _ = self.builder.buildMemCpy(
            dest_ptr_u8,
            dest_ptr_ty.ptrAlignment(target),
            src_ptr_u8,
            src_ptr_ty.ptrAlignment(target),
            len,
            is_volatile,
        );
        return null;
    }

    fn airSetUnionTag(self: *FuncGen, inst: Air.Inst.Index) !?*const llvm.Value {
        const bin_op = self.air.instructions.items(.data)[inst].bin_op;
        const union_ptr = try self.resolveInst(bin_op.lhs);
        // TODO handle when onlyTagHasCodegenBits() == true
        const new_tag = try self.resolveInst(bin_op.rhs);
        const tag_field_ptr = self.builder.buildStructGEP(union_ptr, 1, "");

        _ = self.builder.buildStore(new_tag, tag_field_ptr);
        return null;
    }

    fn airGetUnionTag(self: *FuncGen, inst: Air.Inst.Index) !?*const llvm.Value {
        if (self.liveness.isUnused(inst))
            return null;

        const ty_op = self.air.instructions.items(.data)[inst].ty_op;
        const un_ty = self.air.typeOf(ty_op.operand);
        const un = try self.resolveInst(ty_op.operand);

        _ = un_ty; // TODO handle when onlyTagHasCodegenBits() == true and other union forms
        return self.builder.buildExtractValue(un, 1, "");
    }

    fn airClzCtz(self: *FuncGen, inst: Air.Inst.Index, prefix: [*:0]const u8) !?*const llvm.Value {
        if (self.liveness.isUnused(inst)) return null;

        const ty_op = self.air.instructions.items(.data)[inst].ty_op;
        const operand_ty = self.air.typeOf(ty_op.operand);
        const operand = try self.resolveInst(ty_op.operand);
        const target = self.dg.module.getTarget();
        const bits = operand_ty.intInfo(target).bits;

        var fn_name_buf: [100]u8 = undefined;
        const llvm_fn_name = std.fmt.bufPrintZ(&fn_name_buf, "llvm.{s}.i{d}", .{
            prefix, bits,
        }) catch unreachable;
        const llvm_i1 = self.context.intType(1);
        const fn_val = self.dg.object.llvm_module.getNamedFunction(llvm_fn_name) orelse blk: {
            const operand_llvm_ty = try self.dg.llvmType(operand_ty);
            const param_types = [_]*const llvm.Type{ operand_llvm_ty, llvm_i1 };
            const fn_type = llvm.functionType(operand_llvm_ty, &param_types, param_types.len, .False);
            break :blk self.dg.object.llvm_module.addFunction(llvm_fn_name, fn_type);
        };

        const params = [_]*const llvm.Value{ operand, llvm_i1.constNull() };
        const wrong_size_result = self.builder.buildCall(fn_val, &params, params.len, "");
        const result_ty = self.air.typeOfIndex(inst);
        const result_llvm_ty = try self.dg.llvmType(result_ty);
        const result_bits = result_ty.intInfo(target).bits;
        if (bits > result_bits) {
            return self.builder.buildTrunc(wrong_size_result, result_llvm_ty, "");
        } else if (bits < result_bits) {
            return self.builder.buildZExt(wrong_size_result, result_llvm_ty, "");
        } else {
            return wrong_size_result;
        }
    }

    fn fieldPtr(
        self: *FuncGen,
        inst: Air.Inst.Index,
        struct_ptr: *const llvm.Value,
        struct_ptr_ty: Type,
        field_index: u32,
    ) !?*const llvm.Value {
        const struct_ty = struct_ptr_ty.childType();
        switch (struct_ty.zigTypeTag()) {
            .Struct => {
                const llvm_field_index = llvmFieldIndex(struct_ty, field_index);
                return self.builder.buildStructGEP(struct_ptr, llvm_field_index, "");
            },
            .Union => return self.unionFieldPtr(inst, struct_ptr, struct_ty, field_index),
            else => unreachable,
        }
    }

    fn unionFieldPtr(
        self: *FuncGen,
        inst: Air.Inst.Index,
        union_ptr: *const llvm.Value,
        union_ty: Type,
        field_index: c_uint,
    ) !?*const llvm.Value {
        const union_obj = union_ty.cast(Type.Payload.Union).?.data;
        const field = &union_obj.fields.values()[field_index];
        const result_llvm_ty = try self.dg.llvmType(self.air.typeOfIndex(inst));
        if (!field.ty.hasCodeGenBits()) {
            return null;
        }
        const union_field_ptr = self.builder.buildStructGEP(union_ptr, 0, "");
        return self.builder.buildBitCast(union_field_ptr, result_llvm_ty, "");
    }

    fn getIntrinsic(self: *FuncGen, name: []const u8) *const llvm.Value {
        const id = llvm.lookupIntrinsicID(name.ptr, name.len);
        assert(id != 0);
        // TODO: add support for overload intrinsics by passing the prefix of the intrinsic
        //       to `lookupIntrinsicID` and then passing the correct types to
        //       `getIntrinsicDeclaration`
        return self.llvmModule().getIntrinsicDeclaration(id, null, 0);
    }

    fn load(self: *FuncGen, ptr: *const llvm.Value, ptr_ty: Type) *const llvm.Value {
        const llvm_inst = self.builder.buildLoad(ptr, "");
        const target = self.dg.module.getTarget();
        llvm_inst.setAlignment(ptr_ty.ptrAlignment(target));
        llvm_inst.setVolatile(llvm.Bool.fromBool(ptr_ty.isVolatilePtr()));
        return llvm_inst;
    }

    fn store(
        self: *FuncGen,
        ptr: *const llvm.Value,
        ptr_ty: Type,
        elem: *const llvm.Value,
    ) *const llvm.Value {
        const llvm_inst = self.builder.buildStore(elem, ptr);
        const target = self.dg.module.getTarget();
        llvm_inst.setAlignment(ptr_ty.ptrAlignment(target));
        llvm_inst.setVolatile(llvm.Bool.fromBool(ptr_ty.isVolatilePtr()));
        return llvm_inst;
    }
};

fn initializeLLVMTarget(arch: std.Target.Cpu.Arch) void {
    switch (arch) {
        .aarch64, .aarch64_be, .aarch64_32 => {
            llvm.LLVMInitializeAArch64Target();
            llvm.LLVMInitializeAArch64TargetInfo();
            llvm.LLVMInitializeAArch64TargetMC();
            llvm.LLVMInitializeAArch64AsmPrinter();
            llvm.LLVMInitializeAArch64AsmParser();
        },
        .amdgcn => {
            llvm.LLVMInitializeAMDGPUTarget();
            llvm.LLVMInitializeAMDGPUTargetInfo();
            llvm.LLVMInitializeAMDGPUTargetMC();
            llvm.LLVMInitializeAMDGPUAsmPrinter();
            llvm.LLVMInitializeAMDGPUAsmParser();
        },
        .thumb, .thumbeb, .arm, .armeb => {
            llvm.LLVMInitializeARMTarget();
            llvm.LLVMInitializeARMTargetInfo();
            llvm.LLVMInitializeARMTargetMC();
            llvm.LLVMInitializeARMAsmPrinter();
            llvm.LLVMInitializeARMAsmParser();
        },
        .avr => {
            llvm.LLVMInitializeAVRTarget();
            llvm.LLVMInitializeAVRTargetInfo();
            llvm.LLVMInitializeAVRTargetMC();
            llvm.LLVMInitializeAVRAsmPrinter();
            llvm.LLVMInitializeAVRAsmParser();
        },
        .bpfel, .bpfeb => {
            llvm.LLVMInitializeBPFTarget();
            llvm.LLVMInitializeBPFTargetInfo();
            llvm.LLVMInitializeBPFTargetMC();
            llvm.LLVMInitializeBPFAsmPrinter();
            llvm.LLVMInitializeBPFAsmParser();
        },
        .hexagon => {
            llvm.LLVMInitializeHexagonTarget();
            llvm.LLVMInitializeHexagonTargetInfo();
            llvm.LLVMInitializeHexagonTargetMC();
            llvm.LLVMInitializeHexagonAsmPrinter();
            llvm.LLVMInitializeHexagonAsmParser();
        },
        .lanai => {
            llvm.LLVMInitializeLanaiTarget();
            llvm.LLVMInitializeLanaiTargetInfo();
            llvm.LLVMInitializeLanaiTargetMC();
            llvm.LLVMInitializeLanaiAsmPrinter();
            llvm.LLVMInitializeLanaiAsmParser();
        },
        .mips, .mipsel, .mips64, .mips64el => {
            llvm.LLVMInitializeMipsTarget();
            llvm.LLVMInitializeMipsTargetInfo();
            llvm.LLVMInitializeMipsTargetMC();
            llvm.LLVMInitializeMipsAsmPrinter();
            llvm.LLVMInitializeMipsAsmParser();
        },
        .msp430 => {
            llvm.LLVMInitializeMSP430Target();
            llvm.LLVMInitializeMSP430TargetInfo();
            llvm.LLVMInitializeMSP430TargetMC();
            llvm.LLVMInitializeMSP430AsmPrinter();
            llvm.LLVMInitializeMSP430AsmParser();
        },
        .nvptx, .nvptx64 => {
            llvm.LLVMInitializeNVPTXTarget();
            llvm.LLVMInitializeNVPTXTargetInfo();
            llvm.LLVMInitializeNVPTXTargetMC();
            llvm.LLVMInitializeNVPTXAsmPrinter();
            // There is no LLVMInitializeNVPTXAsmParser function available.
        },
        .powerpc, .powerpcle, .powerpc64, .powerpc64le => {
            llvm.LLVMInitializePowerPCTarget();
            llvm.LLVMInitializePowerPCTargetInfo();
            llvm.LLVMInitializePowerPCTargetMC();
            llvm.LLVMInitializePowerPCAsmPrinter();
            llvm.LLVMInitializePowerPCAsmParser();
        },
        .riscv32, .riscv64 => {
            llvm.LLVMInitializeRISCVTarget();
            llvm.LLVMInitializeRISCVTargetInfo();
            llvm.LLVMInitializeRISCVTargetMC();
            llvm.LLVMInitializeRISCVAsmPrinter();
            llvm.LLVMInitializeRISCVAsmParser();
        },
        .sparc, .sparcv9, .sparcel => {
            llvm.LLVMInitializeSparcTarget();
            llvm.LLVMInitializeSparcTargetInfo();
            llvm.LLVMInitializeSparcTargetMC();
            llvm.LLVMInitializeSparcAsmPrinter();
            llvm.LLVMInitializeSparcAsmParser();
        },
        .s390x => {
            llvm.LLVMInitializeSystemZTarget();
            llvm.LLVMInitializeSystemZTargetInfo();
            llvm.LLVMInitializeSystemZTargetMC();
            llvm.LLVMInitializeSystemZAsmPrinter();
            llvm.LLVMInitializeSystemZAsmParser();
        },
        .wasm32, .wasm64 => {
            llvm.LLVMInitializeWebAssemblyTarget();
            llvm.LLVMInitializeWebAssemblyTargetInfo();
            llvm.LLVMInitializeWebAssemblyTargetMC();
            llvm.LLVMInitializeWebAssemblyAsmPrinter();
            llvm.LLVMInitializeWebAssemblyAsmParser();
        },
        .i386, .x86_64 => {
            llvm.LLVMInitializeX86Target();
            llvm.LLVMInitializeX86TargetInfo();
            llvm.LLVMInitializeX86TargetMC();
            llvm.LLVMInitializeX86AsmPrinter();
            llvm.LLVMInitializeX86AsmParser();
        },
        .xcore => {
            llvm.LLVMInitializeXCoreTarget();
            llvm.LLVMInitializeXCoreTargetInfo();
            llvm.LLVMInitializeXCoreTargetMC();
            llvm.LLVMInitializeXCoreAsmPrinter();
            // There is no LLVMInitializeXCoreAsmParser function.
        },
        .m68k => {
            if (build_options.llvm_has_m68k) {
                llvm.LLVMInitializeM68kTarget();
                llvm.LLVMInitializeM68kTargetInfo();
                llvm.LLVMInitializeM68kTargetMC();
                llvm.LLVMInitializeM68kAsmPrinter();
                llvm.LLVMInitializeM68kAsmParser();
            }
        },
        .csky => {
            if (build_options.llvm_has_csky) {
                llvm.LLVMInitializeCSKYTarget();
                llvm.LLVMInitializeCSKYTargetInfo();
                llvm.LLVMInitializeCSKYTargetMC();
                // There is no LLVMInitializeCSKYAsmPrinter function.
                llvm.LLVMInitializeCSKYAsmParser();
            }
        },
        .ve => {
            if (build_options.llvm_has_ve) {
                llvm.LLVMInitializeVETarget();
                llvm.LLVMInitializeVETargetInfo();
                llvm.LLVMInitializeVETargetMC();
                llvm.LLVMInitializeVEAsmPrinter();
                llvm.LLVMInitializeVEAsmParser();
            }
        },
        .arc => {
            if (build_options.llvm_has_arc) {
                llvm.LLVMInitializeARCTarget();
                llvm.LLVMInitializeARCTargetInfo();
                llvm.LLVMInitializeARCTargetMC();
                llvm.LLVMInitializeARCAsmPrinter();
                // There is no LLVMInitializeARCAsmParser function.
            }
        },

        // LLVM backends that have no initialization functions.
        .tce,
        .tcele,
        .r600,
        .le32,
        .le64,
        .amdil,
        .amdil64,
        .hsail,
        .hsail64,
        .shave,
        .spir,
        .spir64,
        .kalimba,
        .renderscript32,
        .renderscript64,
        => {},

        .spu_2 => unreachable, // LLVM does not support this backend
        .spirv32 => unreachable, // LLVM does not support this backend
        .spirv64 => unreachable, // LLVM does not support this backend
    }
}

fn toLlvmAtomicOrdering(atomic_order: std.builtin.AtomicOrder) llvm.AtomicOrdering {
    return switch (atomic_order) {
        .Unordered => .Unordered,
        .Monotonic => .Monotonic,
        .Acquire => .Acquire,
        .Release => .Release,
        .AcqRel => .AcquireRelease,
        .SeqCst => .SequentiallyConsistent,
    };
}

fn toLlvmAtomicRmwBinOp(
    op: std.builtin.AtomicRmwOp,
    is_signed: bool,
    is_float: bool,
) llvm.AtomicRMWBinOp {
    return switch (op) {
        .Xchg => .Xchg,
        .Add => if (is_float) llvm.AtomicRMWBinOp.FAdd else return .Add,
        .Sub => if (is_float) llvm.AtomicRMWBinOp.FSub else return .Sub,
        .And => .And,
        .Nand => .Nand,
        .Or => .Or,
        .Xor => .Xor,
        .Max => if (is_signed) llvm.AtomicRMWBinOp.Max else return .UMax,
        .Min => if (is_signed) llvm.AtomicRMWBinOp.Min else return .UMin,
    };
}

/// Take into account 0 bit fields.
fn llvmFieldIndex(ty: Type, index: u32) c_uint {
    const struct_obj = ty.castTag(.@"struct").?.data;
    var result: c_uint = 0;
    for (struct_obj.fields.values()[0..index]) |field| {
        if (field.ty.hasCodeGenBits()) {
            result += 1;
        }
    }
    return result;
}<|MERGE_RESOLUTION|>--- conflicted
+++ resolved
@@ -2556,22 +2556,13 @@
                 new_value = self.builder.buildZExt(new_value, abi_ty, "");
             }
         }
-<<<<<<< HEAD
         const result = self.builder.buildAtomicCmpXchg(
-=======
-        const result = self.builder.buildCmpXchg(
->>>>>>> c4cd592f
             ptr,
             expected_value,
             new_value,
             toLlvmAtomicOrdering(extra.successOrder()),
             toLlvmAtomicOrdering(extra.failureOrder()),
-<<<<<<< HEAD
             llvm.Bool.fromBool(self.single_threaded),
-=======
-            is_weak,
-            self.single_threaded,
->>>>>>> c4cd592f
         );
         result.setWeak(llvm.Bool.fromBool(is_weak));
 
