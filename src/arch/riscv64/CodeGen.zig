const std = @import("std");
const builtin = @import("builtin");
const build_options = @import("build_options");

const mem = std.mem;
const math = std.math;
const assert = std.debug.assert;
const Allocator = mem.Allocator;
const Writer = std.io.Writer;

const Air = @import("../../Air.zig");
const Mir = @import("Mir.zig");
const Emit = @import("Emit.zig");
const Type = @import("../../Type.zig");
const Value = @import("../../Value.zig");
const link = @import("../../link.zig");
const Zcu = @import("../../Zcu.zig");
const Package = @import("../../Package.zig");
const InternPool = @import("../../InternPool.zig");
const Compilation = @import("../../Compilation.zig");
const target_util = @import("../../target.zig");
const trace = @import("../../tracy.zig").trace;
const codegen = @import("../../codegen.zig");

const ErrorMsg = Zcu.ErrorMsg;
const Target = std.Target;

const log = std.log.scoped(.riscv_codegen);
const tracking_log = std.log.scoped(.tracking);
const verbose_tracking_log = std.log.scoped(.verbose_tracking);
const wip_mir_log = std.log.scoped(.wip_mir);
const Alignment = InternPool.Alignment;

const CodeGenError = codegen.CodeGenError;

const bits = @import("bits.zig");
const abi = @import("abi.zig");
const Lower = @import("Lower.zig");
const mnem_import = @import("mnem.zig");
const Mnemonic = mnem_import.Mnemonic;
const Pseudo = mnem_import.Pseudo;
const encoding = @import("encoding.zig");

const Register = bits.Register;
const CSR = bits.CSR;
const Immediate = bits.Immediate;
const Memory = bits.Memory;
const FrameIndex = bits.FrameIndex;
const RegisterManager = abi.RegisterManager;
const RegisterLock = RegisterManager.RegisterLock;
const Instruction = encoding.Instruction;

const InnerError = CodeGenError || error{OutOfRegisters};

pub fn legalizeFeatures(_: *const std.Target) *const Air.Legalize.Features {
    return comptime &.initMany(&.{
        .expand_intcast_safe,
        .expand_int_from_float_safe,
        .expand_int_from_float_optimized_safe,
        .expand_add_safe,
        .expand_sub_safe,
        .expand_mul_safe,
    });
}

pt: Zcu.PerThread,
air: Air,
liveness: Air.Liveness,
bin_file: *link.File,
gpa: Allocator,

mod: *Package.Module,
target: *const std.Target,
args: []MCValue,
ret_mcv: InstTracking,
func_index: InternPool.Index,
fn_type: Type,
arg_index: usize,
src_loc: Zcu.LazySrcLoc,

mir_instructions: std.MultiArrayList(Mir.Inst) = .{},

owner: Owner,

/// Byte offset within the source file of the ending curly.
end_di_line: u32,
end_di_column: u32,

scope_generation: u32,

/// The value is an offset into the `Function` `code` from the beginning.
/// To perform the reloc, write 32-bit signed little-endian integer
/// which is a relative jump, based on the address following the reloc.
exitlude_jump_relocs: std.ArrayListUnmanaged(usize) = .empty,

reused_operands: std.StaticBitSet(Air.Liveness.bpi - 1) = undefined,

/// Whenever there is a runtime branch, we push a Branch onto this stack,
/// and pop it off when the runtime branch joins. This provides an "overlay"
/// of the table of mappings from instructions to `MCValue` from within the branch.
/// This way we can modify the `MCValue` for an instruction in different ways
/// within different branches. Special consideration is needed when a branch
/// joins with its parent, to make sure all instructions have the same MCValue
/// across each runtime branch upon joining.
branch_stack: *std.ArrayList(Branch),

// Currently set vector properties, null means they haven't been set yet in the function.
avl: ?u64,
vtype: ?bits.VType,

// Key is the block instruction
blocks: std.AutoHashMapUnmanaged(Air.Inst.Index, BlockData) = .empty,
register_manager: RegisterManager = .{},

const_tracking: ConstTrackingMap = .{},
inst_tracking: InstTrackingMap = .{},

frame_allocs: std.MultiArrayList(FrameAlloc) = .{},
free_frame_indices: std.AutoArrayHashMapUnmanaged(FrameIndex, void) = .empty,
frame_locs: std.MultiArrayList(Mir.FrameLoc) = .{},

loops: std.AutoHashMapUnmanaged(Air.Inst.Index, struct {
    /// The state to restore before branching.
    state: State,
    /// The branch target.
    jmp_target: Mir.Inst.Index,
}) = .{},

/// Debug field, used to find bugs in the compiler.
air_bookkeeping: @TypeOf(air_bookkeeping_init) = air_bookkeeping_init,

const air_bookkeeping_init = if (std.debug.runtime_safety) @as(usize, 0) else {};

const SymbolOffset = struct { sym: u32, off: i32 = 0 };
const RegisterOffset = struct { reg: Register, off: i32 = 0 };
pub const FrameAddr = struct { index: FrameIndex, off: i32 = 0 };

const Owner = union(enum) {
    nav_index: InternPool.Nav.Index,
    lazy_sym: link.File.LazySymbol,

    fn getSymbolIndex(owner: Owner, func: *Func) !u32 {
        const pt = func.pt;
        switch (owner) {
            .nav_index => |nav_index| {
                const elf_file = func.bin_file.cast(.elf).?;
                return elf_file.zigObjectPtr().?.getOrCreateMetadataForNav(pt.zcu, nav_index);
            },
            .lazy_sym => |lazy_sym| {
                const elf_file = func.bin_file.cast(.elf).?;
                return elf_file.zigObjectPtr().?.getOrCreateMetadataForLazySymbol(elf_file, pt, lazy_sym) catch |err|
                    func.fail("{s} creating lazy symbol", .{@errorName(err)});
            },
        }
    }
};

const MCValue = union(enum) {
    /// No runtime bits. `void` types, empty structs, u0, enums with 1 tag, etc.
    /// TODO Look into deleting this tag and using `dead` instead, since every use
    /// of MCValue.none should be instead looking at the type and noticing it is 0 bits.
    none,
    /// Control flow will not allow this value to be observed.
    unreach,
    /// No more references to this value remain.
    /// The payload is the value of scope_generation at the point where the death occurred
    dead: u32,
    /// The value is undefined. Contains a symbol index to an undefined constant. Null means
    /// set the undefined value via immediate instead of a load.
    undef: ?u32,
    /// A pointer-sized integer that fits in a register.
    /// If the type is a pointer, this is the pointer address in virtual address space.
    immediate: u64,
    /// The value doesn't exist in memory yet.
    load_symbol: SymbolOffset,
    /// The address of the memory location not-yet-allocated by the linker.
    lea_symbol: SymbolOffset,
    /// The value is in a target-specific register.
    register: Register,
    /// The value is split across two registers
    register_pair: [2]Register,
    /// The value is in memory at a hard-coded address.
    /// If the type is a pointer, it means the pointer address is at this memory location.
    memory: u64,
    /// The value stored at an offset from a frame index
    /// Payload is a frame address.
    load_frame: FrameAddr,
    /// The address of an offset from a frame index
    /// Payload is a frame address.
    lea_frame: FrameAddr,
    air_ref: Air.Inst.Ref,
    /// The value is in memory at a constant offset from the address in a register.
    indirect: RegisterOffset,
    /// The value is a constant offset from the value in a register.
    register_offset: RegisterOffset,
    /// This indicates that we have already allocated a frame index for this instruction,
    /// but it has not been spilled there yet in the current control flow.
    /// Payload is a frame index.
    reserved_frame: FrameIndex,

    fn isMemory(mcv: MCValue) bool {
        return switch (mcv) {
            .memory, .indirect, .load_frame => true,
            else => false,
        };
    }

    fn isImmediate(mcv: MCValue) bool {
        return switch (mcv) {
            .immediate => true,
            else => false,
        };
    }

    fn isRegister(mcv: MCValue) bool {
        return switch (mcv) {
            .register => true,
            .register_offset => |reg_off| return reg_off.off == 0,
            else => false,
        };
    }

    fn isMutable(mcv: MCValue) bool {
        return switch (mcv) {
            .none => unreachable,
            .unreach => unreachable,
            .dead => unreachable,

            .immediate,
            .memory,
            .lea_frame,
            .undef,
            .lea_symbol,
            .air_ref,
            .reserved_frame,
            => false,

            .register,
            .register_pair,
            .register_offset,
            .load_symbol,
            .indirect,
            => true,

            .load_frame => |frame_addr| !frame_addr.index.isNamed(),
        };
    }

    fn address(mcv: MCValue) MCValue {
        return switch (mcv) {
            .none,
            .unreach,
            .dead,
            .immediate,
            .lea_frame,
            .register_offset,
            .register_pair,
            .register,
            .undef,
            .air_ref,
            .lea_symbol,
            .reserved_frame,
            => unreachable, // not in memory

            .load_symbol => |sym_off| .{ .lea_symbol = sym_off },
            .memory => |addr| .{ .immediate = addr },
            .load_frame => |off| .{ .lea_frame = off },
            .indirect => |reg_off| switch (reg_off.off) {
                0 => .{ .register = reg_off.reg },
                else => .{ .register_offset = reg_off },
            },
        };
    }

    fn deref(mcv: MCValue) MCValue {
        return switch (mcv) {
            .none,
            .unreach,
            .dead,
            .memory,
            .indirect,
            .undef,
            .air_ref,
            .register_pair,
            .load_frame,
            .load_symbol,
            .reserved_frame,
            => unreachable, // not a pointer

            .immediate => |addr| .{ .memory = addr },
            .register => |reg| .{ .indirect = .{ .reg = reg } },
            .register_offset => |reg_off| .{ .indirect = reg_off },
            .lea_frame => |off| .{ .load_frame = off },
            .lea_symbol => |sym_off| .{ .load_symbol = sym_off },
        };
    }

    fn offset(mcv: MCValue, off: i32) MCValue {
        return switch (mcv) {
            .none,
            .unreach,
            .dead,
            .undef,
            .air_ref,
            .reserved_frame,
            => unreachable, // not valid
            .register_pair,
            .memory,
            .indirect,
            .load_symbol,
            .lea_symbol,
            => switch (off) {
                0 => mcv,
                else => unreachable,
            },
            .load_frame => |frame| .{ .load_frame = .{ .index = frame.index, .off = frame.off + off } },
            .immediate => |imm| .{ .immediate = @bitCast(@as(i64, @bitCast(imm)) +% off) },
            .register => |reg| .{ .register_offset = .{ .reg = reg, .off = off } },
            .register_offset => |reg_off| .{ .register_offset = .{ .reg = reg_off.reg, .off = reg_off.off + off } },
            .lea_frame => |frame_addr| .{
                .lea_frame = .{ .index = frame_addr.index, .off = frame_addr.off + off },
            },
        };
    }

    fn getReg(mcv: MCValue) ?Register {
        return switch (mcv) {
            .register => |reg| reg,
            .register_offset, .indirect => |ro| ro.reg,
            else => null,
        };
    }

    fn getRegs(mcv: *const MCValue) []const Register {
        return switch (mcv.*) {
            .register => |*reg| @as(*const [1]Register, reg),
            .register_pair => |*regs| regs,
            .register_offset, .indirect => |*ro| @as(*const [1]Register, &ro.reg),
            else => &.{},
        };
    }
};

const Branch = struct {
    inst_table: std.AutoArrayHashMapUnmanaged(Air.Inst.Index, MCValue) = .empty,

    fn deinit(func: *Branch, gpa: Allocator) void {
        func.inst_table.deinit(gpa);
        func.* = undefined;
    }
};

const InstTrackingMap = std.AutoArrayHashMapUnmanaged(Air.Inst.Index, InstTracking);
const ConstTrackingMap = std.AutoArrayHashMapUnmanaged(InternPool.Index, InstTracking);

const InstTracking = struct {
    long: MCValue,
    short: MCValue,

    fn init(result: MCValue) InstTracking {
        return .{ .long = switch (result) {
            .none,
            .unreach,
            .undef,
            .immediate,
            .memory,
            .load_frame,
            .lea_frame,
            .load_symbol,
            .lea_symbol,
            => result,
            .dead,
            .reserved_frame,
            .air_ref,
            => unreachable,
            .register,
            .register_pair,
            .register_offset,
            .indirect,
            => .none,
        }, .short = result };
    }

    fn getReg(inst_tracking: InstTracking) ?Register {
        return inst_tracking.short.getReg();
    }

    fn getRegs(inst_tracking: *const InstTracking) []const Register {
        return inst_tracking.short.getRegs();
    }

    fn spill(inst_tracking: *InstTracking, function: *Func, inst: Air.Inst.Index) !void {
        if (std.meta.eql(inst_tracking.long, inst_tracking.short)) return; // Already spilled
        // Allocate or reuse frame index
        switch (inst_tracking.long) {
            .none => inst_tracking.long = try function.allocRegOrMem(
                function.typeOfIndex(inst),
                inst,
                false,
            ),
            .load_frame => {},
            .reserved_frame => |index| inst_tracking.long = .{ .load_frame = .{ .index = index } },
            else => unreachable,
        }
        tracking_log.debug("spill %{f} from {} to {}", .{ inst, inst_tracking.short, inst_tracking.long });
        try function.genCopy(function.typeOfIndex(inst), inst_tracking.long, inst_tracking.short);
    }

    fn reuseFrame(inst_tracking: *InstTracking) void {
        switch (inst_tracking.long) {
            .reserved_frame => |index| inst_tracking.long = .{ .load_frame = .{ .index = index } },
            else => {},
        }
        inst_tracking.short = switch (inst_tracking.long) {
            .none,
            .unreach,
            .undef,
            .immediate,
            .memory,
            .load_frame,
            .lea_frame,
            .load_symbol,
            .lea_symbol,
            => inst_tracking.long,
            .dead,
            .register,
            .register_pair,
            .register_offset,
            .indirect,
            .reserved_frame,
            .air_ref,
            => unreachable,
        };
    }

    fn trackSpill(inst_tracking: *InstTracking, function: *Func, inst: Air.Inst.Index) !void {
        try function.freeValue(inst_tracking.short);
        inst_tracking.reuseFrame();
<<<<<<< HEAD
        tracking_log.debug("%{f} => {f} (spilled)", .{ inst, inst_tracking.* });
=======
        tracking_log.debug("%{d} => {f} (spilled)", .{ inst, inst_tracking.* });
>>>>>>> 43fba5ea
    }

    fn verifyMaterialize(inst_tracking: InstTracking, target: InstTracking) void {
        switch (inst_tracking.long) {
            .none,
            .unreach,
            .undef,
            .immediate,
            .memory,
            .lea_frame,
            .load_symbol,
            .lea_symbol,
            => assert(std.meta.eql(inst_tracking.long, target.long)),
            .load_frame,
            .reserved_frame,
            => switch (target.long) {
                .none,
                .load_frame,
                .reserved_frame,
                => {},
                else => unreachable,
            },
            .dead,
            .register,
            .register_pair,
            .register_offset,
            .indirect,
            .air_ref,
            => unreachable,
        }
    }

    fn materialize(
        inst_tracking: *InstTracking,
        function: *Func,
        inst: Air.Inst.Index,
        target: InstTracking,
    ) !void {
        inst_tracking.verifyMaterialize(target);
        try inst_tracking.materializeUnsafe(function, inst, target);
    }

    fn materializeUnsafe(
        inst_tracking: InstTracking,
        function: *Func,
        inst: Air.Inst.Index,
        target: InstTracking,
    ) !void {
        const ty = function.typeOfIndex(inst);
        if ((inst_tracking.long == .none or inst_tracking.long == .reserved_frame) and target.long == .load_frame)
            try function.genCopy(ty, target.long, inst_tracking.short);
        try function.genCopy(ty, target.short, inst_tracking.short);
    }

    fn trackMaterialize(inst_tracking: *InstTracking, inst: Air.Inst.Index, target: InstTracking) void {
        inst_tracking.verifyMaterialize(target);
        // Don't clobber reserved frame indices
        inst_tracking.long = if (target.long == .none) switch (inst_tracking.long) {
            .load_frame => |addr| .{ .reserved_frame = addr.index },
            .reserved_frame => inst_tracking.long,
            else => target.long,
        } else target.long;
        inst_tracking.short = target.short;
<<<<<<< HEAD
        tracking_log.debug("%{f} => {f} (materialize)", .{ inst, inst_tracking.* });
=======
        tracking_log.debug("%{d} => {f} (materialize)", .{ inst, inst_tracking.* });
>>>>>>> 43fba5ea
    }

    fn resurrect(inst_tracking: *InstTracking, inst: Air.Inst.Index, scope_generation: u32) void {
        switch (inst_tracking.short) {
            .dead => |die_generation| if (die_generation >= scope_generation) {
                inst_tracking.reuseFrame();
<<<<<<< HEAD
                tracking_log.debug("%{f} => {f} (resurrect)", .{ inst, inst_tracking.* });
=======
                tracking_log.debug("%{d} => {f} (resurrect)", .{ inst, inst_tracking.* });
>>>>>>> 43fba5ea
            },
            else => {},
        }
    }

    fn die(inst_tracking: *InstTracking, function: *Func, inst: Air.Inst.Index) !void {
        if (inst_tracking.short == .dead) return;
        try function.freeValue(inst_tracking.short);
        inst_tracking.short = .{ .dead = function.scope_generation };
<<<<<<< HEAD
        tracking_log.debug("%{f} => {f} (death)", .{ inst, inst_tracking.* });
=======
        tracking_log.debug("%{d} => {f} (death)", .{ inst, inst_tracking.* });
>>>>>>> 43fba5ea
    }

    fn reuse(
        inst_tracking: *InstTracking,
        function: *Func,
        new_inst: ?Air.Inst.Index,
        old_inst: Air.Inst.Index,
    ) void {
        inst_tracking.short = .{ .dead = function.scope_generation };
        if (new_inst) |inst|
<<<<<<< HEAD
            tracking_log.debug("%{f} => {f} (reuse %{f})", .{ inst, inst_tracking.*, old_inst })
        else
            tracking_log.debug("tmp => {f} (reuse %{f})", .{ inst_tracking.*, old_inst });
=======
            tracking_log.debug("%{d} => {f} (reuse %{d})", .{ inst, inst_tracking.*, old_inst })
        else
            tracking_log.debug("tmp => {f} (reuse %{d})", .{ inst_tracking.*, old_inst });
>>>>>>> 43fba5ea
    }

    fn liveOut(inst_tracking: *InstTracking, function: *Func, inst: Air.Inst.Index) void {
        for (inst_tracking.getRegs()) |reg| {
            if (function.register_manager.isRegFree(reg)) {
<<<<<<< HEAD
                tracking_log.debug("%{f} => {f} (live-out)", .{ inst, inst_tracking.* });
=======
                tracking_log.debug("%{d} => {f} (live-out)", .{ inst, inst_tracking.* });
>>>>>>> 43fba5ea
                continue;
            }

            const index = RegisterManager.indexOfRegIntoTracked(reg).?;
            const tracked_inst = function.register_manager.registers[index];
            const tracking = function.getResolvedInstValue(tracked_inst);

            // Disable death.
            var found_reg = false;
            var remaining_reg: Register = .zero;
            for (tracking.getRegs()) |tracked_reg| if (tracked_reg.id() == reg.id()) {
                assert(!found_reg);
                found_reg = true;
            } else {
                assert(remaining_reg == .zero);
                remaining_reg = tracked_reg;
            };
            assert(found_reg);
            tracking.short = switch (remaining_reg) {
                .zero => .{ .dead = function.scope_generation },
                else => .{ .register = remaining_reg },
            };

            // Perform side-effects of freeValue manually.
            function.register_manager.freeReg(reg);

<<<<<<< HEAD
            tracking_log.debug("%{f} => {f} (live-out %{f})", .{ inst, inst_tracking.*, tracked_inst });
        }
    }

    pub fn format(inst_tracking: InstTracking, bw: *Writer, comptime fmt: []const u8) Writer.Error!void {
        comptime assert(fmt.len == 0);
        if (!std.meta.eql(inst_tracking.long, inst_tracking.short)) try bw.print("|{}| ", .{inst_tracking.long});
        try bw.print("{}", .{inst_tracking.short});
=======
            tracking_log.debug("%{d} => {f} (live-out %{d})", .{ inst, inst_tracking.*, tracked_inst });
        }
    }

    pub fn format(inst_tracking: InstTracking, writer: *std.io.Writer) std.io.Writer.Error!void {
        if (!std.meta.eql(inst_tracking.long, inst_tracking.short)) try writer.print("|{}| ", .{inst_tracking.long});
        try writer.print("{}", .{inst_tracking.short});
>>>>>>> 43fba5ea
    }
};

const FrameAlloc = struct {
    abi_size: u31,
    spill_pad: u3,
    abi_align: Alignment,
    ref_count: u16,

    fn init(alloc_abi: struct { size: u64, pad: u3 = 0, alignment: Alignment }) FrameAlloc {
        return .{
            .abi_size = @intCast(alloc_abi.size),
            .spill_pad = alloc_abi.pad,
            .abi_align = alloc_abi.alignment,
            .ref_count = 0,
        };
    }
    fn initType(ty: Type, zcu: *Zcu) FrameAlloc {
        return init(.{
            .size = ty.abiSize(zcu),
            .alignment = ty.abiAlignment(zcu),
        });
    }
    fn initSpill(ty: Type, zcu: *Zcu) FrameAlloc {
        const abi_size = ty.abiSize(zcu);
        const spill_size = if (abi_size < 8)
            math.ceilPowerOfTwoAssert(u64, abi_size)
        else
            std.mem.alignForward(u64, abi_size, 8);
        return init(.{
            .size = spill_size,
            .pad = @intCast(spill_size - abi_size),
            .alignment = ty.abiAlignment(zcu).maxStrict(
                Alignment.fromNonzeroByteUnits(@min(spill_size, 8)),
            ),
        });
    }
};

const BlockData = struct {
    relocs: std.ArrayListUnmanaged(Mir.Inst.Index) = .empty,
    state: State,

    fn deinit(bd: *BlockData, gpa: Allocator) void {
        bd.relocs.deinit(gpa);
        bd.* = undefined;
    }
};

const State = struct {
    registers: RegisterManager.TrackedRegisters,
    reg_tracking: [RegisterManager.RegisterBitSet.bit_length]InstTracking,
    free_registers: RegisterManager.RegisterBitSet,
    inst_tracking_len: u32,
    scope_generation: u32,
};

fn initRetroactiveState(func: *Func) State {
    var state: State = undefined;
    state.inst_tracking_len = @intCast(func.inst_tracking.count());
    state.scope_generation = func.scope_generation;
    return state;
}

fn saveRetroactiveState(func: *Func, state: *State) !void {
    const free_registers = func.register_manager.free_registers;
    var it = free_registers.iterator(.{ .kind = .unset });
    while (it.next()) |index| {
        const tracked_inst = func.register_manager.registers[index];
        state.registers[index] = tracked_inst;
        state.reg_tracking[index] = func.inst_tracking.get(tracked_inst).?;
    }
    state.free_registers = free_registers;
}

fn saveState(func: *Func) !State {
    var state = func.initRetroactiveState();
    try func.saveRetroactiveState(&state);
    return state;
}

fn restoreState(func: *Func, state: State, deaths: []const Air.Inst.Index, comptime opts: struct {
    emit_instructions: bool,
    update_tracking: bool,
    resurrect: bool,
    close_scope: bool,
}) !void {
    if (opts.close_scope) {
        for (
            func.inst_tracking.keys()[state.inst_tracking_len..],
            func.inst_tracking.values()[state.inst_tracking_len..],
        ) |inst, *tracking| try tracking.die(func, inst);
        func.inst_tracking.shrinkRetainingCapacity(state.inst_tracking_len);
    }

    if (opts.resurrect) for (
        func.inst_tracking.keys()[0..state.inst_tracking_len],
        func.inst_tracking.values()[0..state.inst_tracking_len],
    ) |inst, *tracking| tracking.resurrect(inst, state.scope_generation);
    for (deaths) |death| try func.processDeath(death);

    const ExpectedContents = [@typeInfo(RegisterManager.TrackedRegisters).array.len]RegisterLock;
    var stack align(@max(@alignOf(ExpectedContents), @alignOf(std.heap.StackFallbackAllocator(0)))) =
        if (opts.update_tracking) {} else std.heap.stackFallback(@sizeOf(ExpectedContents), func.gpa);

    var reg_locks = if (opts.update_tracking) {} else try std.ArrayList(RegisterLock).initCapacity(
        stack.get(),
        @typeInfo(ExpectedContents).array.len,
    );
    defer if (!opts.update_tracking) {
        for (reg_locks.items) |lock| func.register_manager.unlockReg(lock);
        reg_locks.deinit();
    };

    for (0..state.registers.len) |index| {
        const current_maybe_inst = if (func.register_manager.free_registers.isSet(index))
            null
        else
            func.register_manager.registers[index];
        const target_maybe_inst = if (state.free_registers.isSet(index))
            null
        else
            state.registers[index];
        if (std.debug.runtime_safety) if (target_maybe_inst) |target_inst|
            assert(func.inst_tracking.getIndex(target_inst).? < state.inst_tracking_len);
        if (opts.emit_instructions) {
            if (current_maybe_inst) |current_inst| {
                try func.inst_tracking.getPtr(current_inst).?.spill(func, current_inst);
            }
            if (target_maybe_inst) |target_inst| {
                const target_tracking = func.inst_tracking.getPtr(target_inst).?;
                try target_tracking.materialize(func, target_inst, state.reg_tracking[index]);
            }
        }
        if (opts.update_tracking) {
            if (current_maybe_inst) |current_inst| {
                try func.inst_tracking.getPtr(current_inst).?.trackSpill(func, current_inst);
            }
            blk: {
                const inst = target_maybe_inst orelse break :blk;
                const reg = RegisterManager.regAtTrackedIndex(@intCast(index));
                func.register_manager.freeReg(reg);
                func.register_manager.getRegAssumeFree(reg, inst);
            }
            if (target_maybe_inst) |target_inst| {
                func.inst_tracking.getPtr(target_inst).?.trackMaterialize(
                    target_inst,
                    state.reg_tracking[index],
                );
            }
        } else if (target_maybe_inst) |_|
            try reg_locks.append(func.register_manager.lockRegIndexAssumeUnused(@intCast(index)));
    }

    if (opts.update_tracking and std.debug.runtime_safety) {
        assert(func.register_manager.free_registers.eql(state.free_registers));
        var used_reg_it = state.free_registers.iterator(.{ .kind = .unset });
        while (used_reg_it.next()) |index|
            assert(func.register_manager.registers[index] == state.registers[index]);
    }
}

const Func = @This();

const CallView = enum(u1) {
    callee,
    caller,
};

pub fn generate(
    bin_file: *link.File,
    pt: Zcu.PerThread,
    src_loc: Zcu.LazySrcLoc,
    func_index: InternPool.Index,
    air: *const Air,
    liveness: *const Air.Liveness,
) CodeGenError!Mir {
    const zcu = pt.zcu;
    const gpa = zcu.gpa;
    const ip = &zcu.intern_pool;
    const func = zcu.funcInfo(func_index);
    const fn_type = Type.fromInterned(func.ty);
    const mod = zcu.navFileScope(func.owner_nav).mod.?;

    var branch_stack = std.ArrayList(Branch).init(gpa);
    defer {
        assert(branch_stack.items.len == 1);
        branch_stack.items[0].deinit(gpa);
        branch_stack.deinit();
    }
    try branch_stack.append(.{});

    var function: Func = .{
        .gpa = gpa,
        .air = air.*,
        .pt = pt,
        .mod = mod,
        .bin_file = bin_file,
        .liveness = liveness.*,
        .target = &mod.resolved_target.result,
        .owner = .{ .nav_index = func.owner_nav },
        .args = undefined, // populated after `resolveCallingConventionValues`
        .ret_mcv = undefined, // populated after `resolveCallingConventionValues`
        .func_index = func_index,
        .fn_type = fn_type,
        .arg_index = 0,
        .branch_stack = &branch_stack,
        .src_loc = src_loc,
        .end_di_line = func.rbrace_line,
        .end_di_column = func.rbrace_column,
        .scope_generation = 0,
        .avl = null,
        .vtype = null,
    };
    defer {
        function.frame_allocs.deinit(gpa);
        function.free_frame_indices.deinit(gpa);
        function.frame_locs.deinit(gpa);
        function.loops.deinit(gpa);
        var block_it = function.blocks.valueIterator();
        while (block_it.next()) |block| block.deinit(gpa);
        function.blocks.deinit(gpa);
        function.inst_tracking.deinit(gpa);
        function.const_tracking.deinit(gpa);
        function.exitlude_jump_relocs.deinit(gpa);
        function.mir_instructions.deinit(gpa);
    }

    wip_mir_log.debug("{f}:", .{fmtNav(func.owner_nav, ip)});

    try function.frame_allocs.resize(gpa, FrameIndex.named_count);
    function.frame_allocs.set(
        @intFromEnum(FrameIndex.stack_frame),
        FrameAlloc.init(.{ .size = 0, .alignment = .@"1" }),
    );
    function.frame_allocs.set(
        @intFromEnum(FrameIndex.call_frame),
        FrameAlloc.init(.{ .size = 0, .alignment = .@"1" }),
    );

    const fn_info = zcu.typeToFunc(fn_type).?;
    var call_info = function.resolveCallingConventionValues(fn_info, &.{}) catch |err| switch (err) {
        error.CodegenFail => return error.CodegenFail,
        else => |e| return e,
    };

    defer call_info.deinit(&function);

    function.args = call_info.args;
    function.ret_mcv = call_info.return_value;
    function.frame_allocs.set(@intFromEnum(FrameIndex.ret_addr), FrameAlloc.init(.{
        .size = Type.u64.abiSize(zcu),
        .alignment = Type.u64.abiAlignment(zcu).min(call_info.stack_align),
    }));
    function.frame_allocs.set(@intFromEnum(FrameIndex.base_ptr), FrameAlloc.init(.{
        .size = Type.u64.abiSize(zcu),
        .alignment = Alignment.min(
            call_info.stack_align,
            Alignment.fromNonzeroByteUnits(function.target.stackAlignment()),
        ),
    }));
    function.frame_allocs.set(@intFromEnum(FrameIndex.args_frame), FrameAlloc.init(.{
        .size = call_info.stack_byte_count,
        .alignment = call_info.stack_align,
    }));
    function.frame_allocs.set(@intFromEnum(FrameIndex.spill_frame), FrameAlloc.init(.{
        .size = 0,
        .alignment = Type.u64.abiAlignment(zcu),
    }));

    function.gen() catch |err| switch (err) {
        error.CodegenFail => return error.CodegenFail,
        error.OutOfRegisters => return function.fail("ran out of registers (Zig compiler bug)", .{}),
        else => |e| return e,
    };

    var mir: Mir = .{
        .instructions = function.mir_instructions.toOwnedSlice(),
        .frame_locs = function.frame_locs.toOwnedSlice(),
    };
    errdefer mir.deinit(gpa);
    return mir;
}

pub fn generateLazy(
    bin_file: *link.File,
    pt: Zcu.PerThread,
    src_loc: Zcu.LazySrcLoc,
    lazy_sym: link.File.LazySymbol,
    code: *std.ArrayListUnmanaged(u8),
    debug_output: link.File.DebugInfoOutput,
) CodeGenError!void {
    const comp = bin_file.comp;
    const gpa = comp.gpa;
    const mod = comp.root_mod;

    var function: Func = .{
        .gpa = gpa,
        .air = undefined,
        .pt = pt,
        .mod = mod,
        .bin_file = bin_file,
        .liveness = undefined,
        .target = &mod.resolved_target.result,
        .owner = .{ .lazy_sym = lazy_sym },
        .args = undefined, // populated after `resolveCallingConventionValues`
        .ret_mcv = undefined, // populated after `resolveCallingConventionValues`
        .func_index = undefined,
        .fn_type = undefined,
        .arg_index = 0,
        .branch_stack = undefined,
        .src_loc = src_loc,
        .end_di_line = undefined,
        .end_di_column = undefined,
        .scope_generation = 0,
        .avl = null,
        .vtype = null,
    };
    defer function.mir_instructions.deinit(gpa);

    function.genLazy(lazy_sym) catch |err| switch (err) {
        error.CodegenFail => return error.CodegenFail,
        error.OutOfRegisters => return function.fail("ran out of registers (Zig compiler bug)", .{}),
        else => |e| return e,
    };

    var mir: Mir = .{
        .instructions = function.mir_instructions.toOwnedSlice(),
        .frame_locs = function.frame_locs.toOwnedSlice(),
    };
    defer mir.deinit(gpa);

    var emit: Emit = .{
        .lower = .{
            .pt = pt,
            .allocator = gpa,
            .mir = mir,
            .cc = .auto,
            .src_loc = src_loc,
            .output_mode = comp.config.output_mode,
            .link_mode = comp.config.link_mode,
            .pic = mod.pic,
        },
        .bin_file = bin_file,
        .debug_output = debug_output,
        .code = code,
        .prev_di_pc = undefined, // no debug info yet
        .prev_di_line = undefined, // no debug info yet
        .prev_di_column = undefined, // no debug info yet
    };
    defer emit.deinit();

    emit.emitMir() catch |err| switch (err) {
        error.LowerFail, error.EmitFail => return function.failMsg(emit.lower.err_msg.?),
        error.InvalidInstruction => |e| return function.fail("emit MIR failed: {s} (Zig compiler bug)", .{@errorName(e)}),
        else => |e| return e,
    };
}

const FormatWipMirData = struct {
    func: *Func,
    inst: Mir.Inst.Index,
};
<<<<<<< HEAD
fn formatWipMir(data: FormatWipMirData, bw: *Writer, comptime _: []const u8) Writer.Error!void {
=======
fn formatWipMir(data: FormatWipMirData, writer: *std.io.Writer) std.io.Writer.Error!void {
>>>>>>> 43fba5ea
    const pt = data.func.pt;
    const comp = pt.zcu.comp;
    var lower: Lower = .{
        .pt = pt,
        .allocator = data.func.gpa,
        .mir = .{
            .instructions = data.func.mir_instructions.slice(),
            .frame_locs = data.func.frame_locs.slice(),
        },
        .cc = .auto,
        .src_loc = data.func.src_loc,
        .output_mode = comp.config.output_mode,
        .link_mode = comp.config.link_mode,
        .pic = comp.root_mod.pic,
    };
    var first = true;
    for ((lower.lowerMir(data.inst, .{ .allow_frame_locs = false }) catch |err| switch (err) {
        error.LowerFail => {
            defer {
                lower.err_msg.?.deinit(data.func.gpa);
                lower.err_msg = null;
            }
            try bw.writeAll(lower.err_msg.?.msg);
            return;
        },
        error.OutOfMemory, error.InvalidInstruction => |e| {
            try bw.writeAll(switch (e) {
                error.OutOfMemory => "Out of memory",
                error.InvalidInstruction => "CodeGen failed to find a viable instruction.",
            });
            return;
        },
        else => |e| return e,
    }).insts) |lowered_inst| {
        if (!first) try bw.writeAll("\ndebug(wip_mir): ");
        try bw.print("  | {}", .{lowered_inst});
        first = false;
    }
}
fn fmtWipMir(func: *Func, inst: Mir.Inst.Index) std.fmt.Formatter(FormatWipMirData, formatWipMir) {
    return .{ .data = .{ .func = func, .inst = inst } };
}

const FormatNavData = struct {
    ip: *const InternPool,
    nav_index: InternPool.Nav.Index,
};
<<<<<<< HEAD
fn formatNav(data: FormatNavData, bw: *Writer, comptime _: []const u8) Writer.Error!void {
    try bw.print("{f}", .{data.ip.getNav(data.nav_index).fqn.fmt(data.ip)});
}
fn fmtNav(nav_index: InternPool.Nav.Index, ip: *const InternPool) std.fmt.Formatter(formatNav) {
=======
fn formatNav(data: FormatNavData, writer: *std.io.Writer) std.io.Writer.Error!void {
    try writer.print("{f}", .{data.ip.getNav(data.nav_index).fqn.fmt(data.ip)});
}
fn fmtNav(nav_index: InternPool.Nav.Index, ip: *const InternPool) std.fmt.Formatter(FormatNavData, formatNav) {
>>>>>>> 43fba5ea
    return .{ .data = .{
        .ip = ip,
        .nav_index = nav_index,
    } };
}

const FormatAirData = struct {
    func: *Func,
    inst: Air.Inst.Index,
};
<<<<<<< HEAD
fn formatAir(data: FormatAirData, w: *std.io.Writer, comptime fmt: []const u8) std.io.Writer.Error!void {
    comptime assert(fmt.len == 0);
    // not acceptable implementation:
    // data.func.air.dumpInst(data.inst, data.func.pt, data.func.liveness);
    _ = data;
    _ = w;
    @panic("TODO: unimplemented");
}
fn fmtAir(func: *Func, inst: Air.Inst.Index) std.fmt.Formatter(formatAir) {
=======
fn formatAir(data: FormatAirData, writer: *std.io.Writer) std.io.Writer.Error!void {
    // Not acceptable implementation because it ignores `writer`:
    //data.func.air.dumpInst(data.inst, data.func.pt, data.func.liveness);
    _ = data;
    _ = writer;
    @panic("unimplemented");
}
fn fmtAir(func: *Func, inst: Air.Inst.Index) std.fmt.Formatter(FormatAirData, formatAir) {
>>>>>>> 43fba5ea
    return .{ .data = .{ .func = func, .inst = inst } };
}

const FormatTrackingData = struct {
    func: *Func,
};
<<<<<<< HEAD
fn formatTracking(data: FormatTrackingData, bw: *Writer, comptime fmt: []const u8) Writer.Error!void {
    comptime assert(fmt.len == 0);
    var it = data.func.inst_tracking.iterator();
    while (it.next()) |entry| try bw.print("\n%{d} = {f}", .{ entry.key_ptr.*, entry.value_ptr.* });
=======
fn formatTracking(data: FormatTrackingData, writer: *std.io.Writer) std.io.Writer.Error!void {
    var it = data.func.inst_tracking.iterator();
    while (it.next()) |entry| try writer.print("\n%{d} = {f}", .{ entry.key_ptr.*, entry.value_ptr.* });
>>>>>>> 43fba5ea
}
fn fmtTracking(func: *Func) std.fmt.Formatter(FormatTrackingData, formatTracking) {
    return .{ .data = .{ .func = func } };
}

fn addInst(func: *Func, inst: Mir.Inst) error{OutOfMemory}!Mir.Inst.Index {
    const gpa = func.gpa;
    try func.mir_instructions.ensureUnusedCapacity(gpa, 1);
    const result_index: Mir.Inst.Index = @intCast(func.mir_instructions.len);
    func.mir_instructions.appendAssumeCapacity(inst);
    if (switch (inst.tag) {
        else => true,
        .pseudo_dbg_prologue_end,
        .pseudo_dbg_line_column,
        .pseudo_dbg_epilogue_begin,
        .pseudo_dead,
        => false,
    }) wip_mir_log.debug("{f}", .{func.fmtWipMir(result_index)});
    return result_index;
}

fn addPseudo(func: *Func, mnem: Mnemonic) error{OutOfMemory}!Mir.Inst.Index {
    return func.addInst(.{
        .tag = mnem,
        .data = .none,
    });
}

/// Returns a temporary register that contains the value of the `reg` csr.
///
/// Caller's duty to lock the return register is needed.
fn getCsr(func: *Func, csr: CSR) !Register {
    assert(func.hasFeature(.zicsr));
    const dst_reg = try func.register_manager.allocReg(null, func.regTempClassForType(Type.u64));
    _ = try func.addInst(.{
        .tag = .csrrs,
        .data = .{ .csr = .{
            .csr = csr,
            .rd = dst_reg,
            .rs1 = .x0,
        } },
    });
    return dst_reg;
}

fn setVl(func: *Func, dst_reg: Register, avl: u64, options: bits.VType) !void {
    if (func.avl == avl) if (func.vtype) |vtype| {
        // it's already set, we don't need to do anything
        if (@as(u8, @bitCast(vtype)) == @as(u8, @bitCast(options))) return;
    };

    func.avl = avl;
    func.vtype = options;

    if (avl == 0) {
        // the caller means to do "vsetvli zero, zero ..." which keeps the avl to whatever it was before
        const options_int: u12 = @as(u12, 0) | @as(u8, @bitCast(options));
        _ = try func.addInst(.{
            .tag = .vsetvli,
            .data = .{ .i_type = .{
                .rd = dst_reg,
                .rs1 = .zero,
                .imm12 = Immediate.u(options_int),
            } },
        });
    } else {
        // if the avl can fit into u5 we can use vsetivli otherwise use vsetvli
        if (avl <= std.math.maxInt(u5)) {
            const options_int: u12 = (~@as(u12, 0) << 10) | @as(u8, @bitCast(options));
            _ = try func.addInst(.{
                .tag = .vsetivli,
                .data = .{
                    .i_type = .{
                        .rd = dst_reg,
                        .rs1 = @enumFromInt(avl),
                        .imm12 = Immediate.u(options_int),
                    },
                },
            });
        } else {
            const options_int: u12 = @as(u12, 0) | @as(u8, @bitCast(options));
            const temp_reg = try func.copyToTmpRegister(Type.u64, .{ .immediate = avl });
            _ = try func.addInst(.{
                .tag = .vsetvli,
                .data = .{ .i_type = .{
                    .rd = dst_reg,
                    .rs1 = temp_reg,
                    .imm12 = Immediate.u(options_int),
                } },
            });
        }
    }
}

const required_features = [_]Target.riscv.Feature{
    .d,
    .m,
    .a,
    .zicsr,
    .v,
    .zbb,
};

fn gen(func: *Func) !void {
    const pt = func.pt;
    const zcu = pt.zcu;
    const fn_info = zcu.typeToFunc(func.fn_type).?;

    inline for (required_features) |feature| {
        if (!func.hasFeature(feature)) {
            return func.fail(
                "target missing required feature {s}",
                .{@tagName(feature)},
            );
        }
    }

    if (fn_info.cc != .naked) {
        _ = try func.addPseudo(.pseudo_dbg_prologue_end);

        const backpatch_stack_alloc = try func.addPseudo(.pseudo_dead);
        const backpatch_ra_spill = try func.addPseudo(.pseudo_dead);
        const backpatch_fp_spill = try func.addPseudo(.pseudo_dead);
        const backpatch_fp_add = try func.addPseudo(.pseudo_dead);
        const backpatch_spill_callee_preserved_regs = try func.addPseudo(.pseudo_dead);

        switch (func.ret_mcv.long) {
            .none, .unreach => {},
            .indirect => {
                // The address where to store the return value for the caller is in a
                // register which the callee is free to clobber. Therefore, we purposely
                // spill it to stack immediately.
                const frame_index = try func.allocFrameIndex(FrameAlloc.initSpill(Type.u64, zcu));
                try func.genSetMem(
                    .{ .frame = frame_index },
                    0,
                    Type.u64,
                    func.ret_mcv.long.address().offset(-func.ret_mcv.short.indirect.off),
                );
                func.ret_mcv.long = .{ .load_frame = .{ .index = frame_index } };
                tracking_log.debug("spill {} to {f}", .{ func.ret_mcv.long, frame_index });
            },
            else => unreachable,
        }

        try func.genBody(func.air.getMainBody());

        for (func.exitlude_jump_relocs.items) |jmp_reloc| {
            func.mir_instructions.items(.data)[jmp_reloc].j_type.inst =
                @intCast(func.mir_instructions.len);
        }

        _ = try func.addPseudo(.pseudo_dbg_epilogue_begin);

        const backpatch_restore_callee_preserved_regs = try func.addPseudo(.pseudo_dead);
        const backpatch_ra_restore = try func.addPseudo(.pseudo_dead);
        const backpatch_fp_restore = try func.addPseudo(.pseudo_dead);
        const backpatch_stack_alloc_restore = try func.addPseudo(.pseudo_dead);

        // ret
        _ = try func.addInst(.{
            .tag = .jalr,
            .data = .{ .i_type = .{
                .rd = .zero,
                .rs1 = .ra,
                .imm12 = Immediate.s(0),
            } },
        });

        const frame_layout = try func.computeFrameLayout();
        const need_save_reg = frame_layout.save_reg_list.count() > 0;

        func.mir_instructions.set(backpatch_stack_alloc, .{
            .tag = .addi,
            .data = .{ .i_type = .{
                .rd = .sp,
                .rs1 = .sp,
                .imm12 = Immediate.s(-@as(i32, @intCast(frame_layout.stack_adjust))),
            } },
        });
        func.mir_instructions.set(backpatch_ra_spill, .{
            .tag = .pseudo_store_rm,
            .data = .{ .rm = .{
                .r = .ra,
                .m = .{
                    .base = .{ .frame = .ret_addr },
                    .mod = .{ .size = .dword, .unsigned = false },
                },
            } },
        });
        func.mir_instructions.set(backpatch_ra_restore, .{
            .tag = .pseudo_load_rm,
            .data = .{ .rm = .{
                .r = .ra,
                .m = .{
                    .base = .{ .frame = .ret_addr },
                    .mod = .{ .size = .dword, .unsigned = false },
                },
            } },
        });
        func.mir_instructions.set(backpatch_fp_spill, .{
            .tag = .pseudo_store_rm,
            .data = .{ .rm = .{
                .r = .s0,
                .m = .{
                    .base = .{ .frame = .base_ptr },
                    .mod = .{ .size = .dword, .unsigned = false },
                },
            } },
        });
        func.mir_instructions.set(backpatch_fp_restore, .{
            .tag = .pseudo_load_rm,
            .data = .{ .rm = .{
                .r = .s0,
                .m = .{
                    .base = .{ .frame = .base_ptr },
                    .mod = .{ .size = .dword, .unsigned = false },
                },
            } },
        });
        func.mir_instructions.set(backpatch_fp_add, .{
            .tag = .addi,
            .data = .{ .i_type = .{
                .rd = .s0,
                .rs1 = .sp,
                .imm12 = Immediate.s(@intCast(frame_layout.stack_adjust)),
            } },
        });
        func.mir_instructions.set(backpatch_stack_alloc_restore, .{
            .tag = .addi,
            .data = .{ .i_type = .{
                .rd = .sp,
                .rs1 = .sp,
                .imm12 = Immediate.s(@intCast(frame_layout.stack_adjust)),
            } },
        });

        if (need_save_reg) {
            func.mir_instructions.set(backpatch_spill_callee_preserved_regs, .{
                .tag = .pseudo_spill_regs,
                .data = .{ .reg_list = frame_layout.save_reg_list },
            });

            func.mir_instructions.set(backpatch_restore_callee_preserved_regs, .{
                .tag = .pseudo_restore_regs,
                .data = .{ .reg_list = frame_layout.save_reg_list },
            });
        }
    } else {
        _ = try func.addPseudo(.pseudo_dbg_prologue_end);
        try func.genBody(func.air.getMainBody());
        _ = try func.addPseudo(.pseudo_dbg_epilogue_begin);
    }

    // Drop them off at the rbrace.
    _ = try func.addInst(.{
        .tag = .pseudo_dbg_line_column,
        .data = .{ .pseudo_dbg_line_column = .{
            .line = func.end_di_line,
            .column = func.end_di_column,
        } },
    });
}

fn genLazy(func: *Func, lazy_sym: link.File.LazySymbol) InnerError!void {
    const pt = func.pt;
    const zcu = pt.zcu;
    const ip = &zcu.intern_pool;
    switch (Type.fromInterned(lazy_sym.ty).zigTypeTag(zcu)) {
        .@"enum" => {
            const enum_ty = Type.fromInterned(lazy_sym.ty);
            wip_mir_log.debug("{f}.@tagName:", .{enum_ty.fmt(pt)});

            const param_regs = abi.Registers.Integer.function_arg_regs;
            const ret_reg = param_regs[0];
            const enum_mcv: MCValue = .{ .register = param_regs[1] };

            const exitlude_jump_relocs = try func.gpa.alloc(Mir.Inst.Index, enum_ty.enumFieldCount(zcu));
            defer func.gpa.free(exitlude_jump_relocs);

            const data_reg, const data_lock = try func.allocReg(.int);
            defer func.register_manager.unlockReg(data_lock);

            const elf_file = func.bin_file.cast(.elf).?;
            const zo = elf_file.zigObjectPtr().?;
            const sym_index = zo.getOrCreateMetadataForLazySymbol(elf_file, pt, .{
                .kind = .const_data,
                .ty = enum_ty.toIntern(),
            }) catch |err|
                return func.fail("{s} creating lazy symbol", .{@errorName(err)});

            try func.genSetReg(Type.u64, data_reg, .{ .lea_symbol = .{ .sym = sym_index } });

            const cmp_reg, const cmp_lock = try func.allocReg(.int);
            defer func.register_manager.unlockReg(cmp_lock);

            var data_off: i32 = 0;
            const tag_names = enum_ty.enumFields(zcu);
            for (exitlude_jump_relocs, 0..) |*exitlude_jump_reloc, tag_index| {
                const tag_name_len = tag_names.get(ip)[tag_index].length(ip);
                const tag_val = try pt.enumValueFieldIndex(enum_ty, @intCast(tag_index));
                const tag_mcv = try func.genTypedValue(tag_val);

                _ = try func.genBinOp(
                    .cmp_neq,
                    enum_mcv,
                    enum_ty,
                    tag_mcv,
                    enum_ty,
                    cmp_reg,
                );
                const skip_reloc = try func.condBr(Type.bool, .{ .register = cmp_reg });

                try func.genSetMem(
                    .{ .reg = ret_reg },
                    0,
                    Type.u64,
                    .{ .register_offset = .{ .reg = data_reg, .off = data_off } },
                );

                try func.genSetMem(
                    .{ .reg = ret_reg },
                    8,
                    Type.u64,
                    .{ .immediate = tag_name_len },
                );

                exitlude_jump_reloc.* = try func.addInst(.{
                    .tag = .pseudo_j,
                    .data = .{ .j_type = .{
                        .rd = .zero,
                        .inst = undefined,
                    } },
                });
                func.performReloc(skip_reloc);

                data_off += @intCast(tag_name_len + 1);
            }

            try func.airTrap();

            for (exitlude_jump_relocs) |reloc| func.performReloc(reloc);

            _ = try func.addInst(.{
                .tag = .jalr,
                .data = .{ .i_type = .{
                    .rd = .zero,
                    .rs1 = .ra,
                    .imm12 = Immediate.s(0),
                } },
            });
        },
        else => return func.fail(
            "TODO implement {s} for {f}",
            .{ @tagName(lazy_sym.kind), Type.fromInterned(lazy_sym.ty).fmt(pt) },
        ),
    }
}

fn genBody(func: *Func, body: []const Air.Inst.Index) InnerError!void {
    const pt = func.pt;
    const zcu = pt.zcu;
    const ip = &zcu.intern_pool;
    const air_tags = func.air.instructions.items(.tag);

    for (body) |inst| {
        if (func.liveness.isUnused(inst) and !func.air.mustLower(inst, ip)) continue;
        wip_mir_log.debug("{f}", .{func.fmtAir(inst)});
        verbose_tracking_log.debug("{f}", .{func.fmtTracking()});

        const old_air_bookkeeping = func.air_bookkeeping;
        try func.ensureProcessDeathCapacity(Air.Liveness.bpi);

        func.reused_operands = @TypeOf(func.reused_operands).initEmpty();
        try func.inst_tracking.ensureUnusedCapacity(func.gpa, 1);
        const tag = air_tags[@intFromEnum(inst)];
        switch (tag) {
            // zig fmt: off
            .add,
            .add_wrap,
            .sub,
            .sub_wrap,

            .add_sat,

            .mul,
            .mul_wrap,
            .div_trunc,
            .div_exact,
            .rem,

            .shl, .shl_exact,
            .shr, .shr_exact,

            .bool_and,
            .bool_or,
            .bit_and,
            .bit_or,

            .xor,

            .min,
            .max,
            => try func.airBinOp(inst, tag),


            .ptr_add,
            .ptr_sub => try func.airPtrArithmetic(inst, tag),

            .mod,
            .div_float,
            .div_floor,
            => return func.fail("TODO: {s}", .{@tagName(tag)}),

            .sqrt,
            .sin,
            .cos,
            .tan,
            .exp,
            .exp2,
            .log,
            .log2,
            .log10,
            .floor,
            .ceil,
            .round,
            .trunc_float,
            .neg,
            => try func.airUnaryMath(inst, tag),

            .add_with_overflow => try func.airAddWithOverflow(inst),
            .sub_with_overflow => try func.airSubWithOverflow(inst),
            .mul_with_overflow => try func.airMulWithOverflow(inst),
            .shl_with_overflow => try func.airShlWithOverflow(inst),


            .sub_sat         => try func.airSubSat(inst),
            .mul_sat         => try func.airMulSat(inst),
            .shl_sat         => try func.airShlSat(inst),

            .add_safe,
            .sub_safe,
            .mul_safe,
            .intcast_safe,
            .int_from_float_safe,
            .int_from_float_optimized_safe,
            => return func.fail("TODO implement safety_checked_instructions", .{}),

            .cmp_lt,
            .cmp_lte,
            .cmp_eq,
            .cmp_gte,
            .cmp_gt,
            .cmp_neq,
            => try func.airCmp(inst, tag),

            .cmp_vector => try func.airCmpVector(inst),
            .cmp_lt_errors_len => try func.airCmpLtErrorsLen(inst),

            .slice           => try func.airSlice(inst),
            .array_to_slice  => try func.airArrayToSlice(inst),

            .slice_ptr       => try func.airSlicePtr(inst),
            .slice_len       => try func.airSliceLen(inst),

            .alloc           => try func.airAlloc(inst),
            .ret_ptr         => try func.airRetPtr(inst),
            .arg             => try func.airArg(inst),
            .assembly        => try func.airAsm(inst),
            .bitcast         => try func.airBitCast(inst),
            .block           => try func.airBlock(inst),
            .br              => try func.airBr(inst),
            .repeat          => try func.airRepeat(inst),
            .switch_dispatch => try func.airSwitchDispatch(inst),
            .trap            => try func.airTrap(),
            .breakpoint      => try func.airBreakpoint(),
            .ret_addr        => try func.airRetAddr(inst),
            .frame_addr      => try func.airFrameAddress(inst),
            .cond_br         => try func.airCondBr(inst),
            .dbg_stmt        => try func.airDbgStmt(inst),
            .dbg_empty_stmt  => func.finishAirBookkeeping(),
            .fptrunc         => try func.airFptrunc(inst),
            .fpext           => try func.airFpext(inst),
            .intcast         => try func.airIntCast(inst),
            .trunc           => try func.airTrunc(inst),
            .is_non_null     => try func.airIsNonNull(inst),
            .is_non_null_ptr => try func.airIsNonNullPtr(inst),
            .is_null         => try func.airIsNull(inst),
            .is_null_ptr     => try func.airIsNullPtr(inst),
            .is_non_err      => try func.airIsNonErr(inst),
            .is_non_err_ptr  => try func.airIsNonErrPtr(inst),
            .is_err          => try func.airIsErr(inst),
            .is_err_ptr      => try func.airIsErrPtr(inst),
            .load            => try func.airLoad(inst),
            .loop            => try func.airLoop(inst),
            .not             => try func.airNot(inst),
            .ret             => try func.airRet(inst, false),
            .ret_safe        => try func.airRet(inst, true),
            .ret_load        => try func.airRetLoad(inst),
            .store           => try func.airStore(inst, false),
            .store_safe      => try func.airStore(inst, true),
            .struct_field_ptr=> try func.airStructFieldPtr(inst),
            .struct_field_val=> try func.airStructFieldVal(inst),
            .float_from_int  => try func.airFloatFromInt(inst),
            .int_from_float  => try func.airIntFromFloat(inst),
            .cmpxchg_strong  => try func.airCmpxchg(inst, .strong),
            .cmpxchg_weak    => try func.airCmpxchg(inst, .weak),
            .atomic_rmw      => try func.airAtomicRmw(inst),
            .atomic_load     => try func.airAtomicLoad(inst),
            .memcpy          => try func.airMemcpy(inst),
            .memmove         => try func.airMemmove(inst),
            .memset          => try func.airMemset(inst, false),
            .memset_safe     => try func.airMemset(inst, true),
            .set_union_tag   => try func.airSetUnionTag(inst),
            .get_union_tag   => try func.airGetUnionTag(inst),
            .clz             => try func.airClz(inst),
            .ctz             => try func.airCtz(inst),
            .popcount        => try func.airPopcount(inst),
            .abs             => try func.airAbs(inst),
            .byte_swap       => try func.airByteSwap(inst),
            .bit_reverse     => try func.airBitReverse(inst),
            .tag_name        => try func.airTagName(inst),
            .error_name      => try func.airErrorName(inst),
            .splat           => try func.airSplat(inst),
            .select          => try func.airSelect(inst),
            .shuffle_one     => try func.airShuffleOne(inst),
            .shuffle_two     => try func.airShuffleTwo(inst),
            .reduce          => try func.airReduce(inst),
            .aggregate_init  => try func.airAggregateInit(inst),
            .union_init      => try func.airUnionInit(inst),
            .prefetch        => try func.airPrefetch(inst),
            .mul_add         => try func.airMulAdd(inst),
            .addrspace_cast  => return func.fail("TODO: addrspace_cast", .{}),

            .@"try"          =>  try func.airTry(inst),
            .try_cold        =>  try func.airTry(inst),
            .try_ptr         =>  return func.fail("TODO: try_ptr", .{}),
            .try_ptr_cold    =>  return func.fail("TODO: try_ptr_cold", .{}),

            .dbg_var_ptr,
            .dbg_var_val,
            .dbg_arg_inline,
            => try func.airDbgVar(inst),

            .dbg_inline_block => try func.airDbgInlineBlock(inst),

            .call              => try func.airCall(inst, .auto),
            .call_always_tail  => try func.airCall(inst, .always_tail),
            .call_never_tail   => try func.airCall(inst, .never_tail),
            .call_never_inline => try func.airCall(inst, .never_inline),

            .atomic_store_unordered => try func.airAtomicStore(inst, .unordered),
            .atomic_store_monotonic => try func.airAtomicStore(inst, .monotonic),
            .atomic_store_release   => try func.airAtomicStore(inst, .release),
            .atomic_store_seq_cst   => try func.airAtomicStore(inst, .seq_cst),
            .struct_field_ptr_index_0 => try func.airStructFieldPtrIndex(inst, 0),
            .struct_field_ptr_index_1 => try func.airStructFieldPtrIndex(inst, 1),
            .struct_field_ptr_index_2 => try func.airStructFieldPtrIndex(inst, 2),
            .struct_field_ptr_index_3 => try func.airStructFieldPtrIndex(inst, 3),

            .field_parent_ptr => try func.airFieldParentPtr(inst),

            .switch_br       => try func.airSwitchBr(inst),
            .loop_switch_br  => try func.airLoopSwitchBr(inst),

            .ptr_slice_len_ptr => try func.airPtrSliceLenPtr(inst),
            .ptr_slice_ptr_ptr => try func.airPtrSlicePtrPtr(inst),

            .array_elem_val      => try func.airArrayElemVal(inst),

            .slice_elem_val      => try func.airSliceElemVal(inst),
            .slice_elem_ptr      => try func.airSliceElemPtr(inst),

            .ptr_elem_val        => try func.airPtrElemVal(inst),
            .ptr_elem_ptr        => try func.airPtrElemPtr(inst),

            .inferred_alloc, .inferred_alloc_comptime => unreachable,
            .unreach  => func.finishAirBookkeeping(),

            .optional_payload           => try func.airOptionalPayload(inst),
            .optional_payload_ptr       => try func.airOptionalPayloadPtr(inst),
            .optional_payload_ptr_set   => try func.airOptionalPayloadPtrSet(inst),
            .unwrap_errunion_err        => try func.airUnwrapErrErr(inst),
            .unwrap_errunion_payload    => try func.airUnwrapErrPayload(inst),
            .unwrap_errunion_err_ptr    => try func.airUnwrapErrErrPtr(inst),
            .unwrap_errunion_payload_ptr=> try func.airUnwrapErrPayloadPtr(inst),
            .errunion_payload_ptr_set   => try func.airErrUnionPayloadPtrSet(inst),
            .err_return_trace           => try func.airErrReturnTrace(inst),
            .set_err_return_trace       => try func.airSetErrReturnTrace(inst),
            .save_err_return_trace_index=> try func.airSaveErrReturnTraceIndex(inst),

            .wrap_optional         => try func.airWrapOptional(inst),
            .wrap_errunion_payload => try func.airWrapErrUnionPayload(inst),
            .wrap_errunion_err     => try func.airWrapErrUnionErr(inst),

            .runtime_nav_ptr => try func.airRuntimeNavPtr(inst),

            .add_optimized,
            .sub_optimized,
            .mul_optimized,
            .div_float_optimized,
            .div_trunc_optimized,
            .div_floor_optimized,
            .div_exact_optimized,
            .rem_optimized,
            .mod_optimized,
            .neg_optimized,
            .cmp_lt_optimized,
            .cmp_lte_optimized,
            .cmp_eq_optimized,
            .cmp_gte_optimized,
            .cmp_gt_optimized,
            .cmp_neq_optimized,
            .cmp_vector_optimized,
            .reduce_optimized,
            .int_from_float_optimized,
            => return func.fail("TODO implement optimized float mode", .{}),

            .is_named_enum_value => return func.fail("TODO implement is_named_enum_value", .{}),
            .error_set_has_value => return func.fail("TODO implement error_set_has_value", .{}),
            .vector_store_elem => return func.fail("TODO implement vector_store_elem", .{}),

            .c_va_arg => return func.fail("TODO implement c_va_arg", .{}),
            .c_va_copy => return func.fail("TODO implement c_va_copy", .{}),
            .c_va_end => return func.fail("TODO implement c_va_end", .{}),
            .c_va_start => return func.fail("TODO implement c_va_start", .{}),

            .wasm_memory_size => unreachable,
            .wasm_memory_grow => unreachable,

            .work_item_id => unreachable,
            .work_group_size => unreachable,
            .work_group_id => unreachable,
            // zig fmt: on
        }

        assert(!func.register_manager.lockedRegsExist());

        if (std.debug.runtime_safety) {
            if (func.air_bookkeeping < old_air_bookkeeping + 1) {
                std.debug.panic("in codegen.zig, handling of AIR instruction %{d} ('{}') did not do proper bookkeeping. Look for a missing call to finishAir.", .{ inst, air_tags[@intFromEnum(inst)] });
            }

            { // check consistency of tracked registers
                var it = func.register_manager.free_registers.iterator(.{ .kind = .unset });
                while (it.next()) |index| {
                    const tracked_inst = func.register_manager.registers[index];
                    tracking_log.debug("tracked inst: {f}", .{tracked_inst});
                    const tracking = func.getResolvedInstValue(tracked_inst);
                    for (tracking.getRegs()) |reg| {
                        if (RegisterManager.indexOfRegIntoTracked(reg).? == index) break;
                    } else return std.debug.panic(
                        \\%{f} takes up these regs: {any}, however this regs {any}, don't use it
                    , .{ tracked_inst, tracking.getRegs(), RegisterManager.regAtTrackedIndex(@intCast(index)) });
                }
            }
        }
    }
    verbose_tracking_log.debug("{f}", .{func.fmtTracking()});
}

fn getValue(func: *Func, value: MCValue, inst: ?Air.Inst.Index) !void {
    for (value.getRegs()) |reg| try func.register_manager.getReg(reg, inst);
}

fn getValueIfFree(func: *Func, value: MCValue, inst: ?Air.Inst.Index) void {
    for (value.getRegs()) |reg| if (func.register_manager.isRegFree(reg))
        func.register_manager.getRegAssumeFree(reg, inst);
}

fn freeValue(func: *Func, value: MCValue) !void {
    switch (value) {
        .register => |reg| func.register_manager.freeReg(reg),
        .register_pair => |regs| for (regs) |reg| func.register_manager.freeReg(reg),
        .register_offset => |reg_off| func.register_manager.freeReg(reg_off.reg),
        else => {}, // TODO process stack allocation death
    }
}

fn feed(func: *Func, bt: *Air.Liveness.BigTomb, operand: Air.Inst.Ref) !void {
    if (bt.feed()) if (operand.toIndex()) |inst| {
        log.debug("feed inst: %{f}", .{inst});
        try func.processDeath(inst);
    };
}

/// Asserts there is already capacity to insert into top branch inst_table.
fn processDeath(func: *Func, inst: Air.Inst.Index) !void {
    try func.inst_tracking.getPtr(inst).?.die(func, inst);
}

/// Called when there are no operands, and the instruction is always unreferenced.
fn finishAirBookkeeping(func: *Func) void {
    if (std.debug.runtime_safety) {
        func.air_bookkeeping += 1;
    }
}

fn finishAirResult(func: *Func, inst: Air.Inst.Index, result: MCValue) void {
    if (func.liveness.isUnused(inst)) switch (result) {
        .none, .dead, .unreach => {},
        // Why didn't the result die?
        .register => |r| if (r != .zero) unreachable,
        else => unreachable,
    } else {
        switch (result) {
            .register => |r| if (r == .zero) unreachable, // Why did we discard a used result?
            else => {},
        }

        tracking_log.debug("%{d} => {} (birth)", .{ inst, result });
        func.inst_tracking.putAssumeCapacityNoClobber(inst, InstTracking.init(result));
        // In some cases, an operand may be reused as the result.
        // If that operand died and was a register, it was freed by
        // processDeath, so we have to "re-allocate" the register.
        func.getValueIfFree(result, inst);
    }
    func.finishAirBookkeeping();
}

fn finishAir(
    func: *Func,
    inst: Air.Inst.Index,
    result: MCValue,
    operands: [Air.Liveness.bpi - 1]Air.Inst.Ref,
) !void {
    const tomb_bits = func.liveness.getTombBits(inst);
    for (0.., operands) |op_index, op| {
        if (tomb_bits & @as(Air.Liveness.Bpi, 1) << @intCast(op_index) == 0) continue;
        if (func.reused_operands.isSet(op_index)) continue;
        try func.processDeath(op.toIndexAllowNone() orelse continue);
    }
    func.finishAirResult(inst, result);
}

const FrameLayout = struct {
    stack_adjust: i12,
    save_reg_list: Mir.RegisterList,
};

fn setFrameLoc(
    func: *Func,
    frame_index: FrameIndex,
    base: Register,
    offset: *i32,
    comptime aligned: bool,
) void {
    const frame_i = @intFromEnum(frame_index);
    if (aligned) {
        const alignment: InternPool.Alignment = func.frame_allocs.items(.abi_align)[frame_i];
        offset.* = math.sign(offset.*) * @as(i32, @intCast(alignment.backward(@intCast(@abs(offset.*)))));
    }
    func.frame_locs.set(frame_i, .{ .base = base, .disp = offset.* });
    offset.* += func.frame_allocs.items(.abi_size)[frame_i];
}

fn computeFrameLayout(func: *Func) !FrameLayout {
    const frame_allocs_len = func.frame_allocs.len;
    try func.frame_locs.resize(func.gpa, frame_allocs_len);
    const stack_frame_order = try func.gpa.alloc(FrameIndex, frame_allocs_len - FrameIndex.named_count);
    defer func.gpa.free(stack_frame_order);

    const frame_size = func.frame_allocs.items(.abi_size);
    const frame_align = func.frame_allocs.items(.abi_align);

    for (stack_frame_order, FrameIndex.named_count..) |*frame_order, frame_index|
        frame_order.* = @enumFromInt(frame_index);

    {
        const SortContext = struct {
            frame_align: @TypeOf(frame_align),
            pub fn lessThan(context: @This(), lhs: FrameIndex, rhs: FrameIndex) bool {
                return context.frame_align[@intFromEnum(lhs)].compare(.gt, context.frame_align[@intFromEnum(rhs)]);
            }
        };
        const sort_context = SortContext{ .frame_align = frame_align };
        mem.sort(FrameIndex, stack_frame_order, sort_context, SortContext.lessThan);
    }

    var save_reg_list = Mir.RegisterList{};
    for (abi.Registers.all_preserved) |reg| {
        if (func.register_manager.isRegAllocated(reg)) {
            save_reg_list.push(&abi.Registers.all_preserved, reg);
        }
    }

    const total_alloc_size: i32 = blk: {
        var i: i32 = 0;
        for (stack_frame_order) |frame_index| {
            i += frame_size[@intFromEnum(frame_index)];
        }
        break :blk i;
    };

    const saved_reg_size = save_reg_list.size();
    frame_size[@intFromEnum(FrameIndex.spill_frame)] = @intCast(saved_reg_size);

    // The total frame size is calculated by the amount of s registers you need to save * 8, as each
    // register is 8 bytes, the total allocation sizes, and 16 more register for the spilled ra and s0
    // register. Finally we align the frame size to the alignment of the base pointer.
    const args_frame_size = frame_size[@intFromEnum(FrameIndex.args_frame)];
    const spill_frame_size = frame_size[@intFromEnum(FrameIndex.spill_frame)];
    const call_frame_size = frame_size[@intFromEnum(FrameIndex.call_frame)];

    // TODO: this 64 should be a 16, but we were clobbering the top and bottom of the frame.
    // maybe everything can go from the bottom?
    const acc_frame_size: i32 = std.mem.alignForward(
        i32,
        total_alloc_size + 64 + args_frame_size + spill_frame_size + call_frame_size,
        @intCast(frame_align[@intFromEnum(FrameIndex.base_ptr)].toByteUnits().?),
    );
    log.debug("frame size: {d}", .{acc_frame_size});

    // store the ra at total_size - 8, so it's the very first thing in the stack
    // relative to the fp
    func.frame_locs.set(
        @intFromEnum(FrameIndex.ret_addr),
        .{ .base = .sp, .disp = acc_frame_size - 8 },
    );
    func.frame_locs.set(
        @intFromEnum(FrameIndex.base_ptr),
        .{ .base = .sp, .disp = acc_frame_size - 16 },
    );

    // now we grow the stack frame from the bottom of total frame in order to
    // not need to know the size of the first allocation. Stack offsets point at the "bottom"
    // of variables.
    var s0_offset: i32 = -acc_frame_size;
    func.setFrameLoc(.stack_frame, .s0, &s0_offset, true);
    for (stack_frame_order) |frame_index| func.setFrameLoc(frame_index, .s0, &s0_offset, true);
    func.setFrameLoc(.args_frame, .s0, &s0_offset, true);
    func.setFrameLoc(.call_frame, .s0, &s0_offset, true);
    func.setFrameLoc(.spill_frame, .s0, &s0_offset, true);

    return .{
        .stack_adjust = @intCast(acc_frame_size),
        .save_reg_list = save_reg_list,
    };
}

fn ensureProcessDeathCapacity(func: *Func, additional_count: usize) !void {
    const table = &func.branch_stack.items[func.branch_stack.items.len - 1].inst_table;
    try table.ensureUnusedCapacity(func.gpa, additional_count);
}

fn memSize(func: *Func, ty: Type) Memory.Size {
    const pt = func.pt;
    const zcu = pt.zcu;
    return switch (ty.zigTypeTag(zcu)) {
        .float => Memory.Size.fromBitSize(ty.floatBits(func.target)),
        else => Memory.Size.fromByteSize(ty.abiSize(zcu)),
    };
}

fn splitType(func: *Func, ty: Type) ![2]Type {
    const zcu = func.pt.zcu;
    const classes = mem.sliceTo(&abi.classifySystem(ty, zcu), .none);
    var parts: [2]Type = undefined;
    if (classes.len == 2) for (&parts, classes, 0..) |*part, class, part_i| {
        part.* = switch (class) {
            .integer => switch (part_i) {
                0 => Type.u64,
                1 => part: {
                    const elem_size = ty.abiAlignment(zcu).minStrict(.@"8").toByteUnits().?;
                    const elem_ty = try func.pt.intType(.unsigned, @intCast(elem_size * 8));
                    break :part switch (@divExact(ty.abiSize(zcu) - 8, elem_size)) {
                        1 => elem_ty,
                        else => |len| try func.pt.arrayType(.{ .len = len, .child = elem_ty.toIntern() }),
                    };
                },
                else => unreachable,
            },
            else => return func.fail("TODO: splitType class {}", .{class}),
        };
    } else if (parts[0].abiSize(zcu) + parts[1].abiSize(zcu) == ty.abiSize(zcu)) return parts;
    return func.fail("TODO implement splitType for {f}", .{ty.fmt(func.pt)});
}

/// Truncates the value in the register in place.
/// Clobbers any remaining bits.
fn truncateRegister(func: *Func, ty: Type, reg: Register) !void {
    const pt = func.pt;
    const zcu = pt.zcu;
    const int_info = if (ty.isAbiInt(zcu)) ty.intInfo(zcu) else std.builtin.Type.Int{
        .signedness = .unsigned,
        .bits = @intCast(ty.bitSize(zcu)),
    };
    assert(reg.class() == .int);

    const shift = math.cast(u6, 64 - int_info.bits % 64) orelse return;
    switch (int_info.signedness) {
        .signed => {
            _ = try func.addInst(.{
                .tag = .slli,

                .data = .{
                    .i_type = .{
                        .rd = reg,
                        .rs1 = reg,
                        .imm12 = Immediate.u(shift),
                    },
                },
            });
            _ = try func.addInst(.{
                .tag = .srai,

                .data = .{
                    .i_type = .{
                        .rd = reg,
                        .rs1 = reg,
                        .imm12 = Immediate.u(shift),
                    },
                },
            });
        },
        .unsigned => {
            const mask = ~@as(u64, 0) >> shift;
            if (mask < 256) {
                _ = try func.addInst(.{
                    .tag = .andi,

                    .data = .{
                        .i_type = .{
                            .rd = reg,
                            .rs1 = reg,
                            .imm12 = Immediate.u(@intCast(mask)),
                        },
                    },
                });
            } else {
                _ = try func.addInst(.{
                    .tag = .slli,

                    .data = .{
                        .i_type = .{
                            .rd = reg,
                            .rs1 = reg,
                            .imm12 = Immediate.u(shift),
                        },
                    },
                });
                _ = try func.addInst(.{
                    .tag = .srli,

                    .data = .{
                        .i_type = .{
                            .rd = reg,
                            .rs1 = reg,
                            .imm12 = Immediate.u(shift),
                        },
                    },
                });
            }
        },
    }
}

fn allocFrameIndex(func: *Func, alloc: FrameAlloc) !FrameIndex {
    const frame_allocs_slice = func.frame_allocs.slice();
    const frame_size = frame_allocs_slice.items(.abi_size);
    const frame_align = frame_allocs_slice.items(.abi_align);

    const stack_frame_align = &frame_align[@intFromEnum(FrameIndex.stack_frame)];
    stack_frame_align.* = stack_frame_align.max(alloc.abi_align);

    for (func.free_frame_indices.keys(), 0..) |frame_index, free_i| {
        const abi_size = frame_size[@intFromEnum(frame_index)];
        if (abi_size != alloc.abi_size) continue;
        const abi_align = &frame_align[@intFromEnum(frame_index)];
        abi_align.* = abi_align.max(alloc.abi_align);

        _ = func.free_frame_indices.swapRemoveAt(free_i);
        return frame_index;
    }
    const frame_index: FrameIndex = @enumFromInt(func.frame_allocs.len);
    try func.frame_allocs.append(func.gpa, alloc);
    log.debug("allocated frame {f}", .{frame_index});
    return frame_index;
}

/// Use a pointer instruction as the basis for allocating stack memory.
fn allocMemPtr(func: *Func, inst: Air.Inst.Index) !FrameIndex {
    const pt = func.pt;
    const zcu = pt.zcu;
    const ptr_ty = func.typeOfIndex(inst);
    const val_ty = ptr_ty.childType(zcu);
    return func.allocFrameIndex(FrameAlloc.init(.{
        .size = math.cast(u32, val_ty.abiSize(zcu)) orelse {
            return func.fail("type '{f}' too big to fit into stack frame", .{val_ty.fmt(pt)});
        },
        .alignment = ptr_ty.ptrAlignment(zcu).max(.@"1"),
    }));
}

fn typeRegClass(func: *Func, ty: Type) abi.RegisterClass {
    const pt = func.pt;
    const zcu = pt.zcu;
    return switch (ty.zigTypeTag(zcu)) {
        .float => .float,
        .vector => .vector,
        else => .int,
    };
}

fn regGeneralClassForType(func: *Func, ty: Type) RegisterManager.RegisterBitSet {
    return switch (ty.zigTypeTag(func.pt.zcu)) {
        .float => abi.Registers.Float.general_purpose,
        .vector => abi.Registers.Vector.general_purpose,
        else => abi.Registers.Integer.general_purpose,
    };
}

fn regTempClassForType(func: *Func, ty: Type) RegisterManager.RegisterBitSet {
    return switch (ty.zigTypeTag(func.pt.zcu)) {
        .float => abi.Registers.Float.temporary,
        .vector => abi.Registers.Vector.general_purpose, // there are no temporary vector registers
        else => abi.Registers.Integer.temporary,
    };
}

fn allocRegOrMem(func: *Func, elem_ty: Type, inst: ?Air.Inst.Index, reg_ok: bool) !MCValue {
    const pt = func.pt;
    const zcu = pt.zcu;

    const bit_size = elem_ty.bitSize(zcu);
    const min_size: u64 = switch (elem_ty.zigTypeTag(zcu)) {
        .float => if (func.hasFeature(.d)) 64 else 32,
        .vector => 256, // TODO: calculate it from avl * vsew
        else => 64,
    };

    if (reg_ok and bit_size <= min_size) {
        if (func.register_manager.tryAllocReg(inst, func.regGeneralClassForType(elem_ty))) |reg| {
            return .{ .register = reg };
        }
    } else if (reg_ok and elem_ty.zigTypeTag(zcu) == .vector) {
        return func.fail("did you forget to extend vector registers before allocating", .{});
    }

    const frame_index = try func.allocFrameIndex(FrameAlloc.initSpill(elem_ty, zcu));
    return .{ .load_frame = .{ .index = frame_index } };
}

/// Allocates a register from the general purpose set and returns the Register and the Lock.
///
/// Up to the caller to unlock the register later.
fn allocReg(func: *Func, reg_class: abi.RegisterClass) !struct { Register, RegisterLock } {
    if (reg_class == .float and !func.hasFeature(.f))
        std.debug.panic("allocReg class == float where F isn't enabled", .{});
    if (reg_class == .vector and !func.hasFeature(.v))
        std.debug.panic("allocReg class == vector where V isn't enabled", .{});

    const class = switch (reg_class) {
        .int => abi.Registers.Integer.general_purpose,
        .float => abi.Registers.Float.general_purpose,
        .vector => abi.Registers.Vector.general_purpose,
    };

    const reg = try func.register_manager.allocReg(null, class);
    const lock = func.register_manager.lockRegAssumeUnused(reg);
    return .{ reg, lock };
}

/// Similar to `allocReg` but will copy the MCValue into the Register unless `operand` is already
/// a register, in which case it will return a possible lock to that register.
fn promoteReg(func: *Func, ty: Type, operand: MCValue) !struct { Register, ?RegisterLock } {
    if (operand == .register) {
        const op_reg = operand.register;
        return .{ op_reg, func.register_manager.lockReg(operand.register) };
    }

    const class = func.typeRegClass(ty);
    const reg, const lock = try func.allocReg(class);
    try func.genSetReg(ty, reg, operand);
    return .{ reg, lock };
}

fn elemOffset(func: *Func, index_ty: Type, index: MCValue, elem_size: u64) !Register {
    const reg: Register = blk: {
        switch (index) {
            .immediate => |imm| {
                // Optimisation: if index MCValue is an immediate, we can multiply in `comptime`
                // and set the register directly to the scaled offset as an immediate.
                const reg = try func.register_manager.allocReg(null, func.regGeneralClassForType(index_ty));
                try func.genSetReg(index_ty, reg, .{ .immediate = imm * elem_size });
                break :blk reg;
            },
            else => {
                const reg = try func.copyToTmpRegister(index_ty, index);
                const lock = func.register_manager.lockRegAssumeUnused(reg);
                defer func.register_manager.unlockReg(lock);

                const result_reg, const result_lock = try func.allocReg(.int);
                defer func.register_manager.unlockReg(result_lock);

                try func.genBinOp(
                    .mul,
                    .{ .register = reg },
                    index_ty,
                    .{ .immediate = elem_size },
                    index_ty,
                    result_reg,
                );

                break :blk result_reg;
            },
        }
    };
    return reg;
}

pub fn spillInstruction(func: *Func, reg: Register, inst: Air.Inst.Index) !void {
    const tracking = func.inst_tracking.getPtr(inst) orelse return;
    for (tracking.getRegs()) |tracked_reg| {
        if (tracked_reg.id() == reg.id()) break;
    } else unreachable; // spilled reg not tracked with spilled instruciton
    try tracking.spill(func, inst);
    try tracking.trackSpill(func, inst);
}

pub fn spillRegisters(func: *Func, comptime registers: []const Register) !void {
    inline for (registers) |reg| try func.register_manager.getKnownReg(reg, null);
}

/// Copies a value to a register without tracking the register. The register is not considered
/// allocated. A second call to `copyToTmpRegister` may return the same register.
/// This can have a side effect of spilling instructions to the stack to free up a register.
fn copyToTmpRegister(func: *Func, ty: Type, mcv: MCValue) !Register {
    log.debug("copyToTmpRegister ty: {f}", .{ty.fmt(func.pt)});
    const reg = try func.register_manager.allocReg(null, func.regTempClassForType(ty));
    try func.genSetReg(ty, reg, mcv);
    return reg;
}

/// Allocates a new register and copies `mcv` into it.
/// `reg_owner` is the instruction that gets associated with the register in the register table.
/// This can have a side effect of spilling instructions to the stack to free up a register.
fn copyToNewRegister(func: *Func, reg_owner: Air.Inst.Index, mcv: MCValue) !MCValue {
    const ty = func.typeOfIndex(reg_owner);
    const reg = try func.register_manager.allocReg(reg_owner, func.regGeneralClassForType(ty));
    try func.genSetReg(func.typeOfIndex(reg_owner), reg, mcv);
    return MCValue{ .register = reg };
}

fn airAlloc(func: *Func, inst: Air.Inst.Index) !void {
    const result = MCValue{ .lea_frame = .{ .index = try func.allocMemPtr(inst) } };
    return func.finishAir(inst, result, .{ .none, .none, .none });
}

fn airRetPtr(func: *Func, inst: Air.Inst.Index) !void {
    const result: MCValue = switch (func.ret_mcv.long) {
        .none => .{ .lea_frame = .{ .index = try func.allocMemPtr(inst) } },
        .load_frame => .{ .register_offset = .{
            .reg = (try func.copyToNewRegister(
                inst,
                func.ret_mcv.long,
            )).register,
            .off = func.ret_mcv.short.indirect.off,
        } },
        else => |t| return func.fail("TODO: airRetPtr {s}", .{@tagName(t)}),
    };
    return func.finishAir(inst, result, .{ .none, .none, .none });
}

fn airFptrunc(func: *Func, inst: Air.Inst.Index) !void {
    const ty_op = func.air.instructions.items(.data)[@intFromEnum(inst)].ty_op;
    const result: MCValue = if (func.liveness.isUnused(inst)) .unreach else return func.fail("TODO implement airFptrunc for {}", .{func.target.cpu.arch});
    return func.finishAir(inst, result, .{ ty_op.operand, .none, .none });
}

fn airFpext(func: *Func, inst: Air.Inst.Index) !void {
    const ty_op = func.air.instructions.items(.data)[@intFromEnum(inst)].ty_op;
    const result: MCValue = if (func.liveness.isUnused(inst)) .unreach else return func.fail("TODO implement airFpext for {}", .{func.target.cpu.arch});
    return func.finishAir(inst, result, .{ ty_op.operand, .none, .none });
}

fn airIntCast(func: *Func, inst: Air.Inst.Index) !void {
    const pt = func.pt;
    const zcu = pt.zcu;
    const ty_op = func.air.instructions.items(.data)[@intFromEnum(inst)].ty_op;
    const src_ty = func.typeOf(ty_op.operand);
    const dst_ty = func.typeOfIndex(inst);

    const result: MCValue = result: {
        const src_int_info = src_ty.intInfo(zcu);
        const dst_int_info = dst_ty.intInfo(zcu);

        const min_ty = if (dst_int_info.bits < src_int_info.bits) dst_ty else src_ty;

        const src_mcv = try func.resolveInst(ty_op.operand);

        const src_storage_bits: u16 = switch (src_mcv) {
            .register => 64,
            .load_frame => src_int_info.bits,
            else => return func.fail("airIntCast from {s}", .{@tagName(src_mcv)}),
        };

        const dst_mcv = if (dst_int_info.bits <= src_storage_bits and
            math.divCeil(u16, dst_int_info.bits, 64) catch unreachable ==
                math.divCeil(u32, src_storage_bits, 64) catch unreachable and
            func.reuseOperand(inst, ty_op.operand, 0, src_mcv)) src_mcv else dst: {
            const dst_mcv = try func.allocRegOrMem(dst_ty, inst, true);
            try func.genCopy(min_ty, dst_mcv, src_mcv);
            break :dst dst_mcv;
        };

        if (dst_int_info.bits <= src_int_info.bits)
            break :result dst_mcv;

        if (dst_int_info.bits > 64 or src_int_info.bits > 64)
            break :result null; // TODO

        break :result dst_mcv;
    } orelse return func.fail("TODO: implement airIntCast from {f} to {f}", .{
        src_ty.fmt(pt), dst_ty.fmt(pt),
    });

    return func.finishAir(inst, result, .{ ty_op.operand, .none, .none });
}

fn airTrunc(func: *Func, inst: Air.Inst.Index) !void {
    const ty_op = func.air.instructions.items(.data)[@intFromEnum(inst)].ty_op;
    if (func.liveness.isUnused(inst))
        return func.finishAir(inst, .unreach, .{ ty_op.operand, .none, .none });
    // we assume no zeroext in the "Zig ABI", so it's fine to just not truncate it.
    const operand = try func.resolveInst(ty_op.operand);

    // we can do it just to be safe, but this shouldn't be needed for no-runtime safety modes
    switch (operand) {
        .register => |reg| try func.truncateRegister(func.typeOf(ty_op.operand), reg),
        else => {},
    }

    return func.finishAir(inst, operand, .{ ty_op.operand, .none, .none });
}

fn airNot(func: *Func, inst: Air.Inst.Index) !void {
    const ty_op = func.air.instructions.items(.data)[@intFromEnum(inst)].ty_op;
    const result: MCValue = if (func.liveness.isUnused(inst)) .unreach else result: {
        const pt = func.pt;
        const zcu = pt.zcu;

        const operand = try func.resolveInst(ty_op.operand);
        const ty = func.typeOf(ty_op.operand);

        const operand_reg, const operand_lock = try func.promoteReg(ty, operand);
        defer if (operand_lock) |lock| func.register_manager.unlockReg(lock);

        const dst_reg: Register =
            if (func.reuseOperand(inst, ty_op.operand, 0, operand) and operand == .register)
                operand.register
            else
                (try func.allocRegOrMem(func.typeOfIndex(inst), inst, true)).register;

        switch (ty.zigTypeTag(zcu)) {
            .bool => {
                _ = try func.addInst(.{
                    .tag = .pseudo_not,
                    .data = .{
                        .rr = .{
                            .rs = operand_reg,
                            .rd = dst_reg,
                        },
                    },
                });
            },
            .int => {
                const size = ty.bitSize(zcu);
                if (!math.isPowerOfTwo(size))
                    return func.fail("TODO: airNot non-pow 2 int size", .{});

                switch (size) {
                    32, 64 => {
                        _ = try func.addInst(.{
                            .tag = .xori,
                            .data = .{
                                .i_type = .{
                                    .rd = dst_reg,
                                    .rs1 = operand_reg,
                                    .imm12 = Immediate.s(-1),
                                },
                            },
                        });
                    },
                    8, 16 => return func.fail("TODO: airNot 8 or 16, {}", .{size}),
                    else => unreachable,
                }
            },
            else => unreachable,
        }

        break :result .{ .register = dst_reg };
    };
    return func.finishAir(inst, result, .{ ty_op.operand, .none, .none });
}

fn airSlice(func: *Func, inst: Air.Inst.Index) !void {
    const pt = func.pt;
    const zcu = pt.zcu;
    const ty_pl = func.air.instructions.items(.data)[@intFromEnum(inst)].ty_pl;
    const bin_op = func.air.extraData(Air.Bin, ty_pl.payload).data;

    const slice_ty = func.typeOfIndex(inst);
    const frame_index = try func.allocFrameIndex(FrameAlloc.initSpill(slice_ty, zcu));

    const ptr_ty = func.typeOf(bin_op.lhs);
    try func.genSetMem(.{ .frame = frame_index }, 0, ptr_ty, .{ .air_ref = bin_op.lhs });

    const len_ty = func.typeOf(bin_op.rhs);
    try func.genSetMem(
        .{ .frame = frame_index },
        @intCast(ptr_ty.abiSize(zcu)),
        len_ty,
        .{ .air_ref = bin_op.rhs },
    );

    const result = MCValue{ .load_frame = .{ .index = frame_index } };
    return func.finishAir(inst, result, .{ bin_op.lhs, bin_op.rhs, .none });
}

fn airBinOp(func: *Func, inst: Air.Inst.Index, tag: Air.Inst.Tag) !void {
    const pt = func.pt;
    const zcu = pt.zcu;
    const bin_op = func.air.instructions.items(.data)[@intFromEnum(inst)].bin_op;
    const dst_mcv = try func.binOp(inst, tag, bin_op.lhs, bin_op.rhs);

    const dst_ty = func.typeOfIndex(inst);
    if (dst_ty.isAbiInt(zcu)) {
        const abi_size: u32 = @intCast(dst_ty.abiSize(zcu));
        const bit_size: u32 = @intCast(dst_ty.bitSize(zcu));
        if (abi_size * 8 > bit_size) {
            const dst_lock = switch (dst_mcv) {
                .register => |dst_reg| func.register_manager.lockRegAssumeUnused(dst_reg),
                else => null,
            };
            defer if (dst_lock) |lock| func.register_manager.unlockReg(lock);

            if (dst_mcv.isRegister()) {
                try func.truncateRegister(dst_ty, dst_mcv.getReg().?);
            } else {
                const tmp_reg, const tmp_lock = try func.allocReg(.int);
                defer func.register_manager.unlockReg(tmp_lock);

                const hi_ty = try pt.intType(.unsigned, @intCast((dst_ty.bitSize(zcu) - 1) % 64 + 1));
                const hi_mcv = dst_mcv.address().offset(@intCast(bit_size / 64 * 8)).deref();
                try func.genSetReg(hi_ty, tmp_reg, hi_mcv);
                try func.truncateRegister(dst_ty, tmp_reg);
                try func.genCopy(hi_ty, hi_mcv, .{ .register = tmp_reg });
            }
        }
    }

    return func.finishAir(inst, dst_mcv, .{ bin_op.lhs, bin_op.rhs, .none });
}

fn binOp(
    func: *Func,
    maybe_inst: ?Air.Inst.Index,
    air_tag: Air.Inst.Tag,
    lhs_air: Air.Inst.Ref,
    rhs_air: Air.Inst.Ref,
) !MCValue {
    _ = maybe_inst;
    const pt = func.pt;
    const zcu = pt.zcu;
    const lhs_ty = func.typeOf(lhs_air);
    const rhs_ty = func.typeOf(rhs_air);

    if (lhs_ty.isRuntimeFloat()) libcall: {
        const float_bits = lhs_ty.floatBits(func.target);
        const type_needs_libcall = switch (float_bits) {
            16 => true,
            32, 64 => false,
            80, 128 => true,
            else => unreachable,
        };
        if (!type_needs_libcall) break :libcall;
        return func.fail("binOp libcall runtime-float ops", .{});
    }

    // don't have support for certain sizes of addition
    switch (lhs_ty.zigTypeTag(zcu)) {
        .vector => {}, // works differently and fails in a different place
        else => if (lhs_ty.bitSize(zcu) > 64) return func.fail("TODO: binOp >= 64 bits", .{}),
    }

    const lhs_mcv = try func.resolveInst(lhs_air);
    const rhs_mcv = try func.resolveInst(rhs_air);

    const class_for_dst_ty: abi.RegisterClass = switch (air_tag) {
        // will always return int register no matter the input
        .cmp_eq,
        .cmp_neq,
        .cmp_lt,
        .cmp_lte,
        .cmp_gt,
        .cmp_gte,
        => .int,

        else => func.typeRegClass(lhs_ty),
    };

    const dst_reg, const dst_lock = try func.allocReg(class_for_dst_ty);
    defer func.register_manager.unlockReg(dst_lock);

    try func.genBinOp(
        air_tag,
        lhs_mcv,
        lhs_ty,
        rhs_mcv,
        rhs_ty,
        dst_reg,
    );

    return .{ .register = dst_reg };
}

/// Does the same thing as binOp however is meant to be used internally to the backend.
///
/// The `dst_reg` argument is meant to be caller-locked. Asserts that the binOp result can be
/// fit into the register.
///
/// Assumes that the `dst_reg` class is correct.
fn genBinOp(
    func: *Func,
    tag: Air.Inst.Tag,
    lhs_mcv: MCValue,
    lhs_ty: Type,
    rhs_mcv: MCValue,
    rhs_ty: Type,
    dst_reg: Register,
) !void {
    const pt = func.pt;
    const zcu = pt.zcu;
    const bit_size = lhs_ty.bitSize(zcu);

    const is_unsigned = lhs_ty.isUnsignedInt(zcu);

    const lhs_reg, const maybe_lhs_lock = try func.promoteReg(lhs_ty, lhs_mcv);
    const rhs_reg, const maybe_rhs_lock = try func.promoteReg(rhs_ty, rhs_mcv);

    defer if (maybe_lhs_lock) |lock| func.register_manager.unlockReg(lock);
    defer if (maybe_rhs_lock) |lock| func.register_manager.unlockReg(lock);

    switch (tag) {
        .add,
        .add_wrap,
        .sub,
        .sub_wrap,
        .mul,
        .mul_wrap,
        .rem,
        .div_trunc,
        .div_exact,
        => {
            switch (tag) {
                .rem,
                .div_trunc,
                .div_exact,
                => {
                    if (!math.isPowerOfTwo(bit_size)) {
                        try func.truncateRegister(lhs_ty, lhs_reg);
                        try func.truncateRegister(rhs_ty, rhs_reg);
                    }
                },
                else => {
                    if (!math.isPowerOfTwo(bit_size))
                        return func.fail(
                            "TODO: genBinOp verify if needs to truncate {s} non-pow 2, found {}",
                            .{ @tagName(tag), bit_size },
                        );
                },
            }

            switch (lhs_ty.zigTypeTag(zcu)) {
                .int => {
                    const mnem: Mnemonic = switch (tag) {
                        .add, .add_wrap => switch (bit_size) {
                            8, 16, 64 => .add,
                            32 => .addw,
                            else => unreachable,
                        },
                        .sub, .sub_wrap => switch (bit_size) {
                            8, 16, 32 => .subw,
                            64 => .sub,
                            else => unreachable,
                        },
                        .mul, .mul_wrap => switch (bit_size) {
                            8, 16, 64 => .mul,
                            32 => .mulw,
                            else => unreachable,
                        },
                        .rem => switch (bit_size) {
                            8, 16, 32 => if (is_unsigned) .remuw else .remw,
                            else => if (is_unsigned) .remu else .rem,
                        },
                        .div_trunc, .div_exact => switch (bit_size) {
                            8, 16, 32 => if (is_unsigned) .divuw else .divw,
                            else => if (is_unsigned) .divu else .div,
                        },
                        else => unreachable,
                    };

                    _ = try func.addInst(.{
                        .tag = mnem,
                        .data = .{
                            .r_type = .{
                                .rd = dst_reg,
                                .rs1 = lhs_reg,
                                .rs2 = rhs_reg,
                            },
                        },
                    });
                },
                .float => {
                    const mir_tag: Mnemonic = switch (tag) {
                        .add => switch (bit_size) {
                            32 => .fadds,
                            64 => .faddd,
                            else => unreachable,
                        },
                        .sub => switch (bit_size) {
                            32 => .fsubs,
                            64 => .fsubd,
                            else => unreachable,
                        },
                        .mul => switch (bit_size) {
                            32 => .fmuls,
                            64 => .fmuld,
                            else => unreachable,
                        },
                        else => return func.fail("TODO: genBinOp {s} Float", .{@tagName(tag)}),
                    };

                    _ = try func.addInst(.{
                        .tag = mir_tag,
                        .data = .{
                            .r_type = .{
                                .rd = dst_reg,
                                .rs1 = lhs_reg,
                                .rs2 = rhs_reg,
                            },
                        },
                    });
                },
                .vector => {
                    const num_elem = lhs_ty.vectorLen(zcu);
                    const elem_size = lhs_ty.childType(zcu).bitSize(zcu);

                    const child_ty = lhs_ty.childType(zcu);

                    const mir_tag: Mnemonic = switch (tag) {
                        .add => switch (child_ty.zigTypeTag(zcu)) {
                            .int => .vaddvv,
                            .float => .vfaddvv,
                            else => unreachable,
                        },
                        .sub => switch (child_ty.zigTypeTag(zcu)) {
                            .int => .vsubvv,
                            .float => .vfsubvv,
                            else => unreachable,
                        },
                        .mul => switch (child_ty.zigTypeTag(zcu)) {
                            .int => .vmulvv,
                            .float => .vfmulvv,
                            else => unreachable,
                        },
                        else => return func.fail("TODO: genBinOp {s} Vector", .{@tagName(tag)}),
                    };

                    try func.setVl(.zero, num_elem, .{
                        .vsew = switch (elem_size) {
                            8 => .@"8",
                            16 => .@"16",
                            32 => .@"32",
                            64 => .@"64",
                            else => return func.fail("TODO: genBinOp > 64 bit elements, found {d}", .{elem_size}),
                        },
                        .vlmul = .m1,
                        .vma = true,
                        .vta = true,
                    });

                    _ = try func.addInst(.{
                        .tag = mir_tag,
                        .data = .{
                            .r_type = .{
                                .rd = dst_reg,
                                .rs1 = rhs_reg,
                                .rs2 = lhs_reg,
                            },
                        },
                    });
                },
                else => unreachable,
            }
        },

        .add_sat,
        => {
            if (bit_size != 64 or !is_unsigned)
                return func.fail("TODO: genBinOp ty: {f}", .{lhs_ty.fmt(pt)});

            const tmp_reg = try func.copyToTmpRegister(rhs_ty, .{ .register = rhs_reg });
            const tmp_lock = func.register_manager.lockRegAssumeUnused(tmp_reg);
            defer func.register_manager.unlockReg(tmp_lock);

            _ = try func.addInst(.{
                .tag = .add,
                .data = .{ .r_type = .{
                    .rd = tmp_reg,
                    .rs1 = rhs_reg,
                    .rs2 = lhs_reg,
                } },
            });

            _ = try func.addInst(.{
                .tag = .sltu,
                .data = .{ .r_type = .{
                    .rd = dst_reg,
                    .rs1 = tmp_reg,
                    .rs2 = lhs_reg,
                } },
            });

            // neg dst_reg, dst_reg
            _ = try func.addInst(.{
                .tag = .sub,
                .data = .{ .r_type = .{
                    .rd = dst_reg,
                    .rs1 = .zero,
                    .rs2 = dst_reg,
                } },
            });

            _ = try func.addInst(.{
                .tag = .@"or",
                .data = .{ .r_type = .{
                    .rd = dst_reg,
                    .rs1 = dst_reg,
                    .rs2 = tmp_reg,
                } },
            });
        },

        .ptr_add,
        .ptr_sub,
        => {
            const tmp_reg = try func.copyToTmpRegister(rhs_ty, .{ .register = rhs_reg });
            const tmp_mcv = MCValue{ .register = tmp_reg };
            const tmp_lock = func.register_manager.lockRegAssumeUnused(tmp_reg);
            defer func.register_manager.unlockReg(tmp_lock);

            // RISC-V has no immediate mul, so we copy the size to a temporary register
            const elem_size = lhs_ty.elemType2(zcu).abiSize(zcu);
            const elem_size_reg = try func.copyToTmpRegister(Type.u64, .{ .immediate = elem_size });

            try func.genBinOp(
                .mul,
                tmp_mcv,
                rhs_ty,
                .{ .register = elem_size_reg },
                Type.u64,
                tmp_reg,
            );

            try func.genBinOp(
                switch (tag) {
                    .ptr_add => .add,
                    .ptr_sub => .sub,
                    else => unreachable,
                },
                lhs_mcv,
                Type.u64, // we know it's a pointer, so it'll be usize.
                tmp_mcv,
                Type.u64,
                dst_reg,
            );
        },

        .bit_and,
        .bit_or,
        .bool_and,
        .bool_or,
        => {
            _ = try func.addInst(.{
                .tag = switch (tag) {
                    .bit_and, .bool_and => .@"and",
                    .bit_or, .bool_or => .@"or",
                    else => unreachable,
                },
                .data = .{
                    .r_type = .{
                        .rd = dst_reg,
                        .rs1 = lhs_reg,
                        .rs2 = rhs_reg,
                    },
                },
            });

            switch (tag) {
                .bool_and,
                .bool_or,
                => try func.truncateRegister(Type.bool, dst_reg),
                else => {},
            }
        },

        .shr,
        .shr_exact,
        .shl,
        .shl_exact,
        => {
            if (lhs_ty.isVector(zcu) and !rhs_ty.isVector(zcu)) return func.fail("TODO: vector shift with scalar rhs", .{});
            if (bit_size > 64) return func.fail("TODO: genBinOp shift > 64 bits, {}", .{bit_size});
            try func.truncateRegister(rhs_ty, rhs_reg);

            const mir_tag: Mnemonic = switch (tag) {
                .shl, .shl_exact => switch (bit_size) {
                    1...31, 33...64 => .sll,
                    32 => .sllw,
                    else => unreachable,
                },
                .shr, .shr_exact => switch (bit_size) {
                    1...31, 33...64 => .srl,
                    32 => .srlw,
                    else => unreachable,
                },
                else => unreachable,
            };

            _ = try func.addInst(.{
                .tag = mir_tag,
                .data = .{ .r_type = .{
                    .rd = dst_reg,
                    .rs1 = lhs_reg,
                    .rs2 = rhs_reg,
                } },
            });
        },

        // TODO: move the isel logic out of lower and into here.
        .cmp_eq,
        .cmp_neq,
        .cmp_lt,
        .cmp_lte,
        .cmp_gt,
        .cmp_gte,
        => {
            assert(lhs_reg.class() == rhs_reg.class());
            if (lhs_reg.class() == .int) {
                try func.truncateRegister(lhs_ty, lhs_reg);
                try func.truncateRegister(rhs_ty, rhs_reg);
            }

            _ = try func.addInst(.{
                .tag = .pseudo_compare,
                .data = .{
                    .compare = .{
                        .op = switch (tag) {
                            .cmp_eq => .eq,
                            .cmp_neq => .neq,
                            .cmp_lt => .lt,
                            .cmp_lte => .lte,
                            .cmp_gt => .gt,
                            .cmp_gte => .gte,
                            else => unreachable,
                        },
                        .rd = dst_reg,
                        .rs1 = lhs_reg,
                        .rs2 = rhs_reg,
                        .ty = lhs_ty,
                    },
                },
            });
        },

        // A branchless @min/@max sequence.
        //
        // Assume that a0 and a1 are the lhs and rhs respectively.
        // Also assume that a2 is the destination register.
        //
        // Algorithm:
        // slt s0, a0, a1
        // sub s0, zero, s0
        // xor a2, a0, a1
        // and s0, a2, s0
        // xor a2, a0, s0 # a0 is @min, a1 is @max
        //
        // "slt s0, a0, a1" will set s0 to 1 if a0 is less than a1, and 1 otherwise.
        //
        // "sub s0, zero, s0" will set all the bits of s0 to 1 if it was 1, otherwise it'll remain at 0.
        //
        // "xor a2, a0, a1" stores the bitwise XOR of a0 and a1 in a2. Effectively getting the difference between them.
        //
        // "and a0, a2, s0" here we mask the result of the XOR with the negated s0. If a0 < a1, s0 is -1, which
        // doesn't change the bits of a2. If a0 >= a1, s0 is 0, nullifying a2.
        //
        // "xor a2, a0, s0" the final XOR operation adjusts a2 to be the minimum value of a0 and a1. If a0 was less than
        // a1, s0 was -1, flipping all the bits in a2 and effectively restoring a0. If a0 was greater than or equal to a1,
        // s0 was 0, leaving a2 unchanged as a0.
        .min, .max => {
            switch (lhs_ty.zigTypeTag(zcu)) {
                .int => {
                    const int_info = lhs_ty.intInfo(zcu);

                    const mask_reg, const mask_lock = try func.allocReg(.int);
                    defer func.register_manager.unlockReg(mask_lock);

                    _ = try func.addInst(.{
                        .tag = if (int_info.signedness == .unsigned) .sltu else .slt,
                        .data = .{ .r_type = .{
                            .rd = mask_reg,
                            .rs1 = lhs_reg,
                            .rs2 = rhs_reg,
                        } },
                    });

                    _ = try func.addInst(.{
                        .tag = .sub,
                        .data = .{ .r_type = .{
                            .rd = mask_reg,
                            .rs1 = .zero,
                            .rs2 = mask_reg,
                        } },
                    });

                    _ = try func.addInst(.{
                        .tag = .xor,
                        .data = .{ .r_type = .{
                            .rd = dst_reg,
                            .rs1 = lhs_reg,
                            .rs2 = rhs_reg,
                        } },
                    });

                    _ = try func.addInst(.{
                        .tag = .@"and",
                        .data = .{ .r_type = .{
                            .rd = mask_reg,
                            .rs1 = dst_reg,
                            .rs2 = mask_reg,
                        } },
                    });

                    _ = try func.addInst(.{
                        .tag = .xor,
                        .data = .{ .r_type = .{
                            .rd = dst_reg,
                            .rs1 = if (tag == .min) rhs_reg else lhs_reg,
                            .rs2 = mask_reg,
                        } },
                    });
                },
                else => |t| return func.fail("TODO: genBinOp min/max for {s}", .{@tagName(t)}),
            }
        },
        else => return func.fail("TODO: genBinOp {}", .{tag}),
    }
}

fn airPtrArithmetic(func: *Func, inst: Air.Inst.Index, tag: Air.Inst.Tag) !void {
    const ty_pl = func.air.instructions.items(.data)[@intFromEnum(inst)].ty_pl;
    const bin_op = func.air.extraData(Air.Bin, ty_pl.payload).data;
    const dst_mcv = try func.binOp(inst, tag, bin_op.lhs, bin_op.rhs);
    return func.finishAir(inst, dst_mcv, .{ bin_op.lhs, bin_op.rhs, .none });
}

fn airAddWithOverflow(func: *Func, inst: Air.Inst.Index) !void {
    const pt = func.pt;
    const zcu = pt.zcu;
    const ty_pl = func.air.instructions.items(.data)[@intFromEnum(inst)].ty_pl;
    const extra = func.air.extraData(Air.Bin, ty_pl.payload).data;

    const rhs_ty = func.typeOf(extra.rhs);
    const lhs_ty = func.typeOf(extra.lhs);

    const result: MCValue = if (func.liveness.isUnused(inst)) .unreach else result: {
        switch (lhs_ty.zigTypeTag(zcu)) {
            .vector => return func.fail("TODO implement add with overflow for Vector type", .{}),
            .int => {
                const int_info = lhs_ty.intInfo(zcu);

                const tuple_ty = func.typeOfIndex(inst);
                const result_mcv = try func.allocRegOrMem(tuple_ty, inst, false);
                const offset = result_mcv.load_frame;

                if (int_info.bits >= 8 and math.isPowerOfTwo(int_info.bits)) {
                    const add_result = try func.binOp(null, .add, extra.lhs, extra.rhs);

                    try func.genSetMem(
                        .{ .frame = offset.index },
                        offset.off + @as(i32, @intCast(tuple_ty.structFieldOffset(0, zcu))),
                        lhs_ty,
                        add_result,
                    );

                    const trunc_reg = try func.copyToTmpRegister(lhs_ty, add_result);
                    const trunc_reg_lock = func.register_manager.lockRegAssumeUnused(trunc_reg);
                    defer func.register_manager.unlockReg(trunc_reg_lock);

                    const overflow_reg, const overflow_lock = try func.allocReg(.int);
                    defer func.register_manager.unlockReg(overflow_lock);

                    // if the result isn't equal after truncating it to the given type,
                    // an overflow must have happened.
                    try func.truncateRegister(lhs_ty, trunc_reg);
                    try func.genBinOp(
                        .cmp_neq,
                        add_result,
                        lhs_ty,
                        .{ .register = trunc_reg },
                        rhs_ty,
                        overflow_reg,
                    );

                    try func.genSetMem(
                        .{ .frame = offset.index },
                        offset.off + @as(i32, @intCast(tuple_ty.structFieldOffset(1, zcu))),
                        Type.u1,
                        .{ .register = overflow_reg },
                    );

                    break :result result_mcv;
                } else {
                    const rhs_mcv = try func.resolveInst(extra.rhs);
                    const lhs_mcv = try func.resolveInst(extra.lhs);

                    const rhs_reg, const rhs_lock = try func.promoteReg(rhs_ty, rhs_mcv);
                    const lhs_reg, const lhs_lock = try func.promoteReg(lhs_ty, lhs_mcv);
                    defer {
                        if (rhs_lock) |lock| func.register_manager.unlockReg(lock);
                        if (lhs_lock) |lock| func.register_manager.unlockReg(lock);
                    }

                    try func.truncateRegister(rhs_ty, rhs_reg);
                    try func.truncateRegister(lhs_ty, lhs_reg);

                    const dest_reg, const dest_lock = try func.allocReg(.int);
                    defer func.register_manager.unlockReg(dest_lock);

                    _ = try func.addInst(.{
                        .tag = .add,
                        .data = .{ .r_type = .{
                            .rs1 = rhs_reg,
                            .rs2 = lhs_reg,
                            .rd = dest_reg,
                        } },
                    });

                    try func.truncateRegister(func.typeOfIndex(inst), dest_reg);
                    const add_result: MCValue = .{ .register = dest_reg };

                    try func.genSetMem(
                        .{ .frame = offset.index },
                        offset.off + @as(i32, @intCast(tuple_ty.structFieldOffset(0, zcu))),
                        lhs_ty,
                        add_result,
                    );

                    const trunc_reg = try func.copyToTmpRegister(lhs_ty, add_result);
                    const trunc_reg_lock = func.register_manager.lockRegAssumeUnused(trunc_reg);
                    defer func.register_manager.unlockReg(trunc_reg_lock);

                    const overflow_reg, const overflow_lock = try func.allocReg(.int);
                    defer func.register_manager.unlockReg(overflow_lock);

                    // if the result isn't equal after truncating it to the given type,
                    // an overflow must have happened.
                    try func.truncateRegister(lhs_ty, trunc_reg);
                    try func.genBinOp(
                        .cmp_neq,
                        add_result,
                        lhs_ty,
                        .{ .register = trunc_reg },
                        rhs_ty,
                        overflow_reg,
                    );

                    try func.genSetMem(
                        .{ .frame = offset.index },
                        offset.off + @as(i32, @intCast(tuple_ty.structFieldOffset(1, zcu))),
                        Type.u1,
                        .{ .register = overflow_reg },
                    );

                    break :result result_mcv;
                }
            },
            else => unreachable,
        }
    };

    return func.finishAir(inst, result, .{ extra.lhs, extra.rhs, .none });
}

fn airSubWithOverflow(func: *Func, inst: Air.Inst.Index) !void {
    const pt = func.pt;
    const zcu = pt.zcu;
    const ty_pl = func.air.instructions.items(.data)[@intFromEnum(inst)].ty_pl;
    const extra = func.air.extraData(Air.Bin, ty_pl.payload).data;

    const result: MCValue = if (func.liveness.isUnused(inst)) .unreach else result: {
        const lhs = try func.resolveInst(extra.lhs);
        const rhs = try func.resolveInst(extra.rhs);
        const lhs_ty = func.typeOf(extra.lhs);
        const rhs_ty = func.typeOf(extra.rhs);

        const int_info = lhs_ty.intInfo(zcu);

        if (!math.isPowerOfTwo(int_info.bits) or int_info.bits < 8) {
            return func.fail("TODO: airSubWithOverflow non-power of 2 and less than 8 bits", .{});
        }

        if (int_info.bits > 64) {
            return func.fail("TODO: airSubWithOverflow > 64 bits", .{});
        }

        const tuple_ty = func.typeOfIndex(inst);
        const result_mcv = try func.allocRegOrMem(tuple_ty, inst, false);
        const offset = result_mcv.load_frame;

        const dest_mcv = try func.binOp(null, .sub, extra.lhs, extra.rhs);
        assert(dest_mcv == .register);
        const dest_reg = dest_mcv.register;

        try func.genSetMem(
            .{ .frame = offset.index },
            offset.off + @as(i32, @intCast(tuple_ty.structFieldOffset(0, zcu))),
            lhs_ty,
            .{ .register = dest_reg },
        );

        const lhs_reg, const lhs_lock = try func.promoteReg(lhs_ty, lhs);
        defer if (lhs_lock) |lock| func.register_manager.unlockReg(lock);

        const rhs_reg, const rhs_lock = try func.promoteReg(rhs_ty, rhs);
        defer if (rhs_lock) |lock| func.register_manager.unlockReg(lock);

        const overflow_reg = try func.copyToTmpRegister(Type.u64, .{ .immediate = 0 });

        const overflow_lock = func.register_manager.lockRegAssumeUnused(overflow_reg);
        defer func.register_manager.unlockReg(overflow_lock);

        switch (int_info.signedness) {
            .unsigned => {
                _ = try func.addInst(.{
                    .tag = .sltu,
                    .data = .{ .r_type = .{
                        .rd = overflow_reg,
                        .rs1 = lhs_reg,
                        .rs2 = rhs_reg,
                    } },
                });

                try func.genSetMem(
                    .{ .frame = offset.index },
                    offset.off + @as(i32, @intCast(tuple_ty.structFieldOffset(1, zcu))),
                    Type.u1,
                    .{ .register = overflow_reg },
                );

                break :result result_mcv;
            },
            .signed => {
                switch (int_info.bits) {
                    64 => {
                        _ = try func.addInst(.{
                            .tag = .slt,
                            .data = .{ .r_type = .{
                                .rd = overflow_reg,
                                .rs1 = overflow_reg,
                                .rs2 = rhs_reg,
                            } },
                        });

                        _ = try func.addInst(.{
                            .tag = .slt,
                            .data = .{ .r_type = .{
                                .rd = rhs_reg,
                                .rs1 = rhs_reg,
                                .rs2 = lhs_reg,
                            } },
                        });

                        _ = try func.addInst(.{
                            .tag = .xor,
                            .data = .{ .r_type = .{
                                .rd = lhs_reg,
                                .rs1 = overflow_reg,
                                .rs2 = rhs_reg,
                            } },
                        });

                        try func.genBinOp(
                            .cmp_neq,
                            .{ .register = overflow_reg },
                            Type.u64,
                            .{ .register = rhs_reg },
                            Type.u64,
                            overflow_reg,
                        );

                        try func.genSetMem(
                            .{ .frame = offset.index },
                            offset.off + @as(i32, @intCast(tuple_ty.structFieldOffset(1, zcu))),
                            Type.u1,
                            .{ .register = overflow_reg },
                        );

                        break :result result_mcv;
                    },
                    else => |int_bits| return func.fail("TODO: airSubWithOverflow signed {}", .{int_bits}),
                }
            },
        }
    };

    return func.finishAir(inst, result, .{ extra.lhs, extra.rhs, .none });
}

fn airMulWithOverflow(func: *Func, inst: Air.Inst.Index) !void {
    const pt = func.pt;
    const zcu = pt.zcu;
    const ty_pl = func.air.instructions.items(.data)[@intFromEnum(inst)].ty_pl;
    const extra = func.air.extraData(Air.Bin, ty_pl.payload).data;

    const result: MCValue = if (func.liveness.isUnused(inst)) .unreach else result: {
        const lhs = try func.resolveInst(extra.lhs);
        const rhs = try func.resolveInst(extra.rhs);
        const lhs_ty = func.typeOf(extra.lhs);
        const rhs_ty = func.typeOf(extra.rhs);

        const tuple_ty = func.typeOfIndex(inst);

        // genSetReg needs to support register_offset src_mcv for this to be true.
        const result_mcv = try func.allocRegOrMem(tuple_ty, inst, false);

        const result_off: i32 = @intCast(tuple_ty.structFieldOffset(0, zcu));
        const overflow_off: i32 = @intCast(tuple_ty.structFieldOffset(1, zcu));

        const dest_reg, const dest_lock = try func.allocReg(.int);
        defer func.register_manager.unlockReg(dest_lock);

        try func.genBinOp(
            .mul,
            lhs,
            lhs_ty,
            rhs,
            rhs_ty,
            dest_reg,
        );

        try func.genCopy(
            lhs_ty,
            result_mcv.offset(result_off),
            .{ .register = dest_reg },
        );

        switch (lhs_ty.zigTypeTag(zcu)) {
            else => |x| return func.fail("TODO: airMulWithOverflow {s}", .{@tagName(x)}),
            .int => {
                if (std.debug.runtime_safety) assert(lhs_ty.eql(rhs_ty, zcu));

                const trunc_reg = try func.copyToTmpRegister(lhs_ty, .{ .register = dest_reg });
                const trunc_reg_lock = func.register_manager.lockRegAssumeUnused(trunc_reg);
                defer func.register_manager.unlockReg(trunc_reg_lock);

                const overflow_reg, const overflow_lock = try func.allocReg(.int);
                defer func.register_manager.unlockReg(overflow_lock);

                // if the result isn't equal after truncating it to the given type,
                // an overflow must have happened.
                try func.truncateRegister(func.typeOf(extra.lhs), trunc_reg);
                try func.genBinOp(
                    .cmp_neq,
                    .{ .register = dest_reg },
                    lhs_ty,
                    .{ .register = trunc_reg },
                    rhs_ty,
                    overflow_reg,
                );

                try func.genCopy(
                    lhs_ty,
                    result_mcv.offset(overflow_off),
                    .{ .register = overflow_reg },
                );

                break :result result_mcv;
            },
        }
    };

    return func.finishAir(inst, result, .{ extra.lhs, extra.rhs, .none });
}

fn airShlWithOverflow(func: *Func, inst: Air.Inst.Index) !void {
    const zcu = func.pt.zcu;
    const bin_op = func.air.instructions.items(.data)[@intFromEnum(inst)].bin_op;
    const result: MCValue = if (func.liveness.isUnused(inst))
        .unreach
    else if (func.typeOf(bin_op.lhs).isVector(zcu) and !func.typeOf(bin_op.rhs).isVector(zcu))
        return func.fail("TODO implement vector airShlWithOverflow with scalar rhs", .{})
    else
        return func.fail("TODO implement airShlWithOverflow", .{});
    return func.finishAir(inst, result, .{ bin_op.lhs, bin_op.rhs, .none });
}

fn airSubSat(func: *Func, inst: Air.Inst.Index) !void {
    const bin_op = func.air.instructions.items(.data)[@intFromEnum(inst)].bin_op;
    const result: MCValue = if (func.liveness.isUnused(inst)) .unreach else return func.fail("TODO implement airSubSat", .{});
    return func.finishAir(inst, result, .{ bin_op.lhs, bin_op.rhs, .none });
}

fn airMulSat(func: *Func, inst: Air.Inst.Index) !void {
    const bin_op = func.air.instructions.items(.data)[@intFromEnum(inst)].bin_op;
    const result: MCValue = if (func.liveness.isUnused(inst)) .unreach else return func.fail("TODO implement airMulSat", .{});
    return func.finishAir(inst, result, .{ bin_op.lhs, bin_op.rhs, .none });
}

fn airShlSat(func: *Func, inst: Air.Inst.Index) !void {
    const zcu = func.pt.zcu;
    const bin_op = func.air.instructions.items(.data)[@intFromEnum(inst)].bin_op;
    const result: MCValue = if (func.liveness.isUnused(inst))
        .unreach
    else if (func.typeOf(bin_op.lhs).isVector(zcu) and !func.typeOf(bin_op.rhs).isVector(zcu))
        return func.fail("TODO implement vector airShlSat with scalar rhs", .{})
    else
        return func.fail("TODO implement airShlSat", .{});
    return func.finishAir(inst, result, .{ bin_op.lhs, bin_op.rhs, .none });
}

fn airOptionalPayload(func: *Func, inst: Air.Inst.Index) !void {
    const zcu = func.pt.zcu;
    const ty_op = func.air.instructions.items(.data)[@intFromEnum(inst)].ty_op;
    const result: MCValue = result: {
        const pl_ty = func.typeOfIndex(inst);
        if (!pl_ty.hasRuntimeBitsIgnoreComptime(zcu)) break :result .none;

        const opt_mcv = try func.resolveInst(ty_op.operand);
        if (func.reuseOperand(inst, ty_op.operand, 0, opt_mcv)) {
            switch (opt_mcv) {
                .register => |pl_reg| try func.truncateRegister(pl_ty, pl_reg),
                else => {},
            }
            break :result opt_mcv;
        }

        const pl_mcv = try func.allocRegOrMem(pl_ty, inst, true);
        try func.genCopy(pl_ty, pl_mcv, opt_mcv);
        break :result pl_mcv;
    };
    return func.finishAir(inst, result, .{ ty_op.operand, .none, .none });
}

fn airOptionalPayloadPtr(func: *Func, inst: Air.Inst.Index) !void {
    const ty_op = func.air.instructions.items(.data)[@intFromEnum(inst)].ty_op;
    const result: MCValue = if (func.liveness.isUnused(inst)) .unreach else return func.fail("TODO implement .optional_payload_ptr for {}", .{func.target.cpu.arch});
    return func.finishAir(inst, result, .{ ty_op.operand, .none, .none });
}

fn airOptionalPayloadPtrSet(func: *Func, inst: Air.Inst.Index) !void {
    const zcu = func.pt.zcu;

    const ty_op = func.air.instructions.items(.data)[@intFromEnum(inst)].ty_op;
    const result: MCValue = if (func.liveness.isUnused(inst)) .unreach else result: {
        const dst_ty = func.typeOfIndex(inst);
        const src_ty = func.typeOf(ty_op.operand);
        const opt_ty = src_ty.childType(zcu);
        const src_mcv = try func.resolveInst(ty_op.operand);

        if (opt_ty.optionalReprIsPayload(zcu)) {
            break :result if (func.reuseOperand(inst, ty_op.operand, 0, src_mcv))
                src_mcv
            else
                try func.copyToNewRegister(inst, src_mcv);
        }

        const dst_mcv: MCValue = if (src_mcv.isRegister() and
            func.reuseOperand(inst, ty_op.operand, 0, src_mcv))
            src_mcv
        else
            try func.copyToNewRegister(inst, src_mcv);

        const pl_ty = dst_ty.childType(zcu);
        const pl_abi_size: i32 = @intCast(pl_ty.abiSize(zcu));
        try func.genSetMem(
            .{ .reg = dst_mcv.getReg().? },
            pl_abi_size,
            Type.bool,
            .{ .immediate = 1 },
        );
        break :result dst_mcv;
    };
    return func.finishAir(inst, result, .{ ty_op.operand, .none, .none });
}

fn airUnwrapErrErr(func: *Func, inst: Air.Inst.Index) !void {
    const ty_op = func.air.instructions.items(.data)[@intFromEnum(inst)].ty_op;
    const pt = func.pt;
    const zcu = pt.zcu;
    const err_union_ty = func.typeOf(ty_op.operand);
    const err_ty = err_union_ty.errorUnionSet(zcu);
    const payload_ty = err_union_ty.errorUnionPayload(zcu);
    const operand = try func.resolveInst(ty_op.operand);

    const result: MCValue = result: {
        if (err_ty.errorSetIsEmpty(zcu)) {
            break :result .{ .immediate = 0 };
        }

        if (!payload_ty.hasRuntimeBitsIgnoreComptime(zcu)) {
            break :result operand;
        }

        const err_off: u32 = @intCast(errUnionErrorOffset(payload_ty, zcu));

        switch (operand) {
            .register => |reg| {
                const eu_lock = func.register_manager.lockReg(reg);
                defer if (eu_lock) |lock| func.register_manager.unlockReg(lock);

                const result = try func.copyToNewRegister(inst, operand);
                if (err_off > 0) {
                    try func.genBinOp(
                        .shr,
                        result,
                        err_union_ty,
                        .{ .immediate = @as(u6, @intCast(err_off * 8)) },
                        Type.u8,
                        result.register,
                    );
                }
                break :result result;
            },
            .load_frame => |frame_addr| break :result .{ .load_frame = .{
                .index = frame_addr.index,
                .off = frame_addr.off + @as(i32, @intCast(err_off)),
            } },
            else => return func.fail("TODO implement unwrap_err_err for {}", .{operand}),
        }
    };

    return func.finishAir(inst, result, .{ ty_op.operand, .none, .none });
}

fn airUnwrapErrPayload(func: *Func, inst: Air.Inst.Index) !void {
    const ty_op = func.air.instructions.items(.data)[@intFromEnum(inst)].ty_op;
    const operand_ty = func.typeOf(ty_op.operand);
    const operand = try func.resolveInst(ty_op.operand);
    const result = try func.genUnwrapErrUnionPayloadMir(operand_ty, operand);
    return func.finishAir(inst, result, .{ ty_op.operand, .none, .none });
}

fn genUnwrapErrUnionPayloadMir(
    func: *Func,
    err_union_ty: Type,
    err_union: MCValue,
) !MCValue {
    const pt = func.pt;
    const zcu = pt.zcu;
    const payload_ty = err_union_ty.errorUnionPayload(zcu);

    const result: MCValue = result: {
        if (!payload_ty.hasRuntimeBitsIgnoreComptime(zcu)) break :result .none;

        const payload_off: u31 = @intCast(errUnionPayloadOffset(payload_ty, zcu));
        switch (err_union) {
            .load_frame => |frame_addr| break :result .{ .load_frame = .{
                .index = frame_addr.index,
                .off = frame_addr.off + payload_off,
            } },
            .register => |reg| {
                const eu_lock = func.register_manager.lockReg(reg);
                defer if (eu_lock) |lock| func.register_manager.unlockReg(lock);

                const result_reg = try func.copyToTmpRegister(err_union_ty, err_union);
                if (payload_off > 0) {
                    try func.genBinOp(
                        .shr,
                        .{ .register = result_reg },
                        err_union_ty,
                        .{ .immediate = @as(u6, @intCast(payload_off * 8)) },
                        Type.u8,
                        result_reg,
                    );
                }
                break :result .{ .register = result_reg };
            },
            else => return func.fail("TODO implement genUnwrapErrUnionPayloadMir for {}", .{err_union}),
        }
    };

    return result;
}

// *(E!T) -> E
fn airUnwrapErrErrPtr(func: *Func, inst: Air.Inst.Index) !void {
    const ty_op = func.air.instructions.items(.data)[@intFromEnum(inst)].ty_op;
    const result: MCValue = if (func.liveness.isUnused(inst)) .unreach else return func.fail("TODO implement unwrap error union error ptr for {}", .{func.target.cpu.arch});
    return func.finishAir(inst, result, .{ ty_op.operand, .none, .none });
}

// *(E!T) -> *T
fn airUnwrapErrPayloadPtr(func: *Func, inst: Air.Inst.Index) !void {
    const ty_op = func.air.instructions.items(.data)[@intFromEnum(inst)].ty_op;
    const result: MCValue = if (func.liveness.isUnused(inst)) .unreach else return func.fail("TODO implement unwrap error union payload ptr for {}", .{func.target.cpu.arch});
    return func.finishAir(inst, result, .{ ty_op.operand, .none, .none });
}

// *(E!T) => *T
fn airErrUnionPayloadPtrSet(func: *Func, inst: Air.Inst.Index) !void {
    const ty_op = func.air.instructions.items(.data)[@intFromEnum(inst)].ty_op;
    const result: MCValue = if (func.liveness.isUnused(inst)) .unreach else result: {
        const zcu = func.pt.zcu;
        const src_ty = func.typeOf(ty_op.operand);
        const src_mcv = try func.resolveInst(ty_op.operand);

        // `src_reg` contains the pointer to the error union
        const src_reg = switch (src_mcv) {
            .register => |reg| reg,
            else => try func.copyToTmpRegister(src_ty, src_mcv),
        };
        const src_lock = func.register_manager.lockRegAssumeUnused(src_reg);
        defer func.register_manager.unlockReg(src_lock);

        // we set the place of where the error would have been to 0
        const eu_ty = src_ty.childType(zcu);
        const pl_ty = eu_ty.errorUnionPayload(zcu);
        const err_ty = eu_ty.errorUnionSet(zcu);
        const err_off: i32 = @intCast(errUnionErrorOffset(pl_ty, zcu));
        try func.genSetMem(.{ .reg = src_reg }, err_off, err_ty, .{ .immediate = 0 });

        const dst_reg, const dst_lock = if (func.reuseOperand(inst, ty_op.operand, 0, src_mcv))
            .{ src_reg, null }
        else
            try func.allocReg(.int);
        defer if (dst_lock) |lock| func.register_manager.unlockReg(lock);

        // move the pointer to be at the payload
        const pl_off = errUnionPayloadOffset(pl_ty, zcu);
        try func.genBinOp(
            .add,
            .{ .register = src_reg },
            Type.u64,
            .{ .immediate = pl_off },
            Type.u64,
            dst_reg,
        );

        break :result .{ .register = dst_reg };
    };
    return func.finishAir(inst, result, .{ ty_op.operand, .none, .none });
}

fn airErrReturnTrace(func: *Func, inst: Air.Inst.Index) !void {
    const result: MCValue = if (func.liveness.isUnused(inst))
        .unreach
    else
        return func.fail("TODO implement airErrReturnTrace for {}", .{func.target.cpu.arch});
    return func.finishAir(inst, result, .{ .none, .none, .none });
}

fn airSetErrReturnTrace(func: *Func, inst: Air.Inst.Index) !void {
    _ = inst;
    return func.fail("TODO implement airSetErrReturnTrace for {}", .{func.target.cpu.arch});
}

fn airSaveErrReturnTraceIndex(func: *Func, inst: Air.Inst.Index) !void {
    _ = inst;
    return func.fail("TODO implement airSaveErrReturnTraceIndex for {}", .{func.target.cpu.arch});
}

fn airWrapOptional(func: *Func, inst: Air.Inst.Index) !void {
    const pt = func.pt;
    const zcu = pt.zcu;
    const ty_op = func.air.instructions.items(.data)[@intFromEnum(inst)].ty_op;
    const result: MCValue = result: {
        const pl_ty = func.typeOf(ty_op.operand);
        if (!pl_ty.hasRuntimeBits(zcu)) break :result .{ .immediate = 1 };

        const opt_ty = func.typeOfIndex(inst);
        const pl_mcv = try func.resolveInst(ty_op.operand);
        const same_repr = opt_ty.optionalReprIsPayload(zcu);
        if (same_repr and func.reuseOperand(inst, ty_op.operand, 0, pl_mcv)) break :result pl_mcv;

        const pl_lock: ?RegisterLock = switch (pl_mcv) {
            .register => |reg| func.register_manager.lockRegAssumeUnused(reg),
            else => null,
        };
        defer if (pl_lock) |lock| func.register_manager.unlockReg(lock);

        const opt_mcv = try func.allocRegOrMem(opt_ty, inst, false);
        try func.genCopy(pl_ty, opt_mcv, pl_mcv);

        if (!same_repr) {
            const pl_abi_size: i32 = @intCast(pl_ty.abiSize(zcu));
            switch (opt_mcv) {
                .load_frame => |frame_addr| {
                    try func.genCopy(pl_ty, opt_mcv, pl_mcv);
                    try func.genSetMem(
                        .{ .frame = frame_addr.index },
                        frame_addr.off + pl_abi_size,
                        Type.u8,
                        .{ .immediate = 1 },
                    );
                },
                else => unreachable,
            }
        }
        break :result opt_mcv;
    };
    return func.finishAir(inst, result, .{ ty_op.operand, .none, .none });
}

/// T to E!T
fn airWrapErrUnionPayload(func: *Func, inst: Air.Inst.Index) !void {
    const pt = func.pt;
    const zcu = pt.zcu;
    const ty_op = func.air.instructions.items(.data)[@intFromEnum(inst)].ty_op;

    const eu_ty = ty_op.ty.toType();
    const pl_ty = eu_ty.errorUnionPayload(zcu);
    const err_ty = eu_ty.errorUnionSet(zcu);
    const operand = try func.resolveInst(ty_op.operand);

    const result: MCValue = result: {
        if (!pl_ty.hasRuntimeBitsIgnoreComptime(zcu)) break :result .{ .immediate = 0 };

        const frame_index = try func.allocFrameIndex(FrameAlloc.initSpill(eu_ty, zcu));
        const pl_off: i32 = @intCast(errUnionPayloadOffset(pl_ty, zcu));
        const err_off: i32 = @intCast(errUnionErrorOffset(pl_ty, zcu));
        try func.genSetMem(.{ .frame = frame_index }, pl_off, pl_ty, operand);
        try func.genSetMem(.{ .frame = frame_index }, err_off, err_ty, .{ .immediate = 0 });
        break :result .{ .load_frame = .{ .index = frame_index } };
    };

    return func.finishAir(inst, result, .{ ty_op.operand, .none, .none });
}

/// E to E!T
fn airWrapErrUnionErr(func: *Func, inst: Air.Inst.Index) !void {
    const pt = func.pt;
    const zcu = pt.zcu;
    const ty_op = func.air.instructions.items(.data)[@intFromEnum(inst)].ty_op;

    const eu_ty = ty_op.ty.toType();
    const pl_ty = eu_ty.errorUnionPayload(zcu);
    const err_ty = eu_ty.errorUnionSet(zcu);

    const result: MCValue = result: {
        if (!pl_ty.hasRuntimeBitsIgnoreComptime(zcu)) break :result try func.resolveInst(ty_op.operand);

        const frame_index = try func.allocFrameIndex(FrameAlloc.initSpill(eu_ty, zcu));
        const pl_off: i32 = @intCast(errUnionPayloadOffset(pl_ty, zcu));
        const err_off: i32 = @intCast(errUnionErrorOffset(pl_ty, zcu));
        try func.genSetMem(.{ .frame = frame_index }, pl_off, pl_ty, .{ .undef = null });
        const operand = try func.resolveInst(ty_op.operand);
        try func.genSetMem(.{ .frame = frame_index }, err_off, err_ty, operand);
        break :result .{ .load_frame = .{ .index = frame_index } };
    };
    return func.finishAir(inst, result, .{ ty_op.operand, .none, .none });
}

fn airRuntimeNavPtr(func: *Func, inst: Air.Inst.Index) !void {
    const zcu = func.pt.zcu;
    const ip = &zcu.intern_pool;
    const ty_nav = func.air.instructions.items(.data)[@intFromEnum(inst)].ty_nav;
    const ptr_ty: Type = .fromInterned(ty_nav.ty);

    const nav = ip.getNav(ty_nav.nav);
    const tlv_sym_index = if (func.bin_file.cast(.elf)) |elf_file| sym: {
        const zo = elf_file.zigObjectPtr().?;
        if (nav.getExtern(ip)) |e| {
            break :sym try elf_file.getGlobalSymbol(nav.name.toSlice(ip), e.lib_name.toSlice(ip));
        }
        break :sym try zo.getOrCreateMetadataForNav(zcu, ty_nav.nav);
    } else return func.fail("TODO runtime_nav_ptr on {}", .{func.bin_file.tag});

    const dest_mcv = try func.allocRegOrMem(ptr_ty, inst, true);
    if (dest_mcv.isRegister()) {
        _ = try func.addInst(.{
            .tag = .pseudo_load_tlv,
            .data = .{ .reloc = .{
                .register = dest_mcv.getReg().?,
                .atom_index = try func.owner.getSymbolIndex(func),
                .sym_index = tlv_sym_index,
            } },
        });
    } else {
        const tmp_reg, const tmp_lock = try func.allocReg(.int);
        defer func.register_manager.unlockReg(tmp_lock);
        _ = try func.addInst(.{
            .tag = .pseudo_load_tlv,
            .data = .{ .reloc = .{
                .register = tmp_reg,
                .atom_index = try func.owner.getSymbolIndex(func),
                .sym_index = tlv_sym_index,
            } },
        });
        try func.genCopy(ptr_ty, dest_mcv, .{ .register = tmp_reg });
    }

    return func.finishAir(inst, dest_mcv, .{ .none, .none, .none });
}

fn airTry(func: *Func, inst: Air.Inst.Index) !void {
    const pl_op = func.air.instructions.items(.data)[@intFromEnum(inst)].pl_op;
    const extra = func.air.extraData(Air.Try, pl_op.payload);
    const body: []const Air.Inst.Index = @ptrCast(func.air.extra.items[extra.end..][0..extra.data.body_len]);
    const operand_ty = func.typeOf(pl_op.operand);
    const result = try func.genTry(inst, pl_op.operand, body, operand_ty, false);
    return func.finishAir(inst, result, .{ .none, .none, .none });
}

fn genTry(
    func: *Func,
    inst: Air.Inst.Index,
    operand: Air.Inst.Ref,
    body: []const Air.Inst.Index,
    operand_ty: Type,
    operand_is_ptr: bool,
) !MCValue {
    _ = operand_is_ptr;

    const liveness_cond_br = func.liveness.getCondBr(inst);

    const operand_mcv = try func.resolveInst(operand);
    const is_err_mcv = try func.isErr(null, operand_ty, operand_mcv);

    // A branch to the false section. Uses beq. 1 is the default "true" state.
    const reloc = try func.condBr(Type.anyerror, is_err_mcv);

    if (func.liveness.operandDies(inst, 0)) {
        if (operand.toIndex()) |operand_inst| try func.processDeath(operand_inst);
    }

    func.scope_generation += 1;
    const state = try func.saveState();

    for (liveness_cond_br.else_deaths) |death| try func.processDeath(death);
    try func.genBody(body);
    try func.restoreState(state, &.{}, .{
        .emit_instructions = false,
        .update_tracking = true,
        .resurrect = true,
        .close_scope = true,
    });

    func.performReloc(reloc);

    for (liveness_cond_br.then_deaths) |death| try func.processDeath(death);

    const result = if (func.liveness.isUnused(inst))
        .unreach
    else
        try func.genUnwrapErrUnionPayloadMir(operand_ty, operand_mcv);

    return result;
}

fn airSlicePtr(func: *Func, inst: Air.Inst.Index) !void {
    const ty_op = func.air.instructions.items(.data)[@intFromEnum(inst)].ty_op;
    const result = result: {
        const src_mcv = try func.resolveInst(ty_op.operand);
        if (func.reuseOperand(inst, ty_op.operand, 0, src_mcv)) break :result src_mcv;

        const dst_mcv = try func.allocRegOrMem(func.typeOfIndex(inst), inst, true);
        const dst_ty = func.typeOfIndex(inst);
        try func.genCopy(dst_ty, dst_mcv, src_mcv);
        break :result dst_mcv;
    };
    return func.finishAir(inst, result, .{ ty_op.operand, .none, .none });
}

fn airSliceLen(func: *Func, inst: Air.Inst.Index) !void {
    const ty_op = func.air.instructions.items(.data)[@intFromEnum(inst)].ty_op;
    const result: MCValue = if (func.liveness.isUnused(inst)) .unreach else result: {
        const src_mcv = try func.resolveInst(ty_op.operand);
        const ty = func.typeOfIndex(inst);

        switch (src_mcv) {
            .load_frame => |frame_addr| {
                const len_mcv: MCValue = .{ .load_frame = .{
                    .index = frame_addr.index,
                    .off = frame_addr.off + 8,
                } };
                if (func.reuseOperand(inst, ty_op.operand, 0, src_mcv)) break :result len_mcv;

                const dst_mcv = try func.allocRegOrMem(ty, inst, true);
                try func.genCopy(Type.u64, dst_mcv, len_mcv);
                break :result dst_mcv;
            },
            .register_pair => |pair| {
                const len_mcv: MCValue = .{ .register = pair[1] };

                if (func.reuseOperand(inst, ty_op.operand, 0, src_mcv)) break :result len_mcv;

                const dst_mcv = try func.allocRegOrMem(ty, inst, true);
                try func.genCopy(Type.u64, dst_mcv, len_mcv);
                break :result dst_mcv;
            },
            else => return func.fail("TODO airSliceLen for {}", .{src_mcv}),
        }
    };
    return func.finishAir(inst, result, .{ ty_op.operand, .none, .none });
}

fn airPtrSliceLenPtr(func: *Func, inst: Air.Inst.Index) !void {
    const ty_op = func.air.instructions.items(.data)[@intFromEnum(inst)].ty_op;
    const result: MCValue = if (func.liveness.isUnused(inst)) .unreach else result: {
        const src_mcv = try func.resolveInst(ty_op.operand);

        const dst_reg, const dst_lock = try func.allocReg(.int);
        defer func.register_manager.unlockReg(dst_lock);
        const dst_mcv: MCValue = .{ .register = dst_reg };

        try func.genCopy(Type.u64, dst_mcv, src_mcv.offset(8));
        break :result dst_mcv;
    };
    return func.finishAir(inst, result, .{ ty_op.operand, .none, .none });
}

fn airPtrSlicePtrPtr(func: *Func, inst: Air.Inst.Index) !void {
    const ty_op = func.air.instructions.items(.data)[@intFromEnum(inst)].ty_op;

    const opt_mcv = try func.resolveInst(ty_op.operand);
    const dst_mcv = if (func.reuseOperand(inst, ty_op.operand, 0, opt_mcv))
        opt_mcv
    else
        try func.copyToNewRegister(inst, opt_mcv);
    return func.finishAir(inst, dst_mcv, .{ ty_op.operand, .none, .none });
}

fn airSliceElemVal(func: *Func, inst: Air.Inst.Index) !void {
    const pt = func.pt;
    const zcu = pt.zcu;
    const bin_op = func.air.instructions.items(.data)[@intFromEnum(inst)].bin_op;

    const result: MCValue = result: {
        const elem_ty = func.typeOfIndex(inst);
        if (!elem_ty.hasRuntimeBitsIgnoreComptime(zcu)) break :result .none;

        const slice_ty = func.typeOf(bin_op.lhs);
        const slice_ptr_field_type = slice_ty.slicePtrFieldType(zcu);
        const elem_ptr = try func.genSliceElemPtr(bin_op.lhs, bin_op.rhs);
        const dst_mcv = try func.allocRegOrMem(elem_ty, inst, false);
        try func.load(dst_mcv, elem_ptr, slice_ptr_field_type);
        break :result dst_mcv;
    };
    return func.finishAir(inst, result, .{ bin_op.lhs, bin_op.rhs, .none });
}

fn airSliceElemPtr(func: *Func, inst: Air.Inst.Index) !void {
    const ty_pl = func.air.instructions.items(.data)[@intFromEnum(inst)].ty_pl;
    const extra = func.air.extraData(Air.Bin, ty_pl.payload).data;
    const dst_mcv = try func.genSliceElemPtr(extra.lhs, extra.rhs);
    return func.finishAir(inst, dst_mcv, .{ extra.lhs, extra.rhs, .none });
}

fn genSliceElemPtr(func: *Func, lhs: Air.Inst.Ref, rhs: Air.Inst.Ref) !MCValue {
    const pt = func.pt;
    const zcu = pt.zcu;
    const slice_ty = func.typeOf(lhs);
    const slice_mcv = try func.resolveInst(lhs);
    const slice_mcv_lock: ?RegisterLock = switch (slice_mcv) {
        .register => |reg| func.register_manager.lockRegAssumeUnused(reg),
        else => null,
    };
    defer if (slice_mcv_lock) |lock| func.register_manager.unlockReg(lock);

    const elem_ty = slice_ty.childType(zcu);
    const elem_size = elem_ty.abiSize(zcu);

    const index_ty = func.typeOf(rhs);
    const index_mcv = try func.resolveInst(rhs);
    const index_mcv_lock: ?RegisterLock = switch (index_mcv) {
        .register => |reg| func.register_manager.lockRegAssumeUnused(reg),
        else => null,
    };
    defer if (index_mcv_lock) |lock| func.register_manager.unlockReg(lock);

    const offset_reg = try func.elemOffset(index_ty, index_mcv, elem_size);
    const offset_reg_lock = func.register_manager.lockRegAssumeUnused(offset_reg);
    defer func.register_manager.unlockReg(offset_reg_lock);

    const addr_reg, const addr_lock = try func.allocReg(.int);
    defer func.register_manager.unlockReg(addr_lock);
    try func.genSetReg(Type.u64, addr_reg, slice_mcv);

    _ = try func.addInst(.{
        .tag = .add,
        .data = .{ .r_type = .{
            .rd = addr_reg,
            .rs1 = addr_reg,
            .rs2 = offset_reg,
        } },
    });

    return .{ .register = addr_reg };
}

fn airArrayElemVal(func: *Func, inst: Air.Inst.Index) !void {
    const pt = func.pt;
    const zcu = pt.zcu;
    const bin_op = func.air.instructions.items(.data)[@intFromEnum(inst)].bin_op;
    const result: MCValue = if (func.liveness.isUnused(inst)) .unreach else result: {
        const result_ty = func.typeOfIndex(inst);

        const array_ty = func.typeOf(bin_op.lhs);
        const array_mcv = try func.resolveInst(bin_op.lhs);

        const index_mcv = try func.resolveInst(bin_op.rhs);
        const index_ty = func.typeOf(bin_op.rhs);

        const elem_ty = array_ty.childType(zcu);
        const elem_abi_size = elem_ty.abiSize(zcu);

        const addr_reg, const addr_reg_lock = try func.allocReg(.int);
        defer func.register_manager.unlockReg(addr_reg_lock);

        switch (array_mcv) {
            .register => {
                const frame_index = try func.allocFrameIndex(FrameAlloc.initType(array_ty, zcu));
                try func.genSetMem(.{ .frame = frame_index }, 0, array_ty, array_mcv);
                try func.genSetReg(Type.u64, addr_reg, .{ .lea_frame = .{ .index = frame_index } });
            },
            .load_frame => |frame_addr| {
                try func.genSetReg(Type.u64, addr_reg, .{ .lea_frame = frame_addr });
            },
            else => try func.genSetReg(Type.u64, addr_reg, array_mcv.address()),
        }

        const dst_mcv = try func.allocRegOrMem(result_ty, inst, false);

        if (array_ty.isVector(zcu)) {
            // we need to load the vector, vslidedown to get the element we want
            // and store that element in a load frame.

            const src_reg, const src_lock = try func.allocReg(.vector);
            defer func.register_manager.unlockReg(src_lock);

            // load the vector into a temporary register
            try func.genCopy(array_ty, .{ .register = src_reg }, .{ .indirect = .{ .reg = addr_reg } });

            // we need to construct a 1xbitSize vector because of how lane splitting works in RISC-V
            const single_ty = try pt.vectorType(.{ .child = elem_ty.toIntern(), .len = 1 });

            // we can do a shortcut here where we don't need a vslicedown
            // and can just copy to the frame index.
            if (!(index_mcv == .immediate and index_mcv.immediate == 0)) {
                const index_reg = try func.copyToTmpRegister(Type.u64, index_mcv);

                _ = try func.addInst(.{
                    .tag = .vslidedownvx,
                    .data = .{ .r_type = .{
                        .rd = src_reg,
                        .rs1 = index_reg,
                        .rs2 = src_reg,
                    } },
                });
            }

            try func.genCopy(single_ty, dst_mcv, .{ .register = src_reg });
            break :result dst_mcv;
        }

        const offset_reg = try func.elemOffset(index_ty, index_mcv, elem_abi_size);
        const offset_lock = func.register_manager.lockRegAssumeUnused(offset_reg);
        defer func.register_manager.unlockReg(offset_lock);
        _ = try func.addInst(.{
            .tag = .add,
            .data = .{ .r_type = .{
                .rd = addr_reg,
                .rs1 = addr_reg,
                .rs2 = offset_reg,
            } },
        });

        try func.genCopy(elem_ty, dst_mcv, .{ .indirect = .{ .reg = addr_reg } });
        break :result dst_mcv;
    };
    return func.finishAir(inst, result, .{ bin_op.lhs, bin_op.rhs, .none });
}

fn airPtrElemVal(func: *Func, inst: Air.Inst.Index) !void {
    const is_volatile = false; // TODO
    const pt = func.pt;
    const zcu = pt.zcu;
    const bin_op = func.air.instructions.items(.data)[@intFromEnum(inst)].bin_op;
    const base_ptr_ty = func.typeOf(bin_op.lhs);

    const result: MCValue = if (!is_volatile and func.liveness.isUnused(inst)) .unreach else result: {
        const elem_ty = base_ptr_ty.elemType2(zcu);
        if (!elem_ty.hasRuntimeBitsIgnoreComptime(zcu)) break :result .none;

        const base_ptr_mcv = try func.resolveInst(bin_op.lhs);
        const base_ptr_lock: ?RegisterLock = switch (base_ptr_mcv) {
            .register => |reg| func.register_manager.lockRegAssumeUnused(reg),
            else => null,
        };
        defer if (base_ptr_lock) |lock| func.register_manager.unlockReg(lock);

        const index_mcv = try func.resolveInst(bin_op.rhs);
        const index_lock: ?RegisterLock = switch (index_mcv) {
            .register => |reg| func.register_manager.lockRegAssumeUnused(reg),
            else => null,
        };
        defer if (index_lock) |lock| func.register_manager.unlockReg(lock);

        const elem_ptr_reg, const elem_ptr_lock = if (base_ptr_mcv.isRegister() and
            func.liveness.operandDies(inst, 0))
            .{ base_ptr_mcv.register, null }
        else blk: {
            const reg, const lock = try func.allocReg(.int);
            try func.genSetReg(base_ptr_ty, reg, base_ptr_mcv);
            break :blk .{ reg, lock };
        };
        defer if (elem_ptr_lock) |lock| func.register_manager.unlockReg(lock);

        try func.genBinOp(
            .ptr_add,
            base_ptr_mcv,
            base_ptr_ty,
            index_mcv,
            Type.u64,
            elem_ptr_reg,
        );

        const dst_mcv = try func.allocRegOrMem(func.typeOfIndex(inst), inst, true);
        const dst_lock = switch (dst_mcv) {
            .register => |reg| func.register_manager.lockRegAssumeUnused(reg),
            else => null,
        };
        defer if (dst_lock) |lock| func.register_manager.unlockReg(lock);

        try func.load(dst_mcv, .{ .register = elem_ptr_reg }, base_ptr_ty);
        break :result dst_mcv;
    };
    return func.finishAir(inst, result, .{ bin_op.lhs, bin_op.rhs, .none });
}

fn airPtrElemPtr(func: *Func, inst: Air.Inst.Index) !void {
    const pt = func.pt;
    const zcu = pt.zcu;
    const ty_pl = func.air.instructions.items(.data)[@intFromEnum(inst)].ty_pl;
    const extra = func.air.extraData(Air.Bin, ty_pl.payload).data;

    const result: MCValue = if (func.liveness.isUnused(inst)) .unreach else result: {
        const elem_ptr_ty = func.typeOfIndex(inst);
        const base_ptr_ty = func.typeOf(extra.lhs);

        if (elem_ptr_ty.ptrInfo(zcu).flags.vector_index != .none) {
            @panic("audit");
        }

        const base_ptr_mcv = try func.resolveInst(extra.lhs);
        const base_ptr_lock: ?RegisterLock = switch (base_ptr_mcv) {
            .register => |reg| func.register_manager.lockRegAssumeUnused(reg),
            else => null,
        };
        defer if (base_ptr_lock) |lock| func.register_manager.unlockReg(lock);

        const index_mcv = try func.resolveInst(extra.rhs);
        const index_lock: ?RegisterLock = switch (index_mcv) {
            .register => |reg| func.register_manager.lockRegAssumeUnused(reg),
            else => null,
        };
        defer if (index_lock) |lock| func.register_manager.unlockReg(lock);

        const result_reg, const result_lock = try func.allocReg(.int);
        defer func.register_manager.unlockReg(result_lock);

        try func.genBinOp(
            .ptr_add,
            base_ptr_mcv,
            base_ptr_ty,
            index_mcv,
            Type.u64,
            result_reg,
        );

        break :result MCValue{ .register = result_reg };
    };

    return func.finishAir(inst, result, .{ extra.lhs, extra.rhs, .none });
}

fn airSetUnionTag(func: *Func, inst: Air.Inst.Index) !void {
    const bin_op = func.air.instructions.items(.data)[@intFromEnum(inst)].bin_op;
    _ = bin_op;
    return func.fail("TODO implement airSetUnionTag for {}", .{func.target.cpu.arch});
    // return func.finishAir(inst, result, .{ bin_op.lhs, bin_op.rhs, .none });
}

fn airGetUnionTag(func: *Func, inst: Air.Inst.Index) !void {
    const pt = func.pt;
    const zcu = pt.zcu;
    const ty_op = func.air.instructions.items(.data)[@intFromEnum(inst)].ty_op;

    const tag_ty = func.typeOfIndex(inst);
    const union_ty = func.typeOf(ty_op.operand);
    const layout = union_ty.unionGetLayout(zcu);

    if (layout.tag_size == 0) {
        return func.finishAir(inst, .none, .{ ty_op.operand, .none, .none });
    }

    const operand = try func.resolveInst(ty_op.operand);

    const frame_mcv = try func.allocRegOrMem(union_ty, null, false);
    try func.genCopy(union_ty, frame_mcv, operand);

    const tag_abi_size = tag_ty.abiSize(zcu);
    const result_reg, const result_lock = try func.allocReg(.int);
    defer func.register_manager.unlockReg(result_lock);

    switch (frame_mcv) {
        .load_frame => {
            if (tag_abi_size <= 8) {
                const off: i32 = if (layout.tag_align.compare(.lt, layout.payload_align))
                    @intCast(layout.payload_size)
                else
                    0;

                try func.genCopy(
                    tag_ty,
                    .{ .register = result_reg },
                    frame_mcv.offset(off),
                );
            } else {
                return func.fail(
                    "TODO implement get_union_tag for ABI larger than 8 bytes and operand {}, tag {f}",
                    .{ frame_mcv, tag_ty.fmt(pt) },
                );
            }
        },
        else => return func.fail("TODO: airGetUnionTag {s}", .{@tagName(operand)}),
    }

    return func.finishAir(inst, .{ .register = result_reg }, .{ ty_op.operand, .none, .none });
}

fn airClz(func: *Func, inst: Air.Inst.Index) !void {
    const ty_op = func.air.instructions.items(.data)[@intFromEnum(inst)].ty_op;
    const operand = try func.resolveInst(ty_op.operand);
    const ty = func.typeOf(ty_op.operand);

    const result: MCValue = if (func.liveness.isUnused(inst)) .unreach else result: {
        const src_reg, const src_lock = try func.promoteReg(ty, operand);
        defer if (src_lock) |lock| func.register_manager.unlockReg(lock);

        const dst_reg: Register = if (func.reuseOperand(
            inst,
            ty_op.operand,
            0,
            operand,
        ) and operand == .register)
            operand.register
        else
            (try func.allocRegOrMem(func.typeOfIndex(inst), inst, true)).register;

        const bit_size = ty.bitSize(func.pt.zcu);
        if (!math.isPowerOfTwo(bit_size)) try func.truncateRegister(ty, src_reg);

        if (bit_size > 64) {
            return func.fail("TODO: airClz > 64 bits, found {d}", .{bit_size});
        }

        _ = try func.addInst(.{
            .tag = switch (bit_size) {
                32 => .clzw,
                else => .clz,
            },
            .data = .{
                .r_type = .{
                    .rs2 = .zero, // rs2 is 0 filled in the spec
                    .rs1 = src_reg,
                    .rd = dst_reg,
                },
            },
        });

        if (!(bit_size == 32 or bit_size == 64)) {
            _ = try func.addInst(.{
                .tag = .addi,
                .data = .{ .i_type = .{
                    .rd = dst_reg,
                    .rs1 = dst_reg,
                    .imm12 = Immediate.s(-@as(i12, @intCast(64 - bit_size % 64))),
                } },
            });
        }

        break :result .{ .register = dst_reg };
    };
    return func.finishAir(inst, result, .{ ty_op.operand, .none, .none });
}

fn airCtz(func: *Func, inst: Air.Inst.Index) !void {
    const ty_op = func.air.instructions.items(.data)[@intFromEnum(inst)].ty_op;
    _ = ty_op;
    return func.fail("TODO: finish ctz", .{});
}

fn airPopcount(func: *Func, inst: Air.Inst.Index) !void {
    const ty_op = func.air.instructions.items(.data)[@intFromEnum(inst)].ty_op;
    const result: MCValue = if (func.liveness.isUnused(inst)) .unreach else result: {
        const pt = func.pt;
        const zcu = pt.zcu;

        const operand = try func.resolveInst(ty_op.operand);
        const src_ty = func.typeOf(ty_op.operand);
        const operand_reg, const operand_lock = try func.promoteReg(src_ty, operand);
        defer if (operand_lock) |lock| func.register_manager.unlockReg(lock);

        const dst_reg, const dst_lock = try func.allocReg(.int);
        defer func.register_manager.unlockReg(dst_lock);

        const bit_size = src_ty.bitSize(zcu);
        switch (bit_size) {
            32, 64 => {},
            1...31, 33...63 => try func.truncateRegister(src_ty, operand_reg),
            else => return func.fail("TODO: airPopcount > 64 bits", .{}),
        }

        _ = try func.addInst(.{
            .tag = if (bit_size <= 32) .cpopw else .cpop,
            .data = .{
                .r_type = .{
                    .rd = dst_reg,
                    .rs1 = operand_reg,
                    .rs2 = @enumFromInt(0b00010), // this is the cpop funct5
                },
            },
        });

        break :result .{ .register = dst_reg };
    };
    return func.finishAir(inst, result, .{ ty_op.operand, .none, .none });
}

fn airAbs(func: *Func, inst: Air.Inst.Index) !void {
    const pt = func.pt;
    const zcu = pt.zcu;
    const ty_op = func.air.instructions.items(.data)[@intFromEnum(inst)].ty_op;
    const result: MCValue = if (func.liveness.isUnused(inst)) .unreach else result: {
        const ty = func.typeOf(ty_op.operand);
        const scalar_ty = ty.scalarType(zcu);
        const operand = try func.resolveInst(ty_op.operand);

        switch (scalar_ty.zigTypeTag(zcu)) {
            .int => if (ty.zigTypeTag(zcu) == .vector) {
                return func.fail("TODO implement airAbs for {f}", .{ty.fmt(pt)});
            } else {
                const int_info = scalar_ty.intInfo(zcu);
                const int_bits = int_info.bits;
                switch (int_bits) {
                    32, 64 => {},
                    else => return func.fail("TODO: airAbs Int size {d}", .{int_bits}),
                }

                const return_mcv = try func.copyToNewRegister(inst, operand);
                const operand_reg = return_mcv.register;

                const temp_reg, const temp_lock = try func.allocReg(.int);
                defer func.register_manager.unlockReg(temp_lock);

                _ = try func.addInst(.{
                    .tag = switch (int_bits) {
                        32 => .sraiw,
                        64 => .srai,
                        else => unreachable,
                    },
                    .data = .{ .i_type = .{
                        .rd = temp_reg,
                        .rs1 = operand_reg,
                        .imm12 = Immediate.u(int_bits - 1),
                    } },
                });

                _ = try func.addInst(.{
                    .tag = .xor,
                    .data = .{ .r_type = .{
                        .rd = operand_reg,
                        .rs1 = operand_reg,
                        .rs2 = temp_reg,
                    } },
                });

                _ = try func.addInst(.{
                    .tag = switch (int_bits) {
                        32 => .subw,
                        64 => .sub,
                        else => unreachable,
                    },
                    .data = .{ .r_type = .{
                        .rd = operand_reg,
                        .rs1 = operand_reg,
                        .rs2 = temp_reg,
                    } },
                });

                break :result return_mcv;
            },
            .float => {
                const float_bits = scalar_ty.floatBits(zcu.getTarget());
                const mnem: Mnemonic = switch (float_bits) {
                    16 => return func.fail("TODO: airAbs 16-bit float", .{}),
                    32 => .fsgnjxs,
                    64 => .fsgnjxd,
                    80 => return func.fail("TODO: airAbs 80-bit float", .{}),
                    128 => return func.fail("TODO: airAbs 128-bit float", .{}),
                    else => unreachable,
                };

                const return_mcv = try func.copyToNewRegister(inst, operand);
                const operand_reg = return_mcv.register;

                assert(operand_reg.class() == .float);

                _ = try func.addInst(.{
                    .tag = mnem,
                    .data = .{
                        .r_type = .{
                            .rd = operand_reg,
                            .rs1 = operand_reg,
                            .rs2 = operand_reg,
                        },
                    },
                });

                break :result return_mcv;
            },
            else => return func.fail("TODO: implement airAbs {f}", .{scalar_ty.fmt(pt)}),
        }

        break :result .unreach;
    };
    return func.finishAir(inst, result, .{ ty_op.operand, .none, .none });
}

fn airByteSwap(func: *Func, inst: Air.Inst.Index) !void {
    const ty_op = func.air.instructions.items(.data)[@intFromEnum(inst)].ty_op;
    const result: MCValue = if (func.liveness.isUnused(inst)) .unreach else result: {
        const pt = func.pt;
        const zcu = pt.zcu;
        const ty = func.typeOf(ty_op.operand);
        const operand = try func.resolveInst(ty_op.operand);

        switch (ty.zigTypeTag(zcu)) {
            .int => {
                const int_bits = ty.intInfo(zcu).bits;

                // bytes are no-op
                if (int_bits == 8 and func.reuseOperand(inst, ty_op.operand, 0, operand)) {
                    return func.finishAir(inst, operand, .{ ty_op.operand, .none, .none });
                }

                const dest_mcv = try func.copyToNewRegister(inst, operand);
                const dest_reg = dest_mcv.register;

                switch (int_bits) {
                    16 => {
                        const temp_reg, const temp_lock = try func.allocReg(.int);
                        defer func.register_manager.unlockReg(temp_lock);

                        _ = try func.addInst(.{
                            .tag = .srli,
                            .data = .{ .i_type = .{
                                .imm12 = Immediate.s(8),
                                .rd = temp_reg,
                                .rs1 = dest_reg,
                            } },
                        });

                        _ = try func.addInst(.{
                            .tag = .slli,
                            .data = .{ .i_type = .{
                                .imm12 = Immediate.s(8),
                                .rd = dest_reg,
                                .rs1 = dest_reg,
                            } },
                        });
                        _ = try func.addInst(.{
                            .tag = .@"or",
                            .data = .{ .r_type = .{
                                .rd = dest_reg,
                                .rs1 = dest_reg,
                                .rs2 = temp_reg,
                            } },
                        });
                    },
                    else => return func.fail("TODO: {d} bits for airByteSwap", .{int_bits}),
                }

                break :result dest_mcv;
            },
            else => return func.fail("TODO: airByteSwap {f}", .{ty.fmt(pt)}),
        }
    };
    return func.finishAir(inst, result, .{ ty_op.operand, .none, .none });
}

fn airBitReverse(func: *Func, inst: Air.Inst.Index) !void {
    const ty_op = func.air.instructions.items(.data)[@intFromEnum(inst)].ty_op;
    const result: MCValue = if (func.liveness.isUnused(inst)) .unreach else return func.fail("TODO implement airBitReverse for {}", .{func.target.cpu.arch});
    return func.finishAir(inst, result, .{ ty_op.operand, .none, .none });
}

fn airUnaryMath(func: *Func, inst: Air.Inst.Index, tag: Air.Inst.Tag) !void {
    const pt = func.pt;
    const zcu = pt.zcu;
    const un_op = func.air.instructions.items(.data)[@intFromEnum(inst)].un_op;
    const result: MCValue = if (func.liveness.isUnused(inst)) .unreach else result: {
        const ty = func.typeOf(un_op);

        const operand = try func.resolveInst(un_op);
        const operand_bit_size = ty.bitSize(zcu);

        if (!math.isPowerOfTwo(operand_bit_size))
            return func.fail("TODO: airUnaryMath non-pow 2", .{});

        const operand_reg, const operand_lock = try func.promoteReg(ty, operand);
        defer if (operand_lock) |lock| func.register_manager.unlockReg(lock);

        const dst_class = func.typeRegClass(ty);
        const dst_reg, const dst_lock = try func.allocReg(dst_class);
        defer func.register_manager.unlockReg(dst_lock);

        switch (ty.zigTypeTag(zcu)) {
            .float => {
                assert(dst_class == .float);

                switch (operand_bit_size) {
                    16, 80, 128 => return func.fail("TODO: airUnaryMath Float bit-size {}", .{operand_bit_size}),
                    32, 64 => {},
                    else => unreachable,
                }

                switch (tag) {
                    .sqrt => {
                        _ = try func.addInst(.{
                            .tag = if (operand_bit_size == 64) .fsqrtd else .fsqrts,
                            .data = .{
                                .r_type = .{
                                    .rd = dst_reg,
                                    .rs1 = operand_reg,
                                    .rs2 = .f0, // unused, spec says it's 0
                                },
                            },
                        });
                    },

                    else => return func.fail("TODO: airUnaryMath Float {s}", .{@tagName(tag)}),
                }
            },
            .int => {
                assert(dst_class == .int);

                switch (tag) {
                    else => return func.fail("TODO: airUnaryMath Float {s}", .{@tagName(tag)}),
                }
            },
            else => return func.fail("TODO: airUnaryMath ty: {f}", .{ty.fmt(pt)}),
        }

        break :result MCValue{ .register = dst_reg };
    };

    return func.finishAir(inst, result, .{ un_op, .none, .none });
}

fn reuseOperand(
    func: *Func,
    inst: Air.Inst.Index,
    operand: Air.Inst.Ref,
    op_index: Air.Liveness.OperandInt,
    mcv: MCValue,
) bool {
    return func.reuseOperandAdvanced(inst, operand, op_index, mcv, inst);
}

fn reuseOperandAdvanced(
    func: *Func,
    inst: Air.Inst.Index,
    operand: Air.Inst.Ref,
    op_index: Air.Liveness.OperandInt,
    mcv: MCValue,
    maybe_tracked_inst: ?Air.Inst.Index,
) bool {
    if (!func.liveness.operandDies(inst, op_index))
        return false;

    switch (mcv) {
        .register,
        .register_pair,
        => for (mcv.getRegs()) |reg| {
            // If it's in the registers table, need to associate the register(s) with the
            // new instruction.
            if (maybe_tracked_inst) |tracked_inst| {
                if (!func.register_manager.isRegFree(reg)) {
                    if (RegisterManager.indexOfRegIntoTracked(reg)) |index| {
                        func.register_manager.registers[index] = tracked_inst;
                    }
                }
            } else func.register_manager.freeReg(reg);
        },
        .load_frame => |frame_addr| if (frame_addr.index.isNamed()) return false,
        else => return false,
    }

    // Prevent the operand deaths processing code from deallocating it.
    func.reused_operands.set(op_index);
    const op_inst = operand.toIndex().?;
    func.getResolvedInstValue(op_inst).reuse(func, maybe_tracked_inst, op_inst);

    return true;
}

fn airLoad(func: *Func, inst: Air.Inst.Index) !void {
    const pt = func.pt;
    const zcu = pt.zcu;
    const ty_op = func.air.instructions.items(.data)[@intFromEnum(inst)].ty_op;
    const elem_ty = func.typeOfIndex(inst);

    const result: MCValue = result: {
        if (!elem_ty.hasRuntimeBits(zcu))
            break :result .none;

        const ptr = try func.resolveInst(ty_op.operand);
        const is_volatile = func.typeOf(ty_op.operand).isVolatilePtr(zcu);
        if (func.liveness.isUnused(inst) and !is_volatile)
            break :result .unreach;

        const elem_size = elem_ty.abiSize(zcu);

        const dst_mcv: MCValue = blk: {
            // The MCValue that holds the pointer can be re-used as the value.
            // - "ptr" is 8 bytes, and if the element is more than that, we cannot reuse it.
            //
            // - "ptr" will be stored in an integer register, so the type that we're gonna
            // load into it must also be a type that can be inside of an integer register
            if (elem_size <= 8 and
                (if (ptr == .register) func.typeRegClass(elem_ty) == ptr.register.class() else true) and
                func.reuseOperand(inst, ty_op.operand, 0, ptr))
            {
                break :blk ptr;
            } else {
                break :blk try func.allocRegOrMem(elem_ty, inst, true);
            }
        };

        try func.load(dst_mcv, ptr, func.typeOf(ty_op.operand));
        break :result dst_mcv;
    };
    return func.finishAir(inst, result, .{ ty_op.operand, .none, .none });
}

fn load(func: *Func, dst_mcv: MCValue, ptr_mcv: MCValue, ptr_ty: Type) InnerError!void {
    const pt = func.pt;
    const zcu = pt.zcu;
    const dst_ty = ptr_ty.childType(zcu);

    log.debug("loading {}:{f} into {}", .{ ptr_mcv, ptr_ty.fmt(pt), dst_mcv });

    switch (ptr_mcv) {
        .none,
        .undef,
        .unreach,
        .dead,
        .register_pair,
        .reserved_frame,
        => unreachable, // not a valid pointer

        .immediate,
        .register,
        .register_offset,
        .lea_frame,
        .lea_symbol,
        => try func.genCopy(dst_ty, dst_mcv, ptr_mcv.deref()),

        .memory,
        .indirect,
        .load_symbol,
        .load_frame,
        => {
            const addr_reg = try func.copyToTmpRegister(ptr_ty, ptr_mcv);
            const addr_lock = func.register_manager.lockRegAssumeUnused(addr_reg);
            defer func.register_manager.unlockReg(addr_lock);

            try func.genCopy(dst_ty, dst_mcv, .{ .indirect = .{ .reg = addr_reg } });
        },
        .air_ref => |ptr_ref| try func.load(dst_mcv, try func.resolveInst(ptr_ref), ptr_ty),
    }
}

fn airStore(func: *Func, inst: Air.Inst.Index, safety: bool) !void {
    if (safety) {
        // TODO if the value is undef, write 0xaa bytes to dest
    } else {
        // TODO if the value is undef, don't lower this instruction
    }
    const bin_op = func.air.instructions.items(.data)[@intFromEnum(inst)].bin_op;
    const ptr = try func.resolveInst(bin_op.lhs);
    const value = try func.resolveInst(bin_op.rhs);
    const ptr_ty = func.typeOf(bin_op.lhs);

    try func.store(ptr, value, ptr_ty);

    return func.finishAir(inst, .none, .{ bin_op.lhs, bin_op.rhs, .none });
}

/// Loads `value` into the "payload" of `pointer`.
fn store(func: *Func, ptr_mcv: MCValue, src_mcv: MCValue, ptr_ty: Type) !void {
    const zcu = func.pt.zcu;
    const src_ty = ptr_ty.childType(zcu);
    log.debug("storing {}:{f} in {}:{f}", .{ src_mcv, src_ty.fmt(func.pt), ptr_mcv, ptr_ty.fmt(func.pt) });

    switch (ptr_mcv) {
        .none => unreachable,
        .undef => unreachable,
        .unreach => unreachable,
        .dead => unreachable,
        .register_pair => unreachable,
        .reserved_frame => unreachable,

        .immediate,
        .register,
        .register_offset,
        .lea_symbol,
        .lea_frame,
        => try func.genCopy(src_ty, ptr_mcv.deref(), src_mcv),

        .memory,
        .indirect,
        .load_symbol,
        .load_frame,
        => {
            const addr_reg = try func.copyToTmpRegister(ptr_ty, ptr_mcv);
            const addr_lock = func.register_manager.lockRegAssumeUnused(addr_reg);
            defer func.register_manager.unlockReg(addr_lock);

            try func.genCopy(src_ty, .{ .indirect = .{ .reg = addr_reg } }, src_mcv);
        },
        .air_ref => |ptr_ref| try func.store(try func.resolveInst(ptr_ref), src_mcv, ptr_ty),
    }
}

fn airStructFieldPtr(func: *Func, inst: Air.Inst.Index) !void {
    const ty_pl = func.air.instructions.items(.data)[@intFromEnum(inst)].ty_pl;
    const extra = func.air.extraData(Air.StructField, ty_pl.payload).data;
    const result = try func.structFieldPtr(inst, extra.struct_operand, extra.field_index);
    return func.finishAir(inst, result, .{ extra.struct_operand, .none, .none });
}

fn airStructFieldPtrIndex(func: *Func, inst: Air.Inst.Index, index: u8) !void {
    const ty_op = func.air.instructions.items(.data)[@intFromEnum(inst)].ty_op;
    const result = try func.structFieldPtr(inst, ty_op.operand, index);
    return func.finishAir(inst, result, .{ ty_op.operand, .none, .none });
}

fn structFieldPtr(func: *Func, inst: Air.Inst.Index, operand: Air.Inst.Ref, index: u32) !MCValue {
    const pt = func.pt;
    const zcu = pt.zcu;
    const ptr_field_ty = func.typeOfIndex(inst);
    const ptr_container_ty = func.typeOf(operand);
    const container_ty = ptr_container_ty.childType(zcu);

    const field_offset: i32 = switch (container_ty.containerLayout(zcu)) {
        .auto, .@"extern" => @intCast(container_ty.structFieldOffset(index, zcu)),
        .@"packed" => @divExact(@as(i32, ptr_container_ty.ptrInfo(zcu).packed_offset.bit_offset) +
            (if (zcu.typeToStruct(container_ty)) |struct_obj| pt.structPackedFieldBitOffset(struct_obj, index) else 0) -
            ptr_field_ty.ptrInfo(zcu).packed_offset.bit_offset, 8),
    };

    const src_mcv = try func.resolveInst(operand);
    const dst_mcv = if (switch (src_mcv) {
        .immediate, .lea_frame => true,
        .register, .register_offset => func.reuseOperand(inst, operand, 0, src_mcv),
        else => false,
    }) src_mcv else try func.copyToNewRegister(inst, src_mcv);
    return dst_mcv.offset(field_offset);
}

fn airStructFieldVal(func: *Func, inst: Air.Inst.Index) !void {
    const pt = func.pt;
    const zcu = pt.zcu;

    const ty_pl = func.air.instructions.items(.data)[@intFromEnum(inst)].ty_pl;
    const extra = func.air.extraData(Air.StructField, ty_pl.payload).data;
    const operand = extra.struct_operand;
    const index = extra.field_index;

    const result: MCValue = if (func.liveness.isUnused(inst)) .unreach else result: {
        const src_mcv = try func.resolveInst(operand);
        const struct_ty = func.typeOf(operand);
        const field_ty = struct_ty.fieldType(index, zcu);
        if (!field_ty.hasRuntimeBitsIgnoreComptime(zcu)) break :result .none;

        const field_off: u32 = switch (struct_ty.containerLayout(zcu)) {
            .auto, .@"extern" => @intCast(struct_ty.structFieldOffset(index, zcu) * 8),
            .@"packed" => if (zcu.typeToStruct(struct_ty)) |struct_type|
                pt.structPackedFieldBitOffset(struct_type, index)
            else
                0,
        };

        switch (src_mcv) {
            .dead, .unreach => unreachable,
            .register => |src_reg| {
                const src_reg_lock = func.register_manager.lockRegAssumeUnused(src_reg);
                defer func.register_manager.unlockReg(src_reg_lock);

                const dst_reg = if (field_off == 0)
                    (try func.copyToNewRegister(inst, src_mcv)).register
                else
                    try func.copyToTmpRegister(Type.u64, .{ .register = src_reg });

                const dst_mcv: MCValue = .{ .register = dst_reg };
                const dst_lock = func.register_manager.lockReg(dst_reg);
                defer if (dst_lock) |lock| func.register_manager.unlockReg(lock);

                if (field_off > 0) {
                    _ = try func.addInst(.{
                        .tag = .srli,
                        .data = .{ .i_type = .{
                            .imm12 = Immediate.u(@intCast(field_off)),
                            .rd = dst_reg,
                            .rs1 = dst_reg,
                        } },
                    });
                }

                if (field_off == 0) {
                    try func.truncateRegister(field_ty, dst_reg);
                }

                break :result if (field_off == 0) dst_mcv else try func.copyToNewRegister(inst, dst_mcv);
            },
            .load_frame => {
                const field_abi_size: u32 = @intCast(field_ty.abiSize(zcu));
                if (field_off % 8 == 0) {
                    const field_byte_off = @divExact(field_off, 8);
                    const off_mcv = src_mcv.address().offset(@intCast(field_byte_off)).deref();
                    const field_bit_size = field_ty.bitSize(zcu);

                    if (field_abi_size <= 8) {
                        const int_ty = try pt.intType(
                            if (field_ty.isAbiInt(zcu)) field_ty.intInfo(zcu).signedness else .unsigned,
                            @intCast(field_bit_size),
                        );

                        const dst_reg, const dst_lock = try func.allocReg(.int);
                        const dst_mcv = MCValue{ .register = dst_reg };
                        defer func.register_manager.unlockReg(dst_lock);

                        try func.genCopy(int_ty, dst_mcv, off_mcv);
                        break :result try func.copyToNewRegister(inst, dst_mcv);
                    }

                    const container_abi_size: u32 = @intCast(struct_ty.abiSize(zcu));
                    const dst_mcv = if (field_byte_off + field_abi_size <= container_abi_size and
                        func.reuseOperand(inst, operand, 0, src_mcv))
                        off_mcv
                    else dst: {
                        const dst_mcv = try func.allocRegOrMem(func.typeOfIndex(inst), inst, true);
                        try func.genCopy(field_ty, dst_mcv, off_mcv);
                        break :dst dst_mcv;
                    };
                    if (field_abi_size * 8 > field_bit_size and dst_mcv.isMemory()) {
                        const tmp_reg, const tmp_lock = try func.allocReg(.int);
                        defer func.register_manager.unlockReg(tmp_lock);

                        const hi_mcv =
                            dst_mcv.address().offset(@intCast(field_bit_size / 64 * 8)).deref();
                        try func.genSetReg(Type.u64, tmp_reg, hi_mcv);
                        try func.genCopy(Type.u64, hi_mcv, .{ .register = tmp_reg });
                    }
                    break :result dst_mcv;
                }

                return func.fail("TODO: airStructFieldVal load_frame field_off non multiple of 8", .{});
            },
            else => return func.fail("TODO: airStructField {s}", .{@tagName(src_mcv)}),
        }
    };

    return func.finishAir(inst, result, .{ extra.struct_operand, .none, .none });
}

fn airFieldParentPtr(func: *Func, inst: Air.Inst.Index) !void {
    _ = inst;
    return func.fail("TODO implement codegen airFieldParentPtr", .{});
}

fn genArgDbgInfo(func: *const Func, name: []const u8, ty: Type, mcv: MCValue) InnerError!void {
    assert(!func.mod.strip);

    // TODO: Add a pseudo-instruction or something to defer this work until Emit.
    //       We aren't allowed to interact with linker state here.
    if (true) return;
    switch (func.debug_output) {
        .dwarf => |dw| switch (mcv) {
            .register => |reg| dw.genLocalDebugInfo(
                .local_arg,
                name,
                ty,
                .{ .reg = reg.dwarfNum() },
            ) catch |err| return func.fail("failed to generate debug info: {s}", .{@errorName(err)}),
            .load_frame => {},
            else => {},
        },
        .plan9 => {},
        .none => {},
    }
}

fn airArg(func: *Func, inst: Air.Inst.Index) InnerError!void {
    const zcu = func.pt.zcu;

    var arg_index = func.arg_index;

    // we skip over args that have no bits
    while (func.args[arg_index] == .none) arg_index += 1;
    func.arg_index = arg_index + 1;

    const result: MCValue = if (func.liveness.isUnused(inst)) .unreach else result: {
        const src_mcv = func.args[arg_index];
        const arg_ty = func.typeOfIndex(inst);

        const dst_mcv = try func.allocRegOrMem(arg_ty, inst, false);

        log.debug("airArg {} -> {}", .{ src_mcv, dst_mcv });

        try func.genCopy(arg_ty, dst_mcv, src_mcv);

        const arg = func.air.instructions.items(.data)[@intFromEnum(inst)].arg;
        // can delete `func.func_index` if this logic is moved to emit
        const func_zir = zcu.funcInfo(func.func_index).zir_body_inst.resolveFull(&zcu.intern_pool).?;
        const file = zcu.fileByIndex(func_zir.file);
        const zir = &file.zir.?;
        const name = zir.nullTerminatedString(zir.getParamName(zir.getParamBody(func_zir.inst)[arg.zir_param_index]).?);

        try func.genArgDbgInfo(name, arg_ty, src_mcv);
        break :result dst_mcv;
    };

    return func.finishAir(inst, result, .{ .none, .none, .none });
}

fn airTrap(func: *Func) !void {
    _ = try func.addInst(.{
        .tag = .unimp,
        .data = .none,
    });
    return func.finishAirBookkeeping();
}

fn airBreakpoint(func: *Func) !void {
    _ = try func.addInst(.{
        .tag = .ebreak,
        .data = .none,
    });
    return func.finishAirBookkeeping();
}

fn airRetAddr(func: *Func, inst: Air.Inst.Index) !void {
    const dst_mcv = try func.allocRegOrMem(func.typeOfIndex(inst), inst, true);
    try func.genCopy(Type.u64, dst_mcv, .{ .load_frame = .{ .index = .ret_addr } });
    return func.finishAir(inst, dst_mcv, .{ .none, .none, .none });
}

fn airFrameAddress(func: *Func, inst: Air.Inst.Index) !void {
    const dst_mcv = try func.allocRegOrMem(func.typeOfIndex(inst), inst, true);
    try func.genCopy(Type.u64, dst_mcv, .{ .lea_frame = .{ .index = .base_ptr } });
    return func.finishAir(inst, dst_mcv, .{ .none, .none, .none });
}

fn airCall(func: *Func, inst: Air.Inst.Index, modifier: std.builtin.CallModifier) !void {
    if (modifier == .always_tail) return func.fail("TODO implement tail calls for riscv64", .{});
    const pl_op = func.air.instructions.items(.data)[@intFromEnum(inst)].pl_op;
    const callee = pl_op.operand;
    const extra = func.air.extraData(Air.Call, pl_op.payload);
    const arg_refs: []const Air.Inst.Ref = @ptrCast(func.air.extra.items[extra.end..][0..extra.data.args_len]);

    const expected_num_args = 8;
    const ExpectedContents = extern struct {
        vals: [expected_num_args][@sizeOf(MCValue)]u8 align(@alignOf(MCValue)),
    };
    var stack align(@max(@alignOf(ExpectedContents), @alignOf(std.heap.StackFallbackAllocator(0)))) =
        std.heap.stackFallback(@sizeOf(ExpectedContents), func.gpa);
    const allocator = stack.get();

    const arg_tys = try allocator.alloc(Type, arg_refs.len);
    defer allocator.free(arg_tys);
    for (arg_tys, arg_refs) |*arg_ty, arg_ref| arg_ty.* = func.typeOf(arg_ref);

    const arg_vals = try allocator.alloc(MCValue, arg_refs.len);
    defer allocator.free(arg_vals);
    for (arg_vals, arg_refs) |*arg_val, arg_ref| arg_val.* = .{ .air_ref = arg_ref };

    const call_ret = try func.genCall(.{ .air = callee }, arg_tys, arg_vals);

    var bt = func.liveness.iterateBigTomb(inst);
    try func.feed(&bt, pl_op.operand);
    for (arg_refs) |arg_ref| try func.feed(&bt, arg_ref);

    const result = if (func.liveness.isUnused(inst)) .unreach else call_ret;
    return func.finishAirResult(inst, result);
}

fn genCall(
    func: *Func,
    info: union(enum) {
        air: Air.Inst.Ref,
        lib: struct {
            return_type: InternPool.Index,
            param_types: []const InternPool.Index,
            lib: ?[]const u8 = null,
            callee: []const u8,
        },
    },
    arg_tys: []const Type,
    args: []const MCValue,
) !MCValue {
    const pt = func.pt;
    const zcu = pt.zcu;

    const fn_ty = switch (info) {
        .air => |callee| fn_info: {
            const callee_ty = func.typeOf(callee);
            break :fn_info switch (callee_ty.zigTypeTag(zcu)) {
                .@"fn" => callee_ty,
                .pointer => callee_ty.childType(zcu),
                else => unreachable,
            };
        },
        .lib => |lib| try pt.funcType(.{
            .param_types = lib.param_types,
            .return_type = lib.return_type,
            .cc = func.target.cCallingConvention().?,
        }),
    };

    const fn_info = zcu.typeToFunc(fn_ty).?;

    const allocator = func.gpa;

    const var_args = try allocator.alloc(Type, args.len - fn_info.param_types.len);
    defer allocator.free(var_args);
    for (var_args, arg_tys[fn_info.param_types.len..]) |*var_arg, arg_ty| var_arg.* = arg_ty;

    var call_info = try func.resolveCallingConventionValues(fn_info, var_args);
    defer call_info.deinit(func);

    // We need a properly aligned and sized call frame to be able to call this function.
    {
        const needed_call_frame = FrameAlloc.init(.{
            .size = call_info.stack_byte_count,
            .alignment = call_info.stack_align,
        });
        const frame_allocs_slice = func.frame_allocs.slice();
        const stack_frame_size =
            &frame_allocs_slice.items(.abi_size)[@intFromEnum(FrameIndex.call_frame)];
        stack_frame_size.* = @max(stack_frame_size.*, needed_call_frame.abi_size);
        const stack_frame_align =
            &frame_allocs_slice.items(.abi_align)[@intFromEnum(FrameIndex.call_frame)];
        stack_frame_align.* = stack_frame_align.max(needed_call_frame.abi_align);
    }

    var reg_locks = std.ArrayList(?RegisterLock).init(allocator);
    defer reg_locks.deinit();
    try reg_locks.ensureTotalCapacity(8);
    defer for (reg_locks.items) |reg_lock| if (reg_lock) |lock| func.register_manager.unlockReg(lock);

    const frame_indices = try allocator.alloc(FrameIndex, args.len);
    defer allocator.free(frame_indices);

    switch (call_info.return_value.long) {
        .none, .unreach => {},
        .indirect => |reg_off| try func.register_manager.getReg(reg_off.reg, null),
        else => unreachable,
    }
    for (call_info.args, args, arg_tys, frame_indices) |dst_arg, src_arg, arg_ty, *frame_index| {
        switch (dst_arg) {
            .none => {},
            .register => |reg| {
                try func.register_manager.getReg(reg, null);
                try reg_locks.append(func.register_manager.lockReg(reg));
            },
            .register_pair => |regs| {
                for (regs) |reg| try func.register_manager.getReg(reg, null);
                try reg_locks.appendSlice(&func.register_manager.lockRegs(2, regs));
            },
            .indirect => |reg_off| {
                frame_index.* = try func.allocFrameIndex(FrameAlloc.initType(arg_ty, zcu));
                try func.genSetMem(.{ .frame = frame_index.* }, 0, arg_ty, src_arg);
                try func.register_manager.getReg(reg_off.reg, null);
                try reg_locks.append(func.register_manager.lockReg(reg_off.reg));
            },
            else => return func.fail("TODO: genCall set arg {s}", .{@tagName(dst_arg)}),
        }
    }

    switch (call_info.return_value.long) {
        .none, .unreach => {},
        .indirect => |reg_off| {
            const ret_ty = Type.fromInterned(fn_info.return_type);
            const frame_index = try func.allocFrameIndex(FrameAlloc.initSpill(ret_ty, zcu));
            try func.genSetReg(Type.u64, reg_off.reg, .{
                .lea_frame = .{ .index = frame_index, .off = -reg_off.off },
            });
            call_info.return_value.short = .{ .load_frame = .{ .index = frame_index } };
            try reg_locks.append(func.register_manager.lockReg(reg_off.reg));
        },
        else => unreachable,
    }

    for (call_info.args, arg_tys, args, frame_indices) |dst_arg, arg_ty, src_arg, frame_index| {
        switch (dst_arg) {
            .none, .load_frame => {},
            .register_pair => try func.genCopy(arg_ty, dst_arg, src_arg),
            .register => |dst_reg| try func.genSetReg(
                arg_ty,
                dst_reg,
                src_arg,
            ),
            .indirect => |reg_off| try func.genSetReg(Type.u64, reg_off.reg, .{
                .lea_frame = .{ .index = frame_index, .off = -reg_off.off },
            }),
            else => return func.fail("TODO: genCall actual set {s}", .{@tagName(dst_arg)}),
        }
    }

    // Due to incremental compilation, how function calls are generated depends
    // on linking.
    switch (info) {
        .air => |callee| {
            if (try func.air.value(callee, pt)) |func_value| {
                const func_key = zcu.intern_pool.indexToKey(func_value.ip_index);
                switch (switch (func_key) {
                    else => func_key,
                    .ptr => |ptr| if (ptr.byte_offset == 0) switch (ptr.base_addr) {
                        .nav => |nav| zcu.intern_pool.indexToKey(zcu.navValue(nav).toIntern()),
                        else => func_key,
                    } else func_key,
                }) {
                    .func => |func_val| {
                        if (func.bin_file.cast(.elf)) |elf_file| {
                            const zo = elf_file.zigObjectPtr().?;
                            const sym_index = try zo.getOrCreateMetadataForNav(zcu, func_val.owner_nav);

                            if (func.mod.pic) {
                                return func.fail("TODO: genCall pic", .{});
                            } else {
                                try func.genSetReg(Type.u64, .ra, .{ .lea_symbol = .{ .sym = sym_index } });
                                _ = try func.addInst(.{
                                    .tag = .jalr,
                                    .data = .{ .i_type = .{
                                        .rd = .ra,
                                        .rs1 = .ra,
                                        .imm12 = Immediate.s(0),
                                    } },
                                });
                            }
                        } else unreachable; // not a valid riscv64 format
                    },
                    .@"extern" => |@"extern"| {
                        const lib_name = @"extern".lib_name.toSlice(&zcu.intern_pool);
                        const name = @"extern".name.toSlice(&zcu.intern_pool);
                        const atom_index = try func.owner.getSymbolIndex(func);

                        const elf_file = func.bin_file.cast(.elf).?;
                        _ = try func.addInst(.{
                            .tag = .pseudo_extern_fn_reloc,
                            .data = .{ .reloc = .{
                                .register = .ra,
                                .atom_index = atom_index,
                                .sym_index = try elf_file.getGlobalSymbol(name, lib_name),
                            } },
                        });
                    },
                    else => return func.fail("TODO implement calling bitcasted functions", .{}),
                }
            } else {
                assert(func.typeOf(callee).zigTypeTag(zcu) == .pointer);
                const addr_reg, const addr_lock = try func.allocReg(.int);
                defer func.register_manager.unlockReg(addr_lock);
                try func.genSetReg(Type.u64, addr_reg, .{ .air_ref = callee });

                _ = try func.addInst(.{
                    .tag = .jalr,
                    .data = .{ .i_type = .{
                        .rd = .ra,
                        .rs1 = addr_reg,
                        .imm12 = Immediate.s(0),
                    } },
                });
            }
        },
        .lib => return func.fail("TODO: lib func calls", .{}),
    }

    // reset the vector settings as they might have changed in the function
    func.avl = null;
    func.vtype = null;

    return call_info.return_value.short;
}

fn airRet(func: *Func, inst: Air.Inst.Index, safety: bool) !void {
    const pt = func.pt;
    const zcu = pt.zcu;
    const un_op = func.air.instructions.items(.data)[@intFromEnum(inst)].un_op;

    if (safety) {
        // safe
    } else {
        // not safe
    }

    const ret_ty = func.fn_type.fnReturnType(zcu);
    switch (func.ret_mcv.short) {
        .none => {},
        .register,
        .register_pair,
        => {
            if (ret_ty.isVector(zcu)) {
                const bit_size = ret_ty.totalVectorBits(zcu);

                // set the vtype to hold the entire vector's contents in a single element
                try func.setVl(.zero, 0, .{
                    .vsew = switch (bit_size) {
                        8 => .@"8",
                        16 => .@"16",
                        32 => .@"32",
                        64 => .@"64",
                        else => unreachable,
                    },
                    .vlmul = .m1,
                    .vma = true,
                    .vta = true,
                });
            }

            try func.genCopy(ret_ty, func.ret_mcv.short, .{ .air_ref = un_op });
        },
        .indirect => |reg_off| {
            try func.register_manager.getReg(reg_off.reg, null);
            const lock = func.register_manager.lockRegAssumeUnused(reg_off.reg);
            defer func.register_manager.unlockReg(lock);

            try func.genSetReg(Type.u64, reg_off.reg, func.ret_mcv.long);
            try func.genSetMem(
                .{ .reg = reg_off.reg },
                reg_off.off,
                ret_ty,
                .{ .air_ref = un_op },
            );
        },
        else => unreachable,
    }

    func.ret_mcv.liveOut(func, inst);
    try func.finishAir(inst, .unreach, .{ un_op, .none, .none });

    // Just add space for an instruction, reloced this later
    const index = try func.addInst(.{
        .tag = .pseudo_j,
        .data = .{ .j_type = .{
            .rd = .zero,
            .inst = undefined,
        } },
    });

    try func.exitlude_jump_relocs.append(func.gpa, index);
}

fn airRetLoad(func: *Func, inst: Air.Inst.Index) !void {
    const un_op = func.air.instructions.items(.data)[@intFromEnum(inst)].un_op;
    const ptr = try func.resolveInst(un_op);

    const ptr_ty = func.typeOf(un_op);
    switch (func.ret_mcv.short) {
        .none => {},
        .register, .register_pair => try func.load(func.ret_mcv.short, ptr, ptr_ty),
        .indirect => |reg_off| try func.genSetReg(ptr_ty, reg_off.reg, ptr),
        else => unreachable,
    }
    func.ret_mcv.liveOut(func, inst);
    try func.finishAir(inst, .unreach, .{ un_op, .none, .none });

    // Just add space for an instruction, reloced this later
    const index = try func.addInst(.{
        .tag = .pseudo_j,
        .data = .{ .j_type = .{
            .rd = .zero,
            .inst = undefined,
        } },
    });

    try func.exitlude_jump_relocs.append(func.gpa, index);
}

fn airCmp(func: *Func, inst: Air.Inst.Index, tag: Air.Inst.Tag) !void {
    const bin_op = func.air.instructions.items(.data)[@intFromEnum(inst)].bin_op;
    const pt = func.pt;
    const zcu = pt.zcu;
    const ip = &zcu.intern_pool;

    const result: MCValue = if (func.liveness.isUnused(inst)) .unreach else result: {
        const lhs_ty = func.typeOf(bin_op.lhs);

        switch (lhs_ty.zigTypeTag(zcu)) {
            .int,
            .@"enum",
            .bool,
            .pointer,
            .error_set,
            .optional,
            .@"struct",
            => {
                const int_ty = switch (lhs_ty.zigTypeTag(zcu)) {
                    .@"enum" => lhs_ty.intTagType(zcu),
                    .int => lhs_ty,
                    .bool => Type.u1,
                    .pointer => Type.u64,
                    .error_set => Type.anyerror,
                    .optional => blk: {
                        const payload_ty = lhs_ty.optionalChild(zcu);
                        if (!payload_ty.hasRuntimeBitsIgnoreComptime(zcu)) {
                            break :blk Type.u1;
                        } else if (lhs_ty.isPtrLikeOptional(zcu)) {
                            break :blk Type.u64;
                        } else {
                            return func.fail("TODO riscv cmp non-pointer optionals", .{});
                        }
                    },
                    .@"struct" => blk: {
                        const struct_obj = ip.loadStructType(lhs_ty.toIntern());
                        assert(struct_obj.layout == .@"packed");
                        const backing_index = struct_obj.backingIntTypeUnordered(ip);
                        break :blk Type.fromInterned(backing_index);
                    },
                    else => unreachable,
                };

                const int_info = int_ty.intInfo(zcu);
                if (int_info.bits <= 64) {
                    break :result try func.binOp(inst, tag, bin_op.lhs, bin_op.rhs);
                } else {
                    return func.fail("TODO riscv cmp for ints > 64 bits", .{});
                }
            },
            .float => {
                const float_bits = lhs_ty.floatBits(func.target);
                const float_reg_size: u32 = if (func.hasFeature(.d)) 64 else 32;
                if (float_bits > float_reg_size) {
                    return func.fail("TODO: airCmp float > 64/32 bits", .{});
                }
                break :result try func.binOp(inst, tag, bin_op.lhs, bin_op.rhs);
            },
            else => unreachable,
        }
    };

    return func.finishAir(inst, result, .{ bin_op.lhs, bin_op.rhs, .none });
}

fn airCmpVector(func: *Func, inst: Air.Inst.Index) !void {
    _ = inst;
    return func.fail("TODO implement airCmpVector for {}", .{func.target.cpu.arch});
}

fn airCmpLtErrorsLen(func: *Func, inst: Air.Inst.Index) !void {
    const un_op = func.air.instructions.items(.data)[@intFromEnum(inst)].un_op;
    const operand = try func.resolveInst(un_op);
    _ = operand;
    const result: MCValue = if (func.liveness.isUnused(inst)) .unreach else return func.fail("TODO implement airCmpLtErrorsLen for {}", .{func.target.cpu.arch});
    return func.finishAir(inst, result, .{ un_op, .none, .none });
}

fn airDbgStmt(func: *Func, inst: Air.Inst.Index) !void {
    const dbg_stmt = func.air.instructions.items(.data)[@intFromEnum(inst)].dbg_stmt;

    _ = try func.addInst(.{
        .tag = .pseudo_dbg_line_column,
        .data = .{ .pseudo_dbg_line_column = .{
            .line = dbg_stmt.line,
            .column = dbg_stmt.column,
        } },
    });

    return func.finishAirBookkeeping();
}

fn airDbgInlineBlock(func: *Func, inst: Air.Inst.Index) !void {
    const ty_pl = func.air.instructions.items(.data)[@intFromEnum(inst)].ty_pl;
    const extra = func.air.extraData(Air.DbgInlineBlock, ty_pl.payload);
    try func.lowerBlock(inst, @ptrCast(func.air.extra.items[extra.end..][0..extra.data.body_len]));
}

fn airDbgVar(func: *Func, inst: Air.Inst.Index) InnerError!void {
    const pl_op = func.air.instructions.items(.data)[@intFromEnum(inst)].pl_op;
    const operand = pl_op.operand;
    const ty = func.typeOf(operand);
    const mcv = try func.resolveInst(operand);
    const name: Air.NullTerminatedString = @enumFromInt(pl_op.payload);

    const tag = func.air.instructions.items(.tag)[@intFromEnum(inst)];
    func.genVarDbgInfo(tag, ty, mcv, name.toSlice(func.air)) catch |err|
        return func.fail("failed to generate variable debug info: {s}", .{@errorName(err)});

    return func.finishAir(inst, .unreach, .{ operand, .none, .none });
}

fn genVarDbgInfo(
    func: Func,
    tag: Air.Inst.Tag,
    ty: Type,
    mcv: MCValue,
    name: []const u8,
) !void {
    // TODO: Add a pseudo-instruction or something to defer this work until Emit.
    //       We aren't allowed to interact with linker state here.
    if (true) return;
    switch (func.debug_output) {
        .dwarf => |dwarf| {
            const loc: link.File.Dwarf.Loc = switch (mcv) {
                .register => |reg| .{ .reg = reg.dwarfNum() },
                .memory => |address| .{ .constu = address },
                .immediate => |x| .{ .constu = x },
                .none => .empty,
                else => blk: {
                    // log.warn("TODO generate debug info for {}", .{mcv});
                    break :blk .empty;
                },
            };
            try dwarf.genLocalDebugInfo(switch (tag) {
                else => unreachable,
                .dbg_var_ptr, .dbg_var_val => .local_var,
                .dbg_arg_inline => .local_arg,
            }, name, ty, loc);
        },
        .plan9 => {},
        .none => {},
    }
}

fn airCondBr(func: *Func, inst: Air.Inst.Index) !void {
    const pl_op = func.air.instructions.items(.data)[@intFromEnum(inst)].pl_op;
    const cond = try func.resolveInst(pl_op.operand);
    const cond_ty = func.typeOf(pl_op.operand);
    const extra = func.air.extraData(Air.CondBr, pl_op.payload);
    const then_body: []const Air.Inst.Index = @ptrCast(func.air.extra.items[extra.end..][0..extra.data.then_body_len]);
    const else_body: []const Air.Inst.Index = @ptrCast(func.air.extra.items[extra.end + then_body.len ..][0..extra.data.else_body_len]);
    const liveness_cond_br = func.liveness.getCondBr(inst);

    // If the condition dies here in this condbr instruction, process
    // that death now instead of later as this has an effect on
    // whether it needs to be spilled in the branches
    if (func.liveness.operandDies(inst, 0)) {
        if (pl_op.operand.toIndex()) |op_inst| try func.processDeath(op_inst);
    }

    func.scope_generation += 1;
    const state = try func.saveState();
    const reloc = try func.condBr(cond_ty, cond);

    for (liveness_cond_br.then_deaths) |death| try func.processDeath(death);
    try func.genBody(then_body);
    try func.restoreState(state, &.{}, .{
        .emit_instructions = false,
        .update_tracking = true,
        .resurrect = true,
        .close_scope = true,
    });

    func.performReloc(reloc);

    for (liveness_cond_br.else_deaths) |death| try func.processDeath(death);
    try func.genBody(else_body);
    try func.restoreState(state, &.{}, .{
        .emit_instructions = false,
        .update_tracking = true,
        .resurrect = true,
        .close_scope = true,
    });

    // We already took care of pl_op.operand earlier, so there's nothing left to do.
    func.finishAirBookkeeping();
}

fn condBr(func: *Func, cond_ty: Type, condition: MCValue) !Mir.Inst.Index {
    const cond_reg = try func.copyToTmpRegister(cond_ty, condition);

    return try func.addInst(.{
        .tag = .beq,
        .data = .{
            .b_type = .{
                .rs1 = cond_reg,
                .rs2 = .zero,
                .inst = undefined,
            },
        },
    });
}

fn isNull(func: *Func, inst: Air.Inst.Index, opt_ty: Type, opt_mcv: MCValue) !MCValue {
    const pt = func.pt;
    const zcu = pt.zcu;
    const pl_ty = opt_ty.optionalChild(zcu);

    const some_info: struct { off: i32, ty: Type } = if (opt_ty.optionalReprIsPayload(zcu))
        .{ .off = 0, .ty = if (pl_ty.isSlice(zcu)) pl_ty.slicePtrFieldType(zcu) else pl_ty }
    else
        .{ .off = @intCast(pl_ty.abiSize(zcu)), .ty = Type.bool };

    const return_mcv = try func.allocRegOrMem(func.typeOfIndex(inst), inst, true);
    assert(return_mcv == .register); // should not be larger 8 bytes
    const return_reg = return_mcv.register;

    switch (opt_mcv) {
        .none,
        .unreach,
        .dead,
        .undef,
        .immediate,
        .register_offset,
        .lea_frame,
        .lea_symbol,
        .reserved_frame,
        .air_ref,
        .register_pair,
        => unreachable,

        .register => |opt_reg| {
            if (some_info.off == 0) {
                _ = try func.addInst(.{
                    .tag = .pseudo_compare,
                    .data = .{
                        .compare = .{
                            .op = .eq,
                            .rd = return_reg,
                            .rs1 = opt_reg,
                            .rs2 = try func.copyToTmpRegister(
                                some_info.ty,
                                .{ .immediate = 0 },
                            ),
                            .ty = Type.bool,
                        },
                    },
                });
                return return_mcv;
            }
            assert(some_info.ty.ip_index == .bool_type);
            const bit_offset: u7 = @intCast(some_info.off * 8);

            try func.genBinOp(
                .shr,
                .{ .register = opt_reg },
                Type.u64,
                .{ .immediate = bit_offset },
                Type.u8,
                return_reg,
            );
            try func.truncateRegister(Type.u8, return_reg);
            try func.genBinOp(
                .cmp_eq,
                .{ .register = return_reg },
                Type.u64,
                .{ .immediate = 0 },
                Type.u8,
                return_reg,
            );

            return return_mcv;
        },

        .load_frame => {
            const opt_reg = try func.copyToTmpRegister(
                some_info.ty,
                opt_mcv.address().offset(some_info.off).deref(),
            );
            const opt_reg_lock = func.register_manager.lockRegAssumeUnused(opt_reg);
            defer func.register_manager.unlockReg(opt_reg_lock);

            _ = try func.addInst(.{
                .tag = .pseudo_compare,
                .data = .{
                    .compare = .{
                        .op = .eq,
                        .rd = return_reg,
                        .rs1 = opt_reg,
                        .rs2 = try func.copyToTmpRegister(
                            some_info.ty,
                            .{ .immediate = 0 },
                        ),
                        .ty = Type.bool,
                    },
                },
            });
            return return_mcv;
        },

        else => return func.fail("TODO: isNull {}", .{opt_mcv}),
    }
}

fn airIsNull(func: *Func, inst: Air.Inst.Index) !void {
    const un_op = func.air.instructions.items(.data)[@intFromEnum(inst)].un_op;
    const operand = try func.resolveInst(un_op);
    const ty = func.typeOf(un_op);
    const result = try func.isNull(inst, ty, operand);
    return func.finishAir(inst, result, .{ un_op, .none, .none });
}

fn airIsNullPtr(func: *Func, inst: Air.Inst.Index) !void {
    const un_op = func.air.instructions.items(.data)[@intFromEnum(inst)].un_op;
    const operand = try func.resolveInst(un_op);
    _ = operand;
    const ty = func.typeOf(un_op);
    _ = ty;

    if (true) return func.fail("TODO: airIsNullPtr", .{});

    return func.finishAir(inst, .unreach, .{ un_op, .none, .none });
}

fn airIsNonNull(func: *Func, inst: Air.Inst.Index) !void {
    const un_op = func.air.instructions.items(.data)[@intFromEnum(inst)].un_op;
    const operand = try func.resolveInst(un_op);
    const ty = func.typeOf(un_op);
    const result = try func.isNull(inst, ty, operand);
    assert(result == .register);

    _ = try func.addInst(.{
        .tag = .pseudo_not,
        .data = .{
            .rr = .{
                .rd = result.register,
                .rs = result.register,
            },
        },
    });

    return func.finishAir(inst, result, .{ un_op, .none, .none });
}

fn airIsNonNullPtr(func: *Func, inst: Air.Inst.Index) !void {
    const un_op = func.air.instructions.items(.data)[@intFromEnum(inst)].un_op;
    const operand = try func.resolveInst(un_op);
    _ = operand;
    const ty = func.typeOf(un_op);
    _ = ty;

    if (true) return func.fail("TODO: airIsNonNullPtr", .{});

    return func.finishAir(inst, .unreach, .{ un_op, .none, .none });
}

fn airIsErr(func: *Func, inst: Air.Inst.Index) !void {
    const un_op = func.air.instructions.items(.data)[@intFromEnum(inst)].un_op;
    const result: MCValue = if (func.liveness.isUnused(inst)) .unreach else result: {
        const operand = try func.resolveInst(un_op);
        const operand_ty = func.typeOf(un_op);
        break :result try func.isErr(inst, operand_ty, operand);
    };
    return func.finishAir(inst, result, .{ un_op, .none, .none });
}

fn airIsErrPtr(func: *Func, inst: Air.Inst.Index) !void {
    const pt = func.pt;
    const zcu = pt.zcu;
    const un_op = func.air.instructions.items(.data)[@intFromEnum(inst)].un_op;
    const result: MCValue = if (func.liveness.isUnused(inst)) .unreach else result: {
        const operand_ptr = try func.resolveInst(un_op);
        const operand: MCValue = blk: {
            if (func.reuseOperand(inst, un_op, 0, operand_ptr)) {
                // The MCValue that holds the pointer can be re-used as the value.
                break :blk operand_ptr;
            } else {
                break :blk try func.allocRegOrMem(func.typeOfIndex(inst), inst, true);
            }
        };
        try func.load(operand, operand_ptr, func.typeOf(un_op));
        const operand_ptr_ty = func.typeOf(un_op);
        const operand_ty = operand_ptr_ty.childType(zcu);

        break :result try func.isErr(inst, operand_ty, operand);
    };
    return func.finishAir(inst, result, .{ un_op, .none, .none });
}

/// Generates a compare instruction which will indicate if `eu_mcv` is an error.
///
/// Result is in the return register.
fn isErr(func: *Func, maybe_inst: ?Air.Inst.Index, eu_ty: Type, eu_mcv: MCValue) !MCValue {
    _ = maybe_inst;
    const zcu = func.pt.zcu;
    const err_ty = eu_ty.errorUnionSet(zcu);
    if (err_ty.errorSetIsEmpty(zcu)) return MCValue{ .immediate = 0 }; // always false
    const err_off: u31 = @intCast(errUnionErrorOffset(eu_ty.errorUnionPayload(zcu), zcu));

    const return_reg, const return_lock = try func.allocReg(.int);
    defer func.register_manager.unlockReg(return_lock);

    switch (eu_mcv) {
        .register => |reg| {
            const eu_lock = func.register_manager.lockReg(reg);
            defer if (eu_lock) |lock| func.register_manager.unlockReg(lock);

            try func.genCopy(eu_ty, .{ .register = return_reg }, eu_mcv);

            if (err_off > 0) {
                try func.genBinOp(
                    .shr,
                    .{ .register = return_reg },
                    eu_ty,
                    .{ .immediate = @as(u6, @intCast(err_off * 8)) },
                    Type.u8,
                    return_reg,
                );
            }

            try func.genBinOp(
                .cmp_neq,
                .{ .register = return_reg },
                Type.anyerror,
                .{ .immediate = 0 },
                Type.u8,
                return_reg,
            );
        },
        .load_frame => |frame_addr| {
            try func.genBinOp(
                .cmp_neq,
                .{ .load_frame = .{
                    .index = frame_addr.index,
                    .off = frame_addr.off + err_off,
                } },
                Type.anyerror,
                .{ .immediate = 0 },
                Type.anyerror,
                return_reg,
            );
        },
        else => return func.fail("TODO implement isErr for {}", .{eu_mcv}),
    }

    return .{ .register = return_reg };
}

fn airIsNonErr(func: *Func, inst: Air.Inst.Index) !void {
    const un_op = func.air.instructions.items(.data)[@intFromEnum(inst)].un_op;
    const result: MCValue = if (func.liveness.isUnused(inst)) .unreach else result: {
        const operand = try func.resolveInst(un_op);
        const ty = func.typeOf(un_op);
        break :result try func.isNonErr(inst, ty, operand);
    };
    return func.finishAir(inst, result, .{ un_op, .none, .none });
}

fn isNonErr(func: *Func, inst: Air.Inst.Index, eu_ty: Type, eu_mcv: MCValue) !MCValue {
    const is_err_res = try func.isErr(inst, eu_ty, eu_mcv);
    switch (is_err_res) {
        .register => |reg| {
            _ = try func.addInst(.{
                .tag = .pseudo_not,
                .data = .{
                    .rr = .{
                        .rd = reg,
                        .rs = reg,
                    },
                },
            });
            return is_err_res;
        },
        // always false case
        .immediate => |imm| {
            assert(imm == 0);
            return MCValue{ .immediate = @intFromBool(imm == 0) };
        },
        else => unreachable,
    }
}

fn airIsNonErrPtr(func: *Func, inst: Air.Inst.Index) !void {
    const pt = func.pt;
    const zcu = pt.zcu;
    const un_op = func.air.instructions.items(.data)[@intFromEnum(inst)].un_op;
    const result: MCValue = if (func.liveness.isUnused(inst)) .unreach else result: {
        const operand_ptr = try func.resolveInst(un_op);
        const operand: MCValue = blk: {
            if (func.reuseOperand(inst, un_op, 0, operand_ptr)) {
                // The MCValue that holds the pointer can be re-used as the value.
                break :blk operand_ptr;
            } else {
                break :blk try func.allocRegOrMem(func.typeOfIndex(inst), inst, true);
            }
        };
        const operand_ptr_ty = func.typeOf(un_op);
        const operand_ty = operand_ptr_ty.childType(zcu);

        try func.load(operand, operand_ptr, func.typeOf(un_op));
        break :result try func.isNonErr(inst, operand_ty, operand);
    };
    return func.finishAir(inst, result, .{ un_op, .none, .none });
}

fn airLoop(func: *Func, inst: Air.Inst.Index) !void {
    // A loop is a setup to be able to jump back to the beginning.
    const ty_pl = func.air.instructions.items(.data)[@intFromEnum(inst)].ty_pl;
    const loop = func.air.extraData(Air.Block, ty_pl.payload);
    const body: []const Air.Inst.Index = @ptrCast(func.air.extra.items[loop.end..][0..loop.data.body_len]);

    func.scope_generation += 1;
    const state = try func.saveState();

    try func.loops.putNoClobber(func.gpa, inst, .{
        .state = state,
        .jmp_target = @intCast(func.mir_instructions.len),
    });
    defer assert(func.loops.remove(inst));

    try func.genBody(body);

    func.finishAirBookkeeping();
}

/// Send control flow to the `index` of `func.code`.
fn jump(func: *Func, index: Mir.Inst.Index) !Mir.Inst.Index {
    return func.addInst(.{
        .tag = .pseudo_j,
        .data = .{ .j_type = .{
            .rd = .zero,
            .inst = index,
        } },
    });
}

fn airBlock(func: *Func, inst: Air.Inst.Index) !void {
    const ty_pl = func.air.instructions.items(.data)[@intFromEnum(inst)].ty_pl;
    const extra = func.air.extraData(Air.Block, ty_pl.payload);
    try func.lowerBlock(inst, @ptrCast(func.air.extra.items[extra.end..][0..extra.data.body_len]));
}

fn lowerBlock(func: *Func, inst: Air.Inst.Index, body: []const Air.Inst.Index) !void {
    // A block is a setup to be able to jump to the end.
    const inst_tracking_i = func.inst_tracking.count();
    func.inst_tracking.putAssumeCapacityNoClobber(inst, InstTracking.init(.unreach));

    func.scope_generation += 1;
    try func.blocks.putNoClobber(func.gpa, inst, .{ .state = func.initRetroactiveState() });
    const liveness = func.liveness.getBlock(inst);

    // TODO emit debug info lexical block
    try func.genBody(body);

    var block_data = func.blocks.fetchRemove(inst).?;
    defer block_data.value.deinit(func.gpa);
    if (block_data.value.relocs.items.len > 0) {
        try func.restoreState(block_data.value.state, liveness.deaths, .{
            .emit_instructions = false,
            .update_tracking = true,
            .resurrect = true,
            .close_scope = true,
        });
        for (block_data.value.relocs.items) |reloc| func.performReloc(reloc);
    }

    if (std.debug.runtime_safety) assert(func.inst_tracking.getIndex(inst).? == inst_tracking_i);
    const tracking = &func.inst_tracking.values()[inst_tracking_i];
    if (func.liveness.isUnused(inst)) try tracking.die(func, inst);
    func.getValueIfFree(tracking.short, inst);
    func.finishAirBookkeeping();
}

fn airSwitchBr(func: *Func, inst: Air.Inst.Index) !void {
    const switch_br = func.air.unwrapSwitch(inst);
    const condition = try func.resolveInst(switch_br.operand);

    // If the condition dies here in this switch instruction, process
    // that death now instead of later as this has an effect on
    // whether it needs to be spilled in the branches
    if (func.liveness.operandDies(inst, 0)) {
        if (switch_br.operand.toIndex()) |op_inst| try func.processDeath(op_inst);
    }

    try func.lowerSwitchBr(inst, switch_br, condition);

    // We already took care of pl_op.operand earlier, so there's nothing left to do
    func.finishAirBookkeeping();
}

fn lowerSwitchBr(
    func: *Func,
    inst: Air.Inst.Index,
    switch_br: Air.UnwrappedSwitch,
    condition: MCValue,
) !void {
    const condition_ty = func.typeOf(switch_br.operand);
    const liveness = try func.liveness.getSwitchBr(func.gpa, inst, switch_br.cases_len + 1);
    defer func.gpa.free(liveness.deaths);

    func.scope_generation += 1;
    const state = try func.saveState();

    var it = switch_br.iterateCases();
    while (it.next()) |case| {
        var relocs = try func.gpa.alloc(Mir.Inst.Index, case.items.len + case.ranges.len);
        defer func.gpa.free(relocs);

        for (case.items, relocs[0..case.items.len]) |item, *reloc| {
            const item_mcv = try func.resolveInst(item);

            const cond_lock = switch (condition) {
                .register => func.register_manager.lockRegAssumeUnused(condition.register),
                else => null,
            };
            defer if (cond_lock) |lock| func.register_manager.unlockReg(lock);

            const cmp_reg, const cmp_lock = try func.allocReg(.int);
            defer func.register_manager.unlockReg(cmp_lock);

            try func.genBinOp(
                .cmp_neq,
                condition,
                condition_ty,
                item_mcv,
                condition_ty,
                cmp_reg,
            );

            reloc.* = try func.condBr(condition_ty, .{ .register = cmp_reg });
        }

        for (case.ranges, relocs[case.items.len..]) |range, *reloc| {
            const min_mcv = try func.resolveInst(range[0]);
            const max_mcv = try func.resolveInst(range[1]);
            const cond_lock = switch (condition) {
                .register => func.register_manager.lockRegAssumeUnused(condition.register),
                else => null,
            };
            defer if (cond_lock) |lock| func.register_manager.unlockReg(lock);

            const temp_cmp_reg, const temp_cmp_lock = try func.allocReg(.int);
            defer func.register_manager.unlockReg(temp_cmp_lock);

            // is `condition` less than `min`? is "true", we've failed
            try func.genBinOp(
                .cmp_gte,
                condition,
                condition_ty,
                min_mcv,
                condition_ty,
                temp_cmp_reg,
            );

            // if the compare was true, we will jump to the fail case and fall through
            // to the next checks
            const lt_fail_reloc = try func.condBr(condition_ty, .{ .register = temp_cmp_reg });
            try func.genBinOp(
                .cmp_gt,
                condition,
                condition_ty,
                max_mcv,
                condition_ty,
                temp_cmp_reg,
            );

            reloc.* = try func.condBr(condition_ty, .{ .register = temp_cmp_reg });
            func.performReloc(lt_fail_reloc);
        }

        const skip_case_reloc = try func.jump(undefined);

        for (liveness.deaths[case.idx]) |operand| try func.processDeath(operand);

        for (relocs) |reloc| func.performReloc(reloc);
        try func.genBody(case.body);
        try func.restoreState(state, &.{}, .{
            .emit_instructions = false,
            .update_tracking = true,
            .resurrect = true,
            .close_scope = true,
        });

        func.performReloc(skip_case_reloc);
    }

    if (switch_br.else_body_len > 0) {
        const else_body = it.elseBody();

        const else_deaths = liveness.deaths.len - 1;
        for (liveness.deaths[else_deaths]) |operand| try func.processDeath(operand);

        try func.genBody(else_body);
        try func.restoreState(state, &.{}, .{
            .emit_instructions = false,
            .update_tracking = true,
            .resurrect = true,
            .close_scope = true,
        });
    }
}

fn airLoopSwitchBr(func: *Func, inst: Air.Inst.Index) !void {
    const switch_br = func.air.unwrapSwitch(inst);
    const condition = try func.resolveInst(switch_br.operand);

    const mat_cond = if (condition.isMutable() and
        func.reuseOperand(inst, switch_br.operand, 0, condition))
        condition
    else mat_cond: {
        const ty = func.typeOf(switch_br.operand);
        const mat_cond = try func.allocRegOrMem(ty, inst, true);
        try func.genCopy(ty, mat_cond, condition);
        break :mat_cond mat_cond;
    };
    func.inst_tracking.putAssumeCapacityNoClobber(inst, InstTracking.init(mat_cond));

    // If the condition dies here in this switch instruction, process
    // that death now instead of later as this has an effect on
    // whether it needs to be spilled in the branches
    if (func.liveness.operandDies(inst, 0)) {
        if (switch_br.operand.toIndex()) |op_inst| try func.processDeath(op_inst);
    }

    func.scope_generation += 1;
    const state = try func.saveState();

    try func.loops.putNoClobber(func.gpa, inst, .{
        .state = state,
        .jmp_target = @intCast(func.mir_instructions.len),
    });
    defer assert(func.loops.remove(inst));

    // Stop tracking block result without forgetting tracking info
    try func.freeValue(mat_cond);

    try func.lowerSwitchBr(inst, switch_br, mat_cond);

    try func.processDeath(inst);
    func.finishAirBookkeeping();
}

fn airSwitchDispatch(func: *Func, inst: Air.Inst.Index) !void {
    const br = func.air.instructions.items(.data)[@intFromEnum(inst)].br;

    const block_ty = func.typeOfIndex(br.block_inst);
    const block_tracking = func.inst_tracking.getPtr(br.block_inst).?;
    const loop_data = func.loops.getPtr(br.block_inst).?;
    done: {
        try func.getValue(block_tracking.short, null);
        const src_mcv = try func.resolveInst(br.operand);

        if (func.reuseOperandAdvanced(inst, br.operand, 0, src_mcv, br.block_inst)) {
            try func.getValue(block_tracking.short, br.block_inst);
            // .long = .none to avoid merging operand and block result stack frames.
            const current_tracking: InstTracking = .{ .long = .none, .short = src_mcv };
            try current_tracking.materializeUnsafe(func, br.block_inst, block_tracking.*);
            for (current_tracking.getRegs()) |src_reg| func.register_manager.freeReg(src_reg);
            break :done;
        }

        try func.getValue(block_tracking.short, br.block_inst);
        const dst_mcv = block_tracking.short;
        try func.genCopy(block_ty, dst_mcv, try func.resolveInst(br.operand));
        break :done;
    }

    // Process operand death so that it is properly accounted for in the State below.
    if (func.liveness.operandDies(inst, 0)) {
        if (br.operand.toIndex()) |op_inst| try func.processDeath(op_inst);
    }

    try func.restoreState(loop_data.state, &.{}, .{
        .emit_instructions = true,
        .update_tracking = false,
        .resurrect = false,
        .close_scope = false,
    });

    // Emit a jump with a relocation. It will be patched up after the block ends.
    // Leave the jump offset undefined
    _ = try func.jump(loop_data.jmp_target);

    // Stop tracking block result without forgetting tracking info
    try func.freeValue(block_tracking.short);

    func.finishAirBookkeeping();
}

fn performReloc(func: *Func, inst: Mir.Inst.Index) void {
    const tag = func.mir_instructions.items(.tag)[inst];
    const target: Mir.Inst.Index = @intCast(func.mir_instructions.len);

    switch (tag) {
        .beq,
        .bne,
        => func.mir_instructions.items(.data)[inst].b_type.inst = target,
        .jal => func.mir_instructions.items(.data)[inst].j_type.inst = target,
        .pseudo_j => func.mir_instructions.items(.data)[inst].j_type.inst = target,
        else => std.debug.panic("TODO: performReloc {s}", .{@tagName(tag)}),
    }
}

fn airBr(func: *Func, inst: Air.Inst.Index) !void {
    const zcu = func.pt.zcu;
    const br = func.air.instructions.items(.data)[@intFromEnum(inst)].br;

    const block_ty = func.typeOfIndex(br.block_inst);
    const block_unused =
        !block_ty.hasRuntimeBitsIgnoreComptime(zcu) or func.liveness.isUnused(br.block_inst);
    const block_tracking = func.inst_tracking.getPtr(br.block_inst).?;
    const block_data = func.blocks.getPtr(br.block_inst).?;
    const first_br = block_data.relocs.items.len == 0;
    const block_result = result: {
        if (block_unused) break :result .none;

        if (!first_br) try func.getValue(block_tracking.short, null);
        const src_mcv = try func.resolveInst(br.operand);

        if (func.reuseOperandAdvanced(inst, br.operand, 0, src_mcv, br.block_inst)) {
            if (first_br) break :result src_mcv;

            try func.getValue(block_tracking.short, br.block_inst);
            try InstTracking.materializeUnsafe(
                // .long = .none to avoid merging operand and block result stack frames.
                .{ .long = .none, .short = src_mcv },
                func,
                br.block_inst,
                block_tracking.*,
            );
            try func.freeValue(src_mcv);
            break :result block_tracking.short;
        }

        const dst_mcv = if (first_br) try func.allocRegOrMem(block_ty, br.block_inst, true) else dst: {
            try func.getValue(block_tracking.short, br.block_inst);
            break :dst block_tracking.short;
        };
        try func.genCopy(block_ty, dst_mcv, try func.resolveInst(br.operand));
        break :result dst_mcv;
    };

    // Process operand death so that it is properly accounted for in the State below.
    if (func.liveness.operandDies(inst, 0)) {
        if (br.operand.toIndex()) |op_inst| try func.processDeath(op_inst);
    }

    if (first_br) {
        block_tracking.* = InstTracking.init(block_result);
        try func.saveRetroactiveState(&block_data.state);
    } else try func.restoreState(block_data.state, &.{}, .{
        .emit_instructions = true,
        .update_tracking = false,
        .resurrect = false,
        .close_scope = false,
    });

    // Emit a jump with a relocation. It will be patched up after the block ends.
    // Leave the jump offset undefined
    const jmp_reloc = try func.jump(undefined);
    try block_data.relocs.append(func.gpa, jmp_reloc);

    // Stop tracking block result without forgetting tracking info
    try func.freeValue(block_tracking.short);

    func.finishAirBookkeeping();
}

fn airRepeat(func: *Func, inst: Air.Inst.Index) !void {
    const loop_inst = func.air.instructions.items(.data)[@intFromEnum(inst)].repeat.loop_inst;
    const repeat_info = func.loops.get(loop_inst).?;
    try func.restoreState(repeat_info.state, &.{}, .{
        .emit_instructions = true,
        .update_tracking = false,
        .resurrect = false,
        .close_scope = true,
    });
    _ = try func.jump(repeat_info.jmp_target);
    func.finishAirBookkeeping();
}

fn airBoolOp(func: *Func, inst: Air.Inst.Index) !void {
    const bin_op = func.air.instructions.items(.data)[@intFromEnum(inst)].bin_op;
    const tag: Air.Inst.Tag = func.air.instructions.items(.tag)[@intFromEnum(inst)];

    const result: MCValue = if (func.liveness.isUnused(inst)) .unreach else result: {
        const lhs = try func.resolveInst(bin_op.lhs);
        const rhs = try func.resolveInst(bin_op.rhs);
        const lhs_ty = Type.bool;
        const rhs_ty = Type.bool;

        const lhs_reg, const lhs_lock = try func.promoteReg(lhs_ty, lhs);
        defer if (lhs_lock) |lock| func.register_manager.unlockReg(lock);

        const rhs_reg, const rhs_lock = try func.promoteReg(rhs_ty, rhs);
        defer if (rhs_lock) |lock| func.register_manager.unlockReg(lock);

        const result_reg, const result_lock = try func.allocReg(.int);
        defer func.register_manager.unlockReg(result_lock);

        _ = try func.addInst(.{
            .tag = if (tag == .bool_or) .@"or" else .@"and",
            .data = .{ .r_type = .{
                .rd = result_reg,
                .rs1 = lhs_reg,
                .rs2 = rhs_reg,
            } },
        });

        // safety truncate
        if (func.wantSafety()) {
            _ = try func.addInst(.{
                .tag = .andi,
                .data = .{ .i_type = .{
                    .rd = result_reg,
                    .rs1 = result_reg,
                    .imm12 = Immediate.s(1),
                } },
            });
        }

        break :result .{ .register = result_reg };
    };
    return func.finishAir(inst, result, .{ bin_op.lhs, bin_op.rhs, .none });
}

fn airAsm(func: *Func, inst: Air.Inst.Index) !void {
    const ty_pl = func.air.instructions.items(.data)[@intFromEnum(inst)].ty_pl;
    const extra = func.air.extraData(Air.Asm, ty_pl.payload);
    const clobbers_len: u31 = @truncate(extra.data.flags);
    var extra_i: usize = extra.end;
    const outputs: []const Air.Inst.Ref =
        @ptrCast(func.air.extra.items[extra_i..][0..extra.data.outputs_len]);
    extra_i += outputs.len;
    const inputs: []const Air.Inst.Ref = @ptrCast(func.air.extra.items[extra_i..][0..extra.data.inputs_len]);
    extra_i += inputs.len;

    var result: MCValue = .none;
    var args = std.ArrayList(MCValue).init(func.gpa);
    try args.ensureTotalCapacity(outputs.len + inputs.len);
    defer {
        for (args.items) |arg| if (arg.getReg()) |reg| func.register_manager.unlockReg(.{
            .tracked_index = RegisterManager.indexOfRegIntoTracked(reg) orelse continue,
        });
        args.deinit();
    }
    var arg_map = std.StringHashMap(u8).init(func.gpa);
    try arg_map.ensureTotalCapacity(@intCast(outputs.len + inputs.len));
    defer arg_map.deinit();

    var outputs_extra_i = extra_i;
    for (outputs) |output| {
        const extra_bytes = mem.sliceAsBytes(func.air.extra.items[extra_i..]);
        const constraint = mem.sliceTo(mem.sliceAsBytes(func.air.extra.items[extra_i..]), 0);
        const name = mem.sliceTo(extra_bytes[constraint.len + 1 ..], 0);
        // This equation accounts for the fact that even if we have exactly 4 bytes
        // for the string, we still use the next u32 for the null terminator.
        extra_i += (constraint.len + name.len + (2 + 3)) / 4;

        const is_read = switch (constraint[0]) {
            '=' => false,
            '+' => read: {
                if (output == .none) return func.fail(
                    "read-write constraint unsupported for asm result: '{s}'",
                    .{constraint},
                );
                break :read true;
            },
            else => return func.fail("invalid constraint: '{s}'", .{constraint}),
        };
        const is_early_clobber = constraint[1] == '&';
        const rest = constraint[@as(usize, 1) + @intFromBool(is_early_clobber) ..];
        const arg_mcv: MCValue = arg_mcv: {
            const arg_maybe_reg: ?Register = if (mem.eql(u8, rest, "m"))
                if (output != .none) null else return func.fail(
                    "memory constraint unsupported for asm result: '{s}'",
                    .{constraint},
                )
            else if (mem.startsWith(u8, rest, "{") and mem.endsWith(u8, rest, "}"))
                parseRegName(rest["{".len .. rest.len - "}".len]) orelse
                    return func.fail("invalid register constraint: '{s}'", .{constraint})
            else if (rest.len == 1 and std.ascii.isDigit(rest[0])) {
                const index = std.fmt.charToDigit(rest[0], 10) catch unreachable;
                if (index >= args.items.len) return func.fail("constraint out of bounds: '{s}'", .{
                    constraint,
                });
                break :arg_mcv args.items[index];
            } else return func.fail("invalid constraint: '{s}'", .{constraint});
            break :arg_mcv if (arg_maybe_reg) |reg| .{ .register = reg } else arg: {
                const ptr_mcv = try func.resolveInst(output);
                switch (ptr_mcv) {
                    .immediate => |addr| if (math.cast(i32, @as(i64, @bitCast(addr)))) |_|
                        break :arg ptr_mcv.deref(),
                    .register, .register_offset, .lea_frame => break :arg ptr_mcv.deref(),
                    else => {},
                }
                break :arg .{ .indirect = .{ .reg = try func.copyToTmpRegister(Type.usize, ptr_mcv) } };
            };
        };
        if (arg_mcv.getReg()) |reg| if (RegisterManager.indexOfRegIntoTracked(reg)) |_| {
            _ = func.register_manager.lockReg(reg);
        };
        if (!mem.eql(u8, name, "_"))
            arg_map.putAssumeCapacityNoClobber(name, @intCast(args.items.len));
        args.appendAssumeCapacity(arg_mcv);
        if (output == .none) result = arg_mcv;
        if (is_read) try func.load(arg_mcv, .{ .air_ref = output }, func.typeOf(output));
    }

    for (inputs) |input| {
        const input_bytes = mem.sliceAsBytes(func.air.extra.items[extra_i..]);
        const constraint = mem.sliceTo(input_bytes, 0);
        const name = mem.sliceTo(input_bytes[constraint.len + 1 ..], 0);
        // This equation accounts for the fact that even if we have exactly 4 bytes
        // for the string, we still use the next u32 for the null terminator.
        extra_i += (constraint.len + name.len + (2 + 3)) / 4;

        const ty = func.typeOf(input);
        const input_mcv = try func.resolveInst(input);
        const arg_mcv: MCValue = if (mem.eql(u8, constraint, "X"))
            input_mcv
        else if (mem.startsWith(u8, constraint, "{") and mem.endsWith(u8, constraint, "}")) arg: {
            const reg = parseRegName(constraint["{".len .. constraint.len - "}".len]) orelse
                return func.fail("invalid register constraint: '{s}'", .{constraint});
            try func.register_manager.getReg(reg, null);
            try func.genSetReg(ty, reg, input_mcv);
            break :arg .{ .register = reg };
        } else if (mem.eql(u8, constraint, "r")) arg: {
            switch (input_mcv) {
                .register => break :arg input_mcv,
                else => {},
            }
            const temp_reg = try func.copyToTmpRegister(ty, input_mcv);
            break :arg .{ .register = temp_reg };
        } else return func.fail("invalid input constraint: '{s}'", .{constraint});
        if (arg_mcv.getReg()) |reg| if (RegisterManager.indexOfRegIntoTracked(reg)) |_| {
            _ = func.register_manager.lockReg(reg);
        };
        if (!mem.eql(u8, name, "_"))
            arg_map.putAssumeCapacityNoClobber(name, @intCast(args.items.len));
        args.appendAssumeCapacity(arg_mcv);
    }

    {
        var clobber_i: u32 = 0;
        while (clobber_i < clobbers_len) : (clobber_i += 1) {
            const clobber = std.mem.sliceTo(std.mem.sliceAsBytes(func.air.extra.items[extra_i..]), 0);
            // This equation accounts for the fact that even if we have exactly 4 bytes
            // for the string, we still use the next u32 for the null terminator.
            extra_i += clobber.len / 4 + 1;

            if (std.mem.eql(u8, clobber, "") or std.mem.eql(u8, clobber, "memory")) {
                // nothing really to do
            } else {
                try func.register_manager.getReg(parseRegName(clobber) orelse
                    return func.fail("invalid clobber: '{s}'", .{clobber}), null);
            }
        }
    }

    const Label = struct {
        target: Mir.Inst.Index = undefined,
        pending_relocs: std.ArrayListUnmanaged(Mir.Inst.Index) = .empty,

        const Kind = enum { definition, reference };

        fn isValid(kind: Kind, name: []const u8) bool {
            for (name, 0..) |c, i| switch (c) {
                else => return false,
                '$' => if (i == 0) return false,
                '.' => {},
                '0'...'9' => if (i == 0) switch (kind) {
                    .definition => if (name.len != 1) return false,
                    .reference => {
                        if (name.len != 2) return false;
                        switch (name[1]) {
                            else => return false,
                            'B', 'F', 'b', 'f' => {},
                        }
                    },
                },
                '@', 'A'...'Z', '_', 'a'...'z' => {},
            };
            return name.len > 0;
        }
    };
    var labels: std.StringHashMapUnmanaged(Label) = .empty;
    defer {
        var label_it = labels.valueIterator();
        while (label_it.next()) |label| label.pending_relocs.deinit(func.gpa);
        labels.deinit(func.gpa);
    }

    const asm_source = std.mem.sliceAsBytes(func.air.extra.items[extra_i..])[0..extra.data.source_len];
    var line_it = mem.tokenizeAny(u8, asm_source, "\n\r;");
    next_line: while (line_it.next()) |line| {
        var mnem_it = mem.tokenizeAny(u8, line, " \t");
        const mnem_str = while (mnem_it.next()) |mnem_str| {
            if (mem.startsWith(u8, mnem_str, "#")) continue :next_line;
            if (mem.startsWith(u8, mnem_str, "//")) continue :next_line;
            if (!mem.endsWith(u8, mnem_str, ":")) break mnem_str;
            const label_name = mnem_str[0 .. mnem_str.len - ":".len];
            if (!Label.isValid(.definition, label_name))
                return func.fail("invalid label: '{s}'", .{label_name});

            const label_gop = try labels.getOrPut(func.gpa, label_name);
            if (!label_gop.found_existing) label_gop.value_ptr.* = .{} else {
                const anon = std.ascii.isDigit(label_name[0]);
                if (!anon and label_gop.value_ptr.pending_relocs.items.len == 0)
                    return func.fail("redefined label: '{s}'", .{label_name});
                for (label_gop.value_ptr.pending_relocs.items) |pending_reloc|
                    func.performReloc(pending_reloc);
                if (anon)
                    label_gop.value_ptr.pending_relocs.clearRetainingCapacity()
                else
                    label_gop.value_ptr.pending_relocs.clearAndFree(func.gpa);
            }
            label_gop.value_ptr.target = @intCast(func.mir_instructions.len);
        } else continue;

        const instruction: union(enum) { mnem: Mnemonic, pseudo: Pseudo } =
            if (std.meta.stringToEnum(Mnemonic, mnem_str)) |mnem|
                .{ .mnem = mnem }
            else if (std.meta.stringToEnum(Pseudo, mnem_str)) |pseudo|
                .{ .pseudo = pseudo }
            else
                return func.fail("invalid mnem str '{s}'", .{mnem_str});

        const Operand = union(enum) {
            none,
            reg: Register,
            imm: Immediate,
            inst: Mir.Inst.Index,
            sym: SymbolOffset,
        };

        var ops: [4]Operand = .{.none} ** 4;
        var last_op = false;
        var op_it = mem.splitAny(u8, mnem_it.rest(), ",(");
        next_op: for (&ops) |*op| {
            const op_str = while (!last_op) {
                const full_str = op_it.next() orelse break :next_op;
                const code_str = if (mem.indexOfScalar(u8, full_str, '#') orelse
                    mem.indexOf(u8, full_str, "//")) |comment|
                code: {
                    last_op = true;
                    break :code full_str[0..comment];
                } else full_str;
                const trim_str = mem.trim(u8, code_str, " \t*");
                if (trim_str.len > 0) break trim_str;
            } else break;

            if (parseRegName(op_str)) |reg| {
                op.* = .{ .reg = reg };
            } else if (std.fmt.parseInt(i12, op_str, 10)) |int| {
                op.* = .{ .imm = Immediate.s(int) };
            } else |_| if (mem.startsWith(u8, op_str, "%[")) {
                const mod_index = mem.indexOf(u8, op_str, "]@");
                const modifier = if (mod_index) |index|
                    op_str[index + "]@".len ..]
                else
                    "";

                op.* = switch (args.items[
                    arg_map.get(op_str["%[".len .. mod_index orelse op_str.len - "]".len]) orelse
                        return func.fail("no matching constraint: '{s}'", .{op_str})
                ]) {
                    .lea_symbol => |sym_off| if (mem.eql(u8, modifier, "plt")) blk: {
                        assert(sym_off.off == 0);
                        break :blk .{ .sym = sym_off };
                    } else return func.fail("invalid modifier: '{s}'", .{modifier}),
                    .register => |reg| if (modifier.len == 0)
                        .{ .reg = reg }
                    else
                        return func.fail("invalid modified '{s}'", .{modifier}),
                    else => return func.fail("invalid constraint: '{s}'", .{op_str}),
                };
            } else if (mem.endsWith(u8, op_str, ")")) {
                const reg = op_str[0 .. op_str.len - ")".len];
                const addr_reg = parseRegName(reg) orelse
                    return func.fail("expected valid register, found '{s}'", .{reg});

                op.* = .{ .reg = addr_reg };
            } else if (Label.isValid(.reference, op_str)) {
                const anon = std.ascii.isDigit(op_str[0]);
                const label_gop = try labels.getOrPut(func.gpa, op_str[0..if (anon) 1 else op_str.len]);
                if (!label_gop.found_existing) label_gop.value_ptr.* = .{};
                if (anon and (op_str[1] == 'b' or op_str[1] == 'B') and !label_gop.found_existing)
                    return func.fail("undefined label: '{s}'", .{op_str});
                const pending_relocs = &label_gop.value_ptr.pending_relocs;
                if (if (anon)
                    op_str[1] == 'f' or op_str[1] == 'F'
                else
                    !label_gop.found_existing or pending_relocs.items.len > 0)
                    try pending_relocs.append(func.gpa, @intCast(func.mir_instructions.len));
                op.* = .{ .inst = label_gop.value_ptr.target };
            } else return func.fail("invalid operand: '{s}'", .{op_str});
        } else if (op_it.next()) |op_str| return func.fail("extra operand: '{s}'", .{op_str});

        switch (instruction) {
            .mnem => |mnem| {
                _ = (switch (ops[0]) {
                    .none => try func.addInst(.{
                        .tag = mnem,
                        .data = .none,
                    }),
                    .reg => |reg1| switch (ops[1]) {
                        .reg => |reg2| switch (ops[2]) {
                            .imm => |imm1| try func.addInst(.{
                                .tag = mnem,
                                .data = .{ .i_type = .{
                                    .rd = reg1,
                                    .rs1 = reg2,
                                    .imm12 = imm1,
                                } },
                            }),
                            else => error.InvalidInstruction,
                        },
                        .imm => |imm1| switch (ops[2]) {
                            .reg => |reg2| switch (mnem) {
                                .sd => try func.addInst(.{
                                    .tag = mnem,
                                    .data = .{ .i_type = .{
                                        .rd = reg2,
                                        .rs1 = reg1,
                                        .imm12 = imm1,
                                    } },
                                }),
                                .ld => try func.addInst(.{
                                    .tag = mnem,
                                    .data = .{ .i_type = .{
                                        .rd = reg1,
                                        .rs1 = reg2,
                                        .imm12 = imm1,
                                    } },
                                }),
                                else => error.InvalidInstruction,
                            },
                            else => error.InvalidInstruction,
                        },
                        .none => switch (mnem) {
                            .jalr => try func.addInst(.{
                                .tag = mnem,
                                .data = .{ .i_type = .{
                                    .rd = .ra,
                                    .rs1 = reg1,
                                    .imm12 = Immediate.s(0),
                                } },
                            }),
                            else => error.InvalidInstruction,
                        },
                        else => error.InvalidInstruction,
                    },
                    else => error.InvalidInstruction,
                }) catch |err| {
                    switch (err) {
                        error.InvalidInstruction => return func.fail(
                            "invalid instruction: {s} {s} {s} {s} {s}",
                            .{
                                @tagName(mnem),
                                @tagName(ops[0]),
                                @tagName(ops[1]),
                                @tagName(ops[2]),
                                @tagName(ops[3]),
                            },
                        ),
                        else => |e| return e,
                    }
                };
            },
            .pseudo => |pseudo| {
                (@as(error{InvalidInstruction}!void, switch (pseudo) {
                    .li => blk: {
                        if (ops[0] != .reg or ops[1] != .imm) {
                            break :blk error.InvalidInstruction;
                        }

                        const reg = ops[0].reg;
                        const imm = ops[1].imm;

                        try func.genSetReg(Type.usize, reg, .{ .immediate = imm.asBits(u64) });
                    },
                    .mv => blk: {
                        if (ops[0] != .reg or ops[1] != .reg) {
                            break :blk error.InvalidInstruction;
                        }

                        const dst = ops[0].reg;
                        const src = ops[1].reg;

                        if (dst.class() != .int or src.class() != .int) {
                            return func.fail("pseudo instruction 'mv' only works on integer registers", .{});
                        }

                        try func.genSetReg(Type.usize, dst, .{ .register = src });
                    },
                    .tail => blk: {
                        if (ops[0] != .sym) {
                            break :blk error.InvalidInstruction;
                        }

                        const sym_offset = ops[0].sym;
                        assert(sym_offset.off == 0);

                        const random_link_reg, const lock = try func.allocReg(.int);
                        defer func.register_manager.unlockReg(lock);

                        _ = try func.addInst(.{
                            .tag = .pseudo_extern_fn_reloc,
                            .data = .{ .reloc = .{
                                .register = random_link_reg,
                                .atom_index = try func.owner.getSymbolIndex(func),
                                .sym_index = sym_offset.sym,
                            } },
                        });
                    },
                    .ret => _ = try func.addInst(.{
                        .tag = .jalr,
                        .data = .{ .i_type = .{
                            .rd = .zero,
                            .rs1 = .ra,
                            .imm12 = Immediate.s(0),
                        } },
                    }),
                    .beqz => blk: {
                        if (ops[0] != .reg or ops[1] != .inst) {
                            break :blk error.InvalidInstruction;
                        }

                        _ = try func.addInst(.{
                            .tag = .beq,
                            .data = .{ .b_type = .{
                                .rs1 = ops[0].reg,
                                .rs2 = .zero,
                                .inst = ops[1].inst,
                            } },
                        });
                    },
                })) catch |err| {
                    switch (err) {
                        error.InvalidInstruction => return func.fail(
                            "invalid instruction: {s} {s} {s} {s} {s}",
                            .{
                                @tagName(pseudo),
                                @tagName(ops[0]),
                                @tagName(ops[1]),
                                @tagName(ops[2]),
                                @tagName(ops[3]),
                            },
                        ),
                        else => |e| return e,
                    }
                };
            },
        }
    }

    var label_it = labels.iterator();
    while (label_it.next()) |label| if (label.value_ptr.pending_relocs.items.len > 0)
        return func.fail("undefined label: '{s}'", .{label.key_ptr.*});

    for (outputs, args.items[0..outputs.len]) |output, arg_mcv| {
        const extra_bytes = mem.sliceAsBytes(func.air.extra.items[outputs_extra_i..]);
        const constraint =
            mem.sliceTo(mem.sliceAsBytes(func.air.extra.items[outputs_extra_i..]), 0);
        const name = mem.sliceTo(extra_bytes[constraint.len + 1 ..], 0);
        // This equation accounts for the fact that even if we have exactly 4 bytes
        // for the string, we still use the next u32 for the null terminator.
        outputs_extra_i += (constraint.len + name.len + (2 + 3)) / 4;

        if (output == .none) continue;
        if (arg_mcv != .register) continue;
        if (constraint.len == 2 and std.ascii.isDigit(constraint[1])) continue;
        try func.store(.{ .air_ref = output }, arg_mcv, func.typeOf(output));
    }

    simple: {
        var buf = [1]Air.Inst.Ref{.none} ** (Air.Liveness.bpi - 1);
        var buf_index: usize = 0;
        for (outputs) |output| {
            if (output == .none) continue;

            if (buf_index >= buf.len) break :simple;
            buf[buf_index] = output;
            buf_index += 1;
        }
        if (buf_index + inputs.len > buf.len) break :simple;
        @memcpy(buf[buf_index..][0..inputs.len], inputs);
        return func.finishAir(inst, result, buf);
    }
    var bt = func.liveness.iterateBigTomb(inst);
    for (outputs) |output| if (output != .none) try func.feed(&bt, output);
    for (inputs) |input| try func.feed(&bt, input);
    return func.finishAirResult(inst, result);
}

/// Sets the value of `dst_mcv` to the value of `src_mcv`.
fn genCopy(func: *Func, ty: Type, dst_mcv: MCValue, src_mcv: MCValue) !void {
    // There isn't anything to store
    if (dst_mcv == .none) return;

    if (!dst_mcv.isMutable()) {
        // panic so we can see the trace
        return std.debug.panic("tried to genCopy immutable: {s}", .{@tagName(dst_mcv)});
    }

    const zcu = func.pt.zcu;

    switch (dst_mcv) {
        .register => |reg| return func.genSetReg(ty, reg, src_mcv),
        .register_offset => |dst_reg_off| try func.genSetReg(ty, dst_reg_off.reg, switch (src_mcv) {
            .none,
            .unreach,
            .dead,
            .undef,
            => unreachable,
            .immediate,
            .register,
            .register_offset,
            => src_mcv.offset(-dst_reg_off.off),
            else => .{ .register_offset = .{
                .reg = try func.copyToTmpRegister(ty, src_mcv),
                .off = -dst_reg_off.off,
            } },
        }),
        .indirect => |reg_off| try func.genSetMem(
            .{ .reg = reg_off.reg },
            reg_off.off,
            ty,
            src_mcv,
        ),
        .load_frame => |frame_addr| try func.genSetMem(
            .{ .frame = frame_addr.index },
            frame_addr.off,
            ty,
            src_mcv,
        ),
        .load_symbol => {
            const addr_reg, const addr_lock = try func.allocReg(.int);
            defer func.register_manager.unlockReg(addr_lock);

            try func.genSetReg(ty, addr_reg, dst_mcv.address());
            try func.genCopy(ty, .{ .indirect = .{ .reg = addr_reg } }, src_mcv);
        },
        .memory => return func.fail("TODO: genCopy memory", .{}),
        .register_pair => |dst_regs| {
            const src_info: ?struct { addr_reg: Register, addr_lock: ?RegisterLock } = switch (src_mcv) {
                .register_pair, .memory, .indirect, .load_frame => null,
                .load_symbol => src: {
                    const src_addr_reg, const src_addr_lock = try func.promoteReg(Type.u64, src_mcv.address());
                    errdefer func.register_manager.unlockReg(src_addr_lock);

                    break :src .{ .addr_reg = src_addr_reg, .addr_lock = src_addr_lock };
                },
                .air_ref => |src_ref| return func.genCopy(
                    ty,
                    dst_mcv,
                    try func.resolveInst(src_ref),
                ),
                else => return func.fail("genCopy register_pair src: {}", .{src_mcv}),
            };

            defer if (src_info) |info| {
                if (info.addr_lock) |lock| {
                    func.register_manager.unlockReg(lock);
                }
            };

            var part_disp: i32 = 0;
            for (dst_regs, try func.splitType(ty), 0..) |dst_reg, dst_ty, part_i| {
                try func.genSetReg(dst_ty, dst_reg, switch (src_mcv) {
                    .register_pair => |src_regs| .{ .register = src_regs[part_i] },
                    .memory, .indirect, .load_frame => src_mcv.address().offset(part_disp).deref(),
                    .load_symbol => .{ .indirect = .{
                        .reg = src_info.?.addr_reg,
                        .off = part_disp,
                    } },
                    else => unreachable,
                });
                part_disp += @intCast(dst_ty.abiSize(zcu));
            }
        },
        else => return std.debug.panic("TODO: genCopy to {s} from {s}", .{ @tagName(dst_mcv), @tagName(src_mcv) }),
    }
}

fn genInlineMemcpy(
    func: *Func,
    dst_ptr: MCValue,
    src_ptr: MCValue,
    len: MCValue,
) !void {
    const regs = try func.register_manager.allocRegs(4, .{null} ** 4, abi.Registers.Integer.temporary);
    const locks = func.register_manager.lockRegsAssumeUnused(4, regs);
    defer for (locks) |lock| func.register_manager.unlockReg(lock);

    const count = regs[0];
    const tmp = regs[1];
    const src = regs[2];
    const dst = regs[3];

    try func.genSetReg(Type.u64, count, len);
    try func.genSetReg(Type.u64, src, src_ptr);
    try func.genSetReg(Type.u64, dst, dst_ptr);

    // if count is 0, there's nothing to copy
    _ = try func.addInst(.{
        .tag = .beq,
        .data = .{ .b_type = .{
            .rs1 = count,
            .rs2 = .zero,
            .inst = @intCast(func.mir_instructions.len + 9),
        } },
    });

    // lb tmp, 0(src)
    const first_inst = try func.addInst(.{
        .tag = .lb,
        .data = .{
            .i_type = .{
                .rd = tmp,
                .rs1 = src,
                .imm12 = Immediate.s(0),
            },
        },
    });

    // sb tmp, 0(dst)
    _ = try func.addInst(.{
        .tag = .sb,
        .data = .{
            .i_type = .{
                .rd = dst,
                .rs1 = tmp,
                .imm12 = Immediate.s(0),
            },
        },
    });

    // dec count by 1
    _ = try func.addInst(.{
        .tag = .addi,
        .data = .{
            .i_type = .{
                .rd = count,
                .rs1 = count,
                .imm12 = Immediate.s(-1),
            },
        },
    });

    // branch if count is 0
    _ = try func.addInst(.{
        .tag = .beq,
        .data = .{
            .b_type = .{
                .inst = @intCast(func.mir_instructions.len + 4), // points after the last inst
                .rs1 = count,
                .rs2 = .zero,
            },
        },
    });

    // increment the pointers
    _ = try func.addInst(.{
        .tag = .addi,
        .data = .{
            .i_type = .{
                .rd = src,
                .rs1 = src,
                .imm12 = Immediate.s(1),
            },
        },
    });

    _ = try func.addInst(.{
        .tag = .addi,
        .data = .{
            .i_type = .{
                .rd = dst,
                .rs1 = dst,
                .imm12 = Immediate.s(1),
            },
        },
    });

    // jump back to start of loop
    _ = try func.addInst(.{
        .tag = .pseudo_j,
        .data = .{ .j_type = .{
            .rd = .zero,
            .inst = first_inst,
        } },
    });
}

fn genInlineMemset(
    func: *Func,
    dst_ptr: MCValue,
    src_value: MCValue,
    len: MCValue,
) !void {
    const regs = try func.register_manager.allocRegs(3, .{null} ** 3, abi.Registers.Integer.temporary);
    const locks = func.register_manager.lockRegsAssumeUnused(3, regs);
    defer for (locks) |lock| func.register_manager.unlockReg(lock);

    const count = regs[0];
    const src = regs[1];
    const dst = regs[2];

    try func.genSetReg(Type.u64, count, len);
    try func.genSetReg(Type.u64, src, src_value);
    try func.genSetReg(Type.u64, dst, dst_ptr);

    // sb src, 0(dst)
    const first_inst = try func.addInst(.{
        .tag = .sb,
        .data = .{
            .i_type = .{
                .rd = dst,
                .rs1 = src,
                .imm12 = Immediate.s(0),
            },
        },
    });

    // dec count by 1
    _ = try func.addInst(.{
        .tag = .addi,
        .data = .{
            .i_type = .{
                .rd = count,
                .rs1 = count,
                .imm12 = Immediate.s(-1),
            },
        },
    });

    // branch if count is 0
    _ = try func.addInst(.{
        .tag = .beq,
        .data = .{
            .b_type = .{
                .inst = @intCast(func.mir_instructions.len + 3), // points after the last inst
                .rs1 = count,
                .rs2 = .zero,
            },
        },
    });

    // increment the pointers
    _ = try func.addInst(.{
        .tag = .addi,
        .data = .{
            .i_type = .{
                .rd = dst,
                .rs1 = dst,
                .imm12 = Immediate.s(1),
            },
        },
    });

    // jump back to start of loop
    _ = try func.addInst(.{
        .tag = .pseudo_j,
        .data = .{ .j_type = .{
            .rd = .zero,
            .inst = first_inst,
        } },
    });
}

/// Sets the value of `src_mcv` into `reg`. Assumes you have a lock on it.
fn genSetReg(func: *Func, ty: Type, reg: Register, src_mcv: MCValue) InnerError!void {
    const pt = func.pt;
    const zcu = pt.zcu;
    const abi_size: u32 = @intCast(ty.abiSize(zcu));

    const max_size: u32 = switch (reg.class()) {
        .int => 64,
        .float => if (func.hasFeature(.d)) 64 else 32,
        .vector => 64, // TODO: calculate it from avl * vsew
    };
    if (abi_size > max_size) return std.debug.panic("tried to set reg with size {}", .{abi_size});
    const dst_reg_class = reg.class();

    switch (src_mcv) {
        .unreach,
        .none,
        .dead,
        => unreachable,
        .undef => |sym_index| {
            if (!func.wantSafety())
                return;

            if (sym_index) |index| {
                return func.genSetReg(ty, reg, .{ .load_symbol = .{ .sym = index } });
            }

            switch (abi_size) {
                1 => return func.genSetReg(ty, reg, .{ .immediate = 0xAA }),
                2 => return func.genSetReg(ty, reg, .{ .immediate = 0xAAAA }),
                3...4 => return func.genSetReg(ty, reg, .{ .immediate = 0xAAAAAAAA }),
                5...8 => return func.genSetReg(ty, reg, .{ .immediate = 0xAAAAAAAAAAAAAAAA }),
                else => unreachable,
            }
        },
        .immediate => |unsigned_x| {
            assert(dst_reg_class == .int);

            const x: i64 = @bitCast(unsigned_x);
            if (math.minInt(i12) <= x and x <= math.maxInt(i12)) {
                _ = try func.addInst(.{
                    .tag = .addi,
                    .data = .{ .i_type = .{
                        .rd = reg,
                        .rs1 = .zero,
                        .imm12 = Immediate.s(@intCast(x)),
                    } },
                });
            } else if (math.minInt(i32) <= x and x <= math.maxInt(i32)) {
                const lo12: i12 = @truncate(x);
                const carry: i32 = if (lo12 < 0) 1 else 0;
                const hi20: i20 = @truncate((x >> 12) +% carry);

                _ = try func.addInst(.{
                    .tag = .lui,
                    .data = .{ .u_type = .{
                        .rd = reg,
                        .imm20 = Immediate.s(hi20),
                    } },
                });
                _ = try func.addInst(.{
                    .tag = .addi,
                    .data = .{ .i_type = .{
                        .rd = reg,
                        .rs1 = reg,
                        .imm12 = Immediate.s(lo12),
                    } },
                });
            } else {
                // TODO: use a more advanced myriad seq to do this without a reg.
                // see: https://github.com/llvm/llvm-project/blob/081a66ffacfe85a37ff775addafcf3371e967328/llvm/lib/Target/RISCV/MCTargetDesc/RISCVMatInt.cpp#L224

                const temp, const temp_lock = try func.allocReg(.int);
                defer func.register_manager.unlockReg(temp_lock);

                const lo32: i32 = @truncate(x);
                const carry: i32 = if (lo32 < 0) 1 else 0;
                const hi32: i32 = @truncate((x >> 32) +% carry);

                try func.genSetReg(Type.i32, temp, .{ .immediate = @bitCast(@as(i64, lo32)) });
                try func.genSetReg(Type.i32, reg, .{ .immediate = @bitCast(@as(i64, hi32)) });

                _ = try func.addInst(.{
                    .tag = .slli,
                    .data = .{ .i_type = .{
                        .rd = reg,
                        .rs1 = reg,
                        .imm12 = Immediate.u(32),
                    } },
                });

                _ = try func.addInst(.{
                    .tag = .add,
                    .data = .{ .r_type = .{
                        .rd = reg,
                        .rs1 = reg,
                        .rs2 = temp,
                    } },
                });
            }
        },
        .register => |src_reg| {
            // If the registers are the same, nothing to do.
            if (src_reg.id() == reg.id())
                return;

            // there is no instruction for loading the contents of a vector register
            // into an integer register, however we can cheat a bit by setting the element
            // size to the total size of the vector, and vmv.x.s will work then
            if (src_reg.class() == .vector) {
                try func.setVl(.zero, 0, .{
                    .vsew = switch (ty.totalVectorBits(zcu)) {
                        8 => .@"8",
                        16 => .@"16",
                        32 => .@"32",
                        64 => .@"64",
                        else => |vec_bits| return func.fail("TODO: genSetReg vec -> {s} bits {d}", .{
                            @tagName(reg.class()),
                            vec_bits,
                        }),
                    },
                    .vlmul = .m1,
                    .vta = true,
                    .vma = true,
                });
            }

            // mv reg, src_reg
            _ = try func.addInst(.{
                .tag = .pseudo_mv,
                .data = .{ .rr = .{
                    .rd = reg,
                    .rs = src_reg,
                } },
            });
        },
        // useful in cases like slice_ptr, which can easily reuse the operand
        // but we need to get only the pointer out.
        .register_pair => |pair| try func.genSetReg(ty, reg, .{ .register = pair[0] }),
        .load_frame => |frame| {
            if (reg.class() == .vector) {
                // vectors don't support an offset memory load so we need to put the true
                // address into a register before loading from it.
                const addr_reg, const addr_lock = try func.allocReg(.int);
                defer func.register_manager.unlockReg(addr_lock);

                try func.genCopy(ty, .{ .register = addr_reg }, src_mcv.address());
                try func.genCopy(ty, .{ .register = reg }, .{ .indirect = .{ .reg = addr_reg } });
            } else {
                _ = try func.addInst(.{
                    .tag = .pseudo_load_rm,
                    .data = .{ .rm = .{
                        .r = reg,
                        .m = .{
                            .base = .{ .frame = frame.index },
                            .mod = .{
                                .size = func.memSize(ty),
                                .unsigned = ty.isUnsignedInt(zcu),
                                .disp = frame.off,
                            },
                        },
                    } },
                });
            }
        },
        .memory => |addr| {
            try func.genSetReg(ty, reg, .{ .immediate = addr });

            _ = try func.addInst(.{
                .tag = .ld,
                .data = .{ .i_type = .{
                    .rd = reg,
                    .rs1 = reg,
                    .imm12 = Immediate.u(0),
                } },
            });
        },
        .lea_frame, .register_offset => {
            _ = try func.addInst(.{
                .tag = .pseudo_lea_rm,
                .data = .{
                    .rm = .{
                        .r = reg,
                        .m = switch (src_mcv) {
                            .register_offset => |reg_off| .{
                                .base = .{ .reg = reg_off.reg },
                                .mod = .{
                                    .size = .byte, // the size doesn't matter
                                    .disp = reg_off.off,
                                    .unsigned = false,
                                },
                            },
                            .lea_frame => |frame| .{
                                .base = .{ .frame = frame.index },
                                .mod = .{
                                    .size = .byte, // the size doesn't matter
                                    .disp = frame.off,
                                    .unsigned = false,
                                },
                            },
                            else => unreachable,
                        },
                    },
                },
            });
        },
        .indirect => |reg_off| {
            const load_tag: Mnemonic = switch (reg.class()) {
                .float => switch (abi_size) {
                    1 => unreachable, // Zig does not support 8-bit floats
                    2 => return func.fail("TODO: genSetReg indirect 16-bit float", .{}),
                    4 => .flw,
                    8 => .fld,
                    else => return std.debug.panic("TODO: genSetReg for float size {d}", .{abi_size}),
                },
                .int => switch (abi_size) {
                    1...1 => .lb,
                    2...2 => .lh,
                    3...4 => .lw,
                    5...8 => .ld,
                    else => return std.debug.panic("TODO: genSetReg for int size {d}", .{abi_size}),
                },
                .vector => {
                    assert(reg_off.off == 0);

                    // There is no vector instruction for loading with an offset to a base register,
                    // so we need to get an offset register containing the address of the vector first
                    // and load from it.
                    const len = ty.vectorLen(zcu);
                    const elem_ty = ty.childType(zcu);
                    const elem_size = elem_ty.abiSize(zcu);

                    try func.setVl(.zero, len, .{
                        .vsew = switch (elem_size) {
                            1 => .@"8",
                            2 => .@"16",
                            4 => .@"32",
                            8 => .@"64",
                            else => unreachable,
                        },
                        .vlmul = .m1,
                        .vma = true,
                        .vta = true,
                    });

                    _ = try func.addInst(.{
                        .tag = .pseudo_load_rm,
                        .data = .{ .rm = .{
                            .r = reg,
                            .m = .{
                                .base = .{ .reg = reg_off.reg },
                                .mod = .{
                                    .size = func.memSize(elem_ty),
                                    .unsigned = false,
                                    .disp = 0,
                                },
                            },
                        } },
                    });

                    return;
                },
            };

            _ = try func.addInst(.{
                .tag = load_tag,
                .data = .{ .i_type = .{
                    .rd = reg,
                    .rs1 = reg_off.reg,
                    .imm12 = Immediate.s(reg_off.off),
                } },
            });
        },
        .lea_symbol => |sym_off| {
            assert(sym_off.off == 0);
            const atom_index = try func.owner.getSymbolIndex(func);

            _ = try func.addInst(.{
                .tag = .pseudo_load_symbol,
                .data = .{ .reloc = .{
                    .register = reg,
                    .atom_index = atom_index,
                    .sym_index = sym_off.sym,
                } },
            });
        },
        .load_symbol => {
            const addr_reg, const addr_lock = try func.allocReg(.int);
            defer func.register_manager.unlockReg(addr_lock);

            try func.genSetReg(ty, addr_reg, src_mcv.address());
            try func.genSetReg(ty, reg, .{ .indirect = .{ .reg = addr_reg } });
        },
        .air_ref => |ref| try func.genSetReg(ty, reg, try func.resolveInst(ref)),
        else => return func.fail("TODO: genSetReg {s}", .{@tagName(src_mcv)}),
    }
}

fn genSetMem(
    func: *Func,
    base: Memory.Base,
    disp: i32,
    ty: Type,
    src_mcv: MCValue,
) InnerError!void {
    const pt = func.pt;
    const zcu = pt.zcu;

    const abi_size: u32 = @intCast(ty.abiSize(zcu));
    const dst_ptr_mcv: MCValue = switch (base) {
        .reg => |base_reg| .{ .register_offset = .{ .reg = base_reg, .off = disp } },
        .frame => |base_frame_index| .{ .lea_frame = .{ .index = base_frame_index, .off = disp } },
    };
    switch (src_mcv) {
        .none,
        .unreach,
        .dead,
        .reserved_frame,
        => unreachable,
        .undef => |sym_index| {
            if (sym_index) |index| {
                return func.genSetMem(base, disp, ty, .{ .load_symbol = .{ .sym = index } });
            }

            try func.genInlineMemset(
                dst_ptr_mcv,
                src_mcv,
                .{ .immediate = abi_size },
            );
        },
        .register_offset,
        .memory,
        .indirect,
        .load_frame,
        .lea_frame,
        .load_symbol,
        .lea_symbol,
        => switch (abi_size) {
            0 => {},
            1, 2, 4, 8 => {
                const reg = try func.register_manager.allocReg(null, abi.Registers.Integer.temporary);
                const src_lock = func.register_manager.lockRegAssumeUnused(reg);
                defer func.register_manager.unlockReg(src_lock);

                try func.genSetReg(ty, reg, src_mcv);
                try func.genSetMem(base, disp, ty, .{ .register = reg });
            },
            else => try func.genInlineMemcpy(
                dst_ptr_mcv,
                src_mcv.address(),
                .{ .immediate = abi_size },
            ),
        },
        .register => |reg| {
            if (reg.class() == .vector) {
                const addr_reg = try func.copyToTmpRegister(Type.u64, dst_ptr_mcv);

                const num_elem = ty.vectorLen(zcu);
                const elem_size = ty.childType(zcu).bitSize(zcu);

                try func.setVl(.zero, num_elem, .{
                    .vsew = switch (elem_size) {
                        8 => .@"8",
                        16 => .@"16",
                        32 => .@"32",
                        64 => .@"64",
                        else => unreachable,
                    },
                    .vlmul = .m1,
                    .vma = true,
                    .vta = true,
                });

                _ = try func.addInst(.{
                    .tag = .pseudo_store_rm,
                    .data = .{ .rm = .{
                        .r = reg,
                        .m = .{
                            .base = .{ .reg = addr_reg },
                            .mod = .{
                                .disp = 0,
                                .size = func.memSize(ty.childType(zcu)),
                                .unsigned = false,
                            },
                        },
                    } },
                });

                return;
            }

            const mem_size = switch (base) {
                .frame => |base_fi| mem_size: {
                    assert(disp >= 0);
                    const frame_abi_size = func.frame_allocs.items(.abi_size)[@intFromEnum(base_fi)];
                    const frame_spill_pad = func.frame_allocs.items(.spill_pad)[@intFromEnum(base_fi)];
                    assert(frame_abi_size - frame_spill_pad - disp >= abi_size);
                    break :mem_size if (frame_abi_size - frame_spill_pad - disp == abi_size)
                        frame_abi_size
                    else
                        abi_size;
                },
                else => abi_size,
            };
            const src_size = math.ceilPowerOfTwoAssert(u32, abi_size);
            const src_align = Alignment.fromNonzeroByteUnits(math.ceilPowerOfTwoAssert(u32, src_size));
            if (src_size > mem_size) {
                const frame_index = try func.allocFrameIndex(FrameAlloc.init(.{
                    .size = src_size,
                    .alignment = src_align,
                }));
                const frame_mcv: MCValue = .{ .load_frame = .{ .index = frame_index } };
                _ = try func.addInst(.{
                    .tag = .pseudo_store_rm,
                    .data = .{ .rm = .{
                        .r = reg,
                        .m = .{
                            .base = .{ .frame = frame_index },
                            .mod = .{
                                .size = Memory.Size.fromByteSize(src_size),
                                .unsigned = false,
                            },
                        },
                    } },
                });
                try func.genSetMem(base, disp, ty, frame_mcv);
                try func.freeValue(frame_mcv);
            } else _ = try func.addInst(.{
                .tag = .pseudo_store_rm,
                .data = .{ .rm = .{
                    .r = reg,
                    .m = .{
                        .base = base,
                        .mod = .{
                            .size = func.memSize(ty),
                            .disp = disp,
                            .unsigned = false,
                        },
                    },
                } },
            });
        },
        .register_pair => |src_regs| {
            var part_disp: i32 = disp;
            for (try func.splitType(ty), src_regs) |src_ty, src_reg| {
                try func.genSetMem(base, part_disp, src_ty, .{ .register = src_reg });
                part_disp += @intCast(src_ty.abiSize(zcu));
            }
        },
        .immediate => {
            // TODO: remove this lock in favor of a copyToTmpRegister when we load 64 bit immediates with
            // a register allocation.
            const reg, const reg_lock = try func.promoteReg(ty, src_mcv);
            defer if (reg_lock) |lock| func.register_manager.unlockReg(lock);

            return func.genSetMem(base, disp, ty, .{ .register = reg });
        },
        .air_ref => |src_ref| try func.genSetMem(base, disp, ty, try func.resolveInst(src_ref)),
    }
}

fn airBitCast(func: *Func, inst: Air.Inst.Index) !void {
    const pt = func.pt;
    const zcu = pt.zcu;

    const ty_op = func.air.instructions.items(.data)[@intFromEnum(inst)].ty_op;
    const result = if (func.liveness.isUnused(inst)) .unreach else result: {
        const src_mcv = try func.resolveInst(ty_op.operand);

        const src_ty = func.typeOf(ty_op.operand);
        if (src_ty.toIntern() == .bool_type) break :result src_mcv;
        const dst_ty = func.typeOfIndex(inst);

        const src_lock = if (src_mcv.getReg()) |reg| func.register_manager.lockReg(reg) else null;
        defer if (src_lock) |lock| func.register_manager.unlockReg(lock);

        const dst_mcv = if (dst_ty.abiSize(zcu) <= src_ty.abiSize(zcu) and src_mcv != .register_pair and
            func.reuseOperand(inst, ty_op.operand, 0, src_mcv)) src_mcv else dst: {
            const dst_mcv = try func.allocRegOrMem(dst_ty, inst, true);
            try func.genCopy(switch (math.order(dst_ty.abiSize(zcu), src_ty.abiSize(zcu))) {
                .lt => dst_ty,
                .eq => if (!dst_mcv.isMemory() or src_mcv.isMemory()) dst_ty else src_ty,
                .gt => src_ty,
            }, dst_mcv, src_mcv);
            break :dst dst_mcv;
        };

        if (dst_ty.isAbiInt(zcu) and src_ty.isAbiInt(zcu) and
            dst_ty.intInfo(zcu).signedness == src_ty.intInfo(zcu).signedness) break :result dst_mcv;

        const abi_size = dst_ty.abiSize(zcu);
        const bit_size = dst_ty.bitSize(zcu);
        if (abi_size * 8 <= bit_size) break :result dst_mcv;

        return func.fail("TODO: airBitCast {f} to {f}", .{ src_ty.fmt(pt), dst_ty.fmt(pt) });
    };
    return func.finishAir(inst, result, .{ ty_op.operand, .none, .none });
}

fn airArrayToSlice(func: *Func, inst: Air.Inst.Index) !void {
    const pt = func.pt;
    const zcu = pt.zcu;
    const ty_op = func.air.instructions.items(.data)[@intFromEnum(inst)].ty_op;

    const slice_ty = func.typeOfIndex(inst);
    const ptr_ty = func.typeOf(ty_op.operand);
    const ptr = try func.resolveInst(ty_op.operand);
    const array_ty = ptr_ty.childType(zcu);
    const array_len = array_ty.arrayLen(zcu);

    const frame_index = try func.allocFrameIndex(FrameAlloc.initSpill(slice_ty, zcu));
    try func.genSetMem(.{ .frame = frame_index }, 0, ptr_ty, ptr);
    try func.genSetMem(
        .{ .frame = frame_index },
        @intCast(ptr_ty.abiSize(zcu)),
        Type.u64,
        .{ .immediate = array_len },
    );

    const result = MCValue{ .load_frame = .{ .index = frame_index } };
    return func.finishAir(inst, result, .{ ty_op.operand, .none, .none });
}

fn airFloatFromInt(func: *Func, inst: Air.Inst.Index) !void {
    const ty_op = func.air.instructions.items(.data)[@intFromEnum(inst)].ty_op;
    const result: MCValue = if (func.liveness.isUnused(inst)) .unreach else result: {
        const pt = func.pt;
        const zcu = pt.zcu;

        const operand = try func.resolveInst(ty_op.operand);

        const src_ty = func.typeOf(ty_op.operand);
        const dst_ty = ty_op.ty.toType();

        const src_reg, const src_lock = try func.promoteReg(src_ty, operand);
        defer if (src_lock) |lock| func.register_manager.unlockReg(lock);

        const is_unsigned = dst_ty.isUnsignedInt(zcu);
        const src_bits = src_ty.bitSize(zcu);
        const dst_bits = dst_ty.bitSize(zcu);

        switch (src_bits) {
            32, 64 => {},
            else => try func.truncateRegister(src_ty, src_reg),
        }

        const int_zcu: Mir.FcvtOp = switch (src_bits) {
            8, 16, 32 => if (is_unsigned) .wu else .w,
            64 => if (is_unsigned) .lu else .l,
            else => return func.fail("TODO: airFloatFromInt src size: {d}", .{src_bits}),
        };

        const float_zcu: enum { s, d } = switch (dst_bits) {
            32 => .s,
            64 => .d,
            else => return func.fail("TODO: airFloatFromInt dst size {d}", .{dst_bits}),
        };

        const dst_reg, const dst_lock = try func.allocReg(.int);
        defer func.register_manager.unlockReg(dst_lock);

        _ = try func.addInst(.{
            .tag = switch (float_zcu) {
                .s => switch (int_zcu) {
                    .l => .fcvtsl,
                    .lu => .fcvtslu,
                    .w => .fcvtsw,
                    .wu => .fcvtswu,
                },
                .d => switch (int_zcu) {
                    .l => .fcvtdl,
                    .lu => .fcvtdlu,
                    .w => .fcvtdw,
                    .wu => .fcvtdwu,
                },
            },
            .data = .{ .rr = .{
                .rd = dst_reg,
                .rs = src_reg,
            } },
        });

        break :result .{ .register = dst_reg };
    };
    return func.finishAir(inst, result, .{ ty_op.operand, .none, .none });
}

fn airIntFromFloat(func: *Func, inst: Air.Inst.Index) !void {
    const ty_op = func.air.instructions.items(.data)[@intFromEnum(inst)].ty_op;
    const result: MCValue = if (func.liveness.isUnused(inst)) .unreach else result: {
        const pt = func.pt;
        const zcu = pt.zcu;

        const operand = try func.resolveInst(ty_op.operand);
        const src_ty = func.typeOf(ty_op.operand);
        const dst_ty = ty_op.ty.toType();

        const is_unsigned = dst_ty.isUnsignedInt(zcu);
        const src_bits = src_ty.bitSize(zcu);
        const dst_bits = dst_ty.bitSize(zcu);

        const float_zcu: enum { s, d } = switch (src_bits) {
            32 => .s,
            64 => .d,
            else => return func.fail("TODO: airIntFromFloat src size {d}", .{src_bits}),
        };

        const int_zcu: Mir.FcvtOp = switch (dst_bits) {
            32 => if (is_unsigned) .wu else .w,
            8, 16, 64 => if (is_unsigned) .lu else .l,
            else => return func.fail("TODO: airIntFromFloat dst size: {d}", .{dst_bits}),
        };

        const src_reg, const src_lock = try func.promoteReg(src_ty, operand);
        defer if (src_lock) |lock| func.register_manager.unlockReg(lock);

        const dst_reg, const dst_lock = try func.allocReg(.int);
        defer func.register_manager.unlockReg(dst_lock);

        _ = try func.addInst(.{
            .tag = switch (float_zcu) {
                .s => switch (int_zcu) {
                    .l => .fcvtls,
                    .lu => .fcvtlus,
                    .w => .fcvtws,
                    .wu => .fcvtwus,
                },
                .d => switch (int_zcu) {
                    .l => .fcvtld,
                    .lu => .fcvtlud,
                    .w => .fcvtwd,
                    .wu => .fcvtwud,
                },
            },
            .data = .{ .rr = .{
                .rd = dst_reg,
                .rs = src_reg,
            } },
        });

        break :result .{ .register = dst_reg };
    };
    return func.finishAir(inst, result, .{ ty_op.operand, .none, .none });
}

fn airCmpxchg(func: *Func, inst: Air.Inst.Index, strength: enum { weak, strong }) !void {
    _ = strength; // TODO: do something with this

    const pt = func.pt;
    const zcu = pt.zcu;
    const ty_pl = func.air.instructions.items(.data)[@intFromEnum(inst)].ty_pl;
    const extra = func.air.extraData(Air.Cmpxchg, ty_pl.payload).data;

    const ptr_ty = func.typeOf(extra.ptr);
    const val_ty = func.typeOf(extra.expected_value);
    const val_abi_size: u32 = @intCast(val_ty.abiSize(pt.zcu));

    switch (val_abi_size) {
        1, 2, 4, 8 => {},
        else => return func.fail("TODO: airCmpxchg Int size {}", .{val_abi_size}),
    }

    const lr_order: struct { aq: Mir.Barrier, rl: Mir.Barrier } = switch (extra.successOrder()) {
        .unordered,
        => unreachable,

        .monotonic,
        .release,
        => .{ .aq = .none, .rl = .none },
        .acquire,
        .acq_rel,
        => .{ .aq = .aq, .rl = .none },
        .seq_cst => .{ .aq = .aq, .rl = .rl },
    };

    const sc_order: struct { aq: Mir.Barrier, rl: Mir.Barrier } = switch (extra.failureOrder()) {
        .unordered,
        .release,
        .acq_rel,
        => unreachable,

        .monotonic,
        .acquire,
        .seq_cst,
        => switch (extra.successOrder()) {
            .release,
            .seq_cst,
            => .{ .aq = .none, .rl = .rl },
            else => .{ .aq = .none, .rl = .none },
        },
    };

    const ptr_mcv = try func.resolveInst(extra.ptr);
    const ptr_reg, const ptr_lock = try func.promoteReg(ptr_ty, ptr_mcv);
    defer if (ptr_lock) |lock| func.register_manager.unlockReg(lock);

    const exp_mcv = try func.resolveInst(extra.expected_value);
    const exp_reg, const exp_lock = try func.promoteReg(val_ty, exp_mcv);
    defer if (exp_lock) |lock| func.register_manager.unlockReg(lock);
    try func.truncateRegister(val_ty, exp_reg);

    const new_mcv = try func.resolveInst(extra.new_value);
    const new_reg, const new_lock = try func.promoteReg(val_ty, new_mcv);
    defer if (new_lock) |lock| func.register_manager.unlockReg(lock);
    try func.truncateRegister(val_ty, new_reg);

    const branch_reg, const branch_lock = try func.allocReg(.int);
    defer func.register_manager.unlockReg(branch_lock);

    const fallthrough_reg, const fallthrough_lock = try func.allocReg(.int);
    defer func.register_manager.unlockReg(fallthrough_lock);

    const jump_back = try func.addInst(.{
        .tag = if (val_ty.bitSize(zcu) <= 32) .lrw else .lrd,
        .data = .{ .amo = .{
            .aq = lr_order.aq,
            .rl = lr_order.rl,
            .rd = branch_reg,
            .rs1 = ptr_reg,
            .rs2 = .zero,
        } },
    });
    try func.truncateRegister(val_ty, branch_reg);

    const jump_forward = try func.addInst(.{
        .tag = .bne,
        .data = .{ .b_type = .{
            .rs1 = branch_reg,
            .rs2 = exp_reg,
            .inst = undefined,
        } },
    });

    _ = try func.addInst(.{
        .tag = if (val_ty.bitSize(zcu) <= 32) .scw else .scd,
        .data = .{ .amo = .{
            .aq = sc_order.aq,
            .rl = sc_order.rl,
            .rd = fallthrough_reg,
            .rs1 = ptr_reg,
            .rs2 = new_reg,
        } },
    });
    try func.truncateRegister(Type.bool, fallthrough_reg);

    _ = try func.addInst(.{
        .tag = .bne,
        .data = .{ .b_type = .{
            .rs1 = fallthrough_reg,
            .rs2 = .zero,
            .inst = jump_back,
        } },
    });

    func.performReloc(jump_forward);

    const result: MCValue = if (func.liveness.isUnused(inst)) .unreach else result: {
        const dst_mcv = try func.allocRegOrMem(func.typeOfIndex(inst), inst, false);

        const tmp_reg, const tmp_lock = try func.allocReg(.int);
        defer func.register_manager.unlockReg(tmp_lock);

        try func.genBinOp(
            .cmp_neq,
            .{ .register = branch_reg },
            val_ty,
            .{ .register = exp_reg },
            val_ty,
            tmp_reg,
        );

        try func.genCopy(val_ty, dst_mcv, .{ .register = branch_reg });
        try func.genCopy(
            Type.bool,
            dst_mcv.address().offset(@intCast(val_abi_size)).deref(),
            .{ .register = tmp_reg },
        );

        break :result dst_mcv;
    };

    return func.finishAir(inst, result, .{ extra.ptr, extra.expected_value, extra.new_value });
}

fn airAtomicRmw(func: *Func, inst: Air.Inst.Index) !void {
    const pt = func.pt;
    const zcu = pt.zcu;
    const pl_op = func.air.instructions.items(.data)[@intFromEnum(inst)].pl_op;
    const extra = func.air.extraData(Air.AtomicRmw, pl_op.payload).data;

    const result: MCValue = if (func.liveness.isUnused(inst)) .unreach else result: {
        const op = extra.op();
        const order = extra.ordering();

        const ptr_ty = func.typeOf(pl_op.operand);
        const ptr_mcv = try func.resolveInst(pl_op.operand);

        const val_ty = func.typeOf(extra.operand);
        const val_size = val_ty.abiSize(zcu);
        const val_mcv = try func.resolveInst(extra.operand);

        if (!math.isPowerOfTwo(val_size))
            return func.fail("TODO: airAtomicRmw non-pow 2", .{});

        switch (val_ty.zigTypeTag(pt.zcu)) {
            .@"enum", .int => {},
            inline .bool, .float, .pointer => |ty| return func.fail("TODO: airAtomicRmw {s}", .{@tagName(ty)}),
            else => unreachable,
        }

        const method: enum { amo, loop } = switch (val_size) {
            1, 2 => .loop,
            4, 8 => .amo,
            else => unreachable,
        };

        const ptr_register, const ptr_lock = try func.promoteReg(ptr_ty, ptr_mcv);
        defer if (ptr_lock) |lock| func.register_manager.unlockReg(lock);

        const val_register, const val_lock = try func.promoteReg(val_ty, val_mcv);
        defer if (val_lock) |lock| func.register_manager.unlockReg(lock);

        const result_mcv = try func.allocRegOrMem(val_ty, inst, true);
        assert(result_mcv == .register); // should fit into 8 bytes
        const result_reg = result_mcv.register;

        const aq, const rl = switch (order) {
            .unordered => unreachable,
            .monotonic => .{ false, false },
            .acquire => .{ true, false },
            .release => .{ false, true },
            .acq_rel => .{ true, true },
            .seq_cst => .{ true, true },
        };

        switch (method) {
            .amo => {
                const is_d = val_ty.abiSize(zcu) == 8;
                const is_un = val_ty.isUnsignedInt(zcu);

                const mnem: Mnemonic = switch (op) {
                    // zig fmt: off
                .Xchg => if (is_d) .amoswapd  else .amoswapw,
                .Add  => if (is_d) .amoaddd   else .amoaddw,
                .And  => if (is_d) .amoandd   else .amoandw,
                .Or   => if (is_d) .amoord    else .amoorw,
                .Xor  => if (is_d) .amoxord   else .amoxorw,
                .Max  => if (is_d) if (is_un) .amomaxud else .amomaxd else if (is_un) .amomaxuw else .amomaxw,
                .Min  => if (is_d) if (is_un) .amominud else .amomind else if (is_un) .amominuw else .amominw,
                else => return func.fail("TODO: airAtomicRmw amo {s}", .{@tagName(op)}),
                // zig fmt: on
                };

                _ = try func.addInst(.{
                    .tag = mnem,
                    .data = .{ .amo = .{
                        .rd = result_reg,
                        .rs1 = ptr_register,
                        .rs2 = val_register,
                        .aq = if (aq) .aq else .none,
                        .rl = if (rl) .rl else .none,
                    } },
                });
            },
            .loop => {
                // where we'll jump back when the sc fails
                const jump_back = try func.addInst(.{
                    .tag = .lrw,
                    .data = .{ .amo = .{
                        .rd = result_reg,
                        .rs1 = ptr_register,
                        .rs2 = .zero,
                        .aq = if (aq) .aq else .none,
                        .rl = if (rl) .rl else .none,
                    } },
                });

                const after_reg, const after_lock = try func.allocReg(.int);
                defer func.register_manager.unlockReg(after_lock);

                switch (op) {
                    .Add, .Sub => |tag| {
                        _ = try func.genBinOp(
                            switch (tag) {
                                .Add => .add,
                                .Sub => .sub,
                                else => unreachable,
                            },
                            .{ .register = result_reg },
                            val_ty,
                            .{ .register = val_register },
                            val_ty,
                            after_reg,
                        );
                    },

                    else => return func.fail("TODO: airAtomicRmw loop {s}", .{@tagName(op)}),
                }

                _ = try func.addInst(.{
                    .tag = .scw,
                    .data = .{ .amo = .{
                        .rd = after_reg,
                        .rs1 = ptr_register,
                        .rs2 = after_reg,
                        .aq = if (aq) .aq else .none,
                        .rl = if (rl) .rl else .none,
                    } },
                });

                _ = try func.addInst(.{
                    .tag = .bne,
                    .data = .{ .b_type = .{
                        .inst = jump_back,
                        .rs1 = after_reg,
                        .rs2 = .zero,
                    } },
                });
            },
        }
        break :result result_mcv;
    };

    return func.finishAir(inst, result, .{ pl_op.operand, extra.operand, .none });
}

fn airAtomicLoad(func: *Func, inst: Air.Inst.Index) !void {
    const pt = func.pt;
    const zcu = pt.zcu;
    const atomic_load = func.air.instructions.items(.data)[@intFromEnum(inst)].atomic_load;
    const order: std.builtin.AtomicOrder = atomic_load.order;

    const ptr_ty = func.typeOf(atomic_load.ptr);
    const elem_ty = ptr_ty.childType(zcu);
    const ptr_mcv = try func.resolveInst(atomic_load.ptr);

    const bit_size = elem_ty.bitSize(zcu);
    if (bit_size > 64) return func.fail("TODO: airAtomicLoad > 64 bits", .{});

    const result_mcv: MCValue = if (func.liveness.isUnused(inst))
        .{ .register = .zero }
    else
        try func.allocRegOrMem(elem_ty, inst, true);
    assert(result_mcv == .register); // should be less than 8 bytes

    if (order == .seq_cst) {
        _ = try func.addInst(.{
            .tag = .fence,
            .data = .{ .fence = .{
                .pred = .rw,
                .succ = .rw,
            } },
        });
    }

    try func.load(result_mcv, ptr_mcv, ptr_ty);

    switch (order) {
        // Don't guarantee other memory operations to be ordered after the load.
        .unordered, .monotonic => {},
        // Make sure all previous reads happen before any reading or writing occurs.
        .acquire, .seq_cst => {
            _ = try func.addInst(.{
                .tag = .fence,
                .data = .{ .fence = .{
                    .pred = .r,
                    .succ = .rw,
                } },
            });
        },
        else => unreachable,
    }

    return func.finishAir(inst, result_mcv, .{ atomic_load.ptr, .none, .none });
}

fn airAtomicStore(func: *Func, inst: Air.Inst.Index, order: std.builtin.AtomicOrder) !void {
    const bin_op = func.air.instructions.items(.data)[@intFromEnum(inst)].bin_op;

    const ptr_ty = func.typeOf(bin_op.lhs);
    const ptr_mcv = try func.resolveInst(bin_op.lhs);

    const val_ty = func.typeOf(bin_op.rhs);
    const val_mcv = try func.resolveInst(bin_op.rhs);

    const bit_size = val_ty.bitSize(func.pt.zcu);
    if (bit_size > 64) return func.fail("TODO: airAtomicStore > 64 bits", .{});

    switch (order) {
        .unordered, .monotonic => {},
        .release, .seq_cst => {
            _ = try func.addInst(.{
                .tag = .fence,
                .data = .{ .fence = .{
                    .pred = .rw,
                    .succ = .w,
                } },
            });
        },
        else => unreachable,
    }

    try func.store(ptr_mcv, val_mcv, ptr_ty);

    if (order == .seq_cst) {
        _ = try func.addInst(.{
            .tag = .fence,
            .data = .{ .fence = .{
                .pred = .rw,
                .succ = .rw,
            } },
        });
    }

    return func.finishAir(inst, .unreach, .{ bin_op.lhs, bin_op.rhs, .none });
}

fn airMemset(func: *Func, inst: Air.Inst.Index, safety: bool) !void {
    const pt = func.pt;
    const zcu = pt.zcu;
    const bin_op = func.air.instructions.items(.data)[@intFromEnum(inst)].bin_op;

    result: {
        if (!safety and (try func.resolveInst(bin_op.rhs)) == .undef) break :result;

        const dst_ptr = try func.resolveInst(bin_op.lhs);
        const dst_ptr_ty = func.typeOf(bin_op.lhs);
        const dst_ptr_lock: ?RegisterLock = switch (dst_ptr) {
            .register => |reg| func.register_manager.lockRegAssumeUnused(reg),
            else => null,
        };
        defer if (dst_ptr_lock) |lock| func.register_manager.unlockReg(lock);

        const src_val = try func.resolveInst(bin_op.rhs);
        const elem_ty = func.typeOf(bin_op.rhs);
        const src_val_lock: ?RegisterLock = switch (src_val) {
            .register => |reg| func.register_manager.lockRegAssumeUnused(reg),
            else => null,
        };
        defer if (src_val_lock) |lock| func.register_manager.unlockReg(lock);

        const elem_abi_size: u31 = @intCast(elem_ty.abiSize(zcu));

        if (elem_abi_size == 1) {
            const ptr: MCValue = switch (dst_ptr_ty.ptrSize(zcu)) {
                // TODO: this only handles slices stored in the stack
                .slice => dst_ptr,
                .one => dst_ptr,
                .c, .many => unreachable,
            };
            const len: MCValue = switch (dst_ptr_ty.ptrSize(zcu)) {
                // TODO: this only handles slices stored in the stack
                .slice => dst_ptr.address().offset(8).deref(),
                .one => .{ .immediate = dst_ptr_ty.childType(zcu).arrayLen(zcu) },
                .c, .many => unreachable,
            };
            const len_lock: ?RegisterLock = switch (len) {
                .register => |reg| func.register_manager.lockRegAssumeUnused(reg),
                else => null,
            };
            defer if (len_lock) |lock| func.register_manager.unlockReg(lock);

            try func.genInlineMemset(ptr, src_val, len);
            break :result;
        }

        // Store the first element, and then rely on memcpy copying forwards.
        // Length zero requires a runtime check - so we handle arrays specially
        // here to elide it.
        switch (dst_ptr_ty.ptrSize(zcu)) {
            .slice => return func.fail("TODO: airMemset Slices", .{}),
            .one => {
                const elem_ptr_ty = try pt.singleMutPtrType(elem_ty);

                const len = dst_ptr_ty.childType(zcu).arrayLen(zcu);

                assert(len != 0); // prevented by Sema
                try func.store(dst_ptr, src_val, elem_ptr_ty);

                const second_elem_ptr_reg, const second_elem_ptr_lock = try func.allocReg(.int);
                defer func.register_manager.unlockReg(second_elem_ptr_lock);

                const second_elem_ptr_mcv: MCValue = .{ .register = second_elem_ptr_reg };

                try func.genSetReg(Type.u64, second_elem_ptr_reg, .{ .register_offset = .{
                    .reg = try func.copyToTmpRegister(Type.u64, dst_ptr),
                    .off = elem_abi_size,
                } });

                const bytes_to_copy: MCValue = .{ .immediate = elem_abi_size * (len - 1) };
                try func.genInlineMemcpy(second_elem_ptr_mcv, dst_ptr, bytes_to_copy);
            },
            .c, .many => unreachable,
        }
    }
    return func.finishAir(inst, .unreach, .{ bin_op.lhs, bin_op.rhs, .none });
}

fn airMemcpy(func: *Func, inst: Air.Inst.Index) !void {
    const pt = func.pt;
    const zcu = pt.zcu;
    const bin_op = func.air.instructions.items(.data)[@intFromEnum(inst)].bin_op;

    const dst_ptr = try func.resolveInst(bin_op.lhs);
    const src_ptr = try func.resolveInst(bin_op.rhs);

    const dst_ty = func.typeOf(bin_op.lhs);

    const len_mcv: MCValue = switch (dst_ty.ptrSize(zcu)) {
        .slice => len: {
            const len_reg, const len_lock = try func.allocReg(.int);
            defer func.register_manager.unlockReg(len_lock);

            const elem_size = dst_ty.childType(zcu).abiSize(zcu);
            try func.genBinOp(
                .mul,
                .{ .immediate = elem_size },
                Type.u64,
                dst_ptr.address().offset(8).deref(),
                Type.u64,
                len_reg,
            );
            break :len .{ .register = len_reg };
        },
        .one => len: {
            const array_ty = dst_ty.childType(zcu);
            break :len .{ .immediate = array_ty.arrayLen(zcu) * array_ty.childType(zcu).abiSize(zcu) };
        },
        else => |size| return func.fail("TODO: airMemcpy size {s}", .{@tagName(size)}),
    };
    const len_lock: ?RegisterLock = switch (len_mcv) {
        .register => |reg| func.register_manager.lockRegAssumeUnused(reg),
        else => null,
    };
    defer if (len_lock) |lock| func.register_manager.unlockReg(lock);

    try func.genInlineMemcpy(dst_ptr, src_ptr, len_mcv);

    return func.finishAir(inst, .unreach, .{ bin_op.lhs, bin_op.rhs, .none });
}

fn airMemmove(func: *Func, inst: Air.Inst.Index) !void {
    _ = inst;
    return func.fail("TODO implement airMemmove for riscv64", .{});
}

fn airTagName(func: *Func, inst: Air.Inst.Index) !void {
    const pt = func.pt;

    const un_op = func.air.instructions.items(.data)[@intFromEnum(inst)].un_op;
    const result: MCValue = if (func.liveness.isUnused(inst)) .unreach else result: {
        const enum_ty = func.typeOf(un_op);

        // TODO: work out the bugs
        if (true) return func.fail("TODO: airTagName", .{});

        const param_regs = abi.Registers.Integer.function_arg_regs;
        const dst_mcv = try func.allocRegOrMem(Type.u64, inst, false);
        try func.genSetReg(Type.u64, param_regs[0], dst_mcv.address());

        const operand = try func.resolveInst(un_op);
        try func.genSetReg(enum_ty, param_regs[1], operand);

        const lazy_sym: link.File.LazySymbol = .{ .kind = .code, .ty = enum_ty.toIntern() };
        const elf_file = func.bin_file.cast(link.File.Elf).?;
        const zo = elf_file.zigObjectPtr().?;
        const sym_index = zo.getOrCreateMetadataForLazySymbol(elf_file, pt, lazy_sym) catch |err|
            return func.fail("{s} creating lazy symbol", .{@errorName(err)});

        if (func.mod.pic) {
            return func.fail("TODO: airTagName pic", .{});
        } else {
            try func.genSetReg(Type.u64, .ra, .{ .load_symbol = .{ .sym = sym_index } });
            _ = try func.addInst(.{
                .tag = .jalr,
                .data = .{ .i_type = .{
                    .rd = .ra,
                    .rs1 = .ra,
                    .imm12 = Immediate.s(0),
                } },
            });
        }

        break :result dst_mcv;
    };
    return func.finishAir(inst, result, .{ un_op, .none, .none });
}

fn airErrorName(func: *Func, inst: Air.Inst.Index) !void {
    _ = inst;
    return func.fail("TODO: airErrorName", .{});
}

fn airSplat(func: *Func, inst: Air.Inst.Index) !void {
    const ty_op = func.air.instructions.items(.data)[@intFromEnum(inst)].ty_op;
    const result: MCValue = if (func.liveness.isUnused(inst)) .unreach else return func.fail("TODO implement airSplat for riscv64", .{});
    return func.finishAir(inst, result, .{ ty_op.operand, .none, .none });
}

fn airSelect(func: *Func, inst: Air.Inst.Index) !void {
    const pl_op = func.air.instructions.items(.data)[@intFromEnum(inst)].pl_op;
    const extra = func.air.extraData(Air.Bin, pl_op.payload).data;
    const result: MCValue = if (func.liveness.isUnused(inst)) .unreach else return func.fail("TODO implement airSelect for riscv64", .{});
    return func.finishAir(inst, result, .{ pl_op.operand, extra.lhs, extra.rhs });
}

fn airShuffleOne(func: *Func, inst: Air.Inst.Index) !void {
    _ = inst;
    return func.fail("TODO implement airShuffleOne for riscv64", .{});
}

fn airShuffleTwo(func: *Func, inst: Air.Inst.Index) !void {
    _ = inst;
    return func.fail("TODO implement airShuffleTwo for riscv64", .{});
}

fn airReduce(func: *Func, inst: Air.Inst.Index) !void {
    const reduce = func.air.instructions.items(.data)[@intFromEnum(inst)].reduce;
    const result: MCValue = if (func.liveness.isUnused(inst)) .unreach else return func.fail("TODO implement airReduce for riscv64", .{});
    return func.finishAir(inst, result, .{ reduce.operand, .none, .none });
}

fn airAggregateInit(func: *Func, inst: Air.Inst.Index) !void {
    const pt = func.pt;
    const zcu = pt.zcu;
    const result_ty = func.typeOfIndex(inst);
    const len: usize = @intCast(result_ty.arrayLen(zcu));
    const ty_pl = func.air.instructions.items(.data)[@intFromEnum(inst)].ty_pl;
    const elements: []const Air.Inst.Ref = @ptrCast(func.air.extra.items[ty_pl.payload..][0..len]);

    const result: MCValue = result: {
        switch (result_ty.zigTypeTag(zcu)) {
            .@"struct" => {
                const frame_index = try func.allocFrameIndex(FrameAlloc.initSpill(result_ty, zcu));
                if (result_ty.containerLayout(zcu) == .@"packed") {
                    const struct_obj = zcu.typeToStruct(result_ty).?;
                    try func.genInlineMemset(
                        .{ .lea_frame = .{ .index = frame_index } },
                        .{ .immediate = 0 },
                        .{ .immediate = result_ty.abiSize(zcu) },
                    );

                    for (elements, 0..) |elem, elem_i_usize| {
                        const elem_i: u32 = @intCast(elem_i_usize);
                        if ((try result_ty.structFieldValueComptime(pt, elem_i)) != null) continue;

                        const elem_ty = result_ty.fieldType(elem_i, zcu);
                        const elem_bit_size: u32 = @intCast(elem_ty.bitSize(zcu));
                        if (elem_bit_size > 64) {
                            return func.fail(
                                "TODO airAggregateInit implement packed structs with large fields",
                                .{},
                            );
                        }

                        const elem_abi_size: u32 = @intCast(elem_ty.abiSize(zcu));
                        const elem_abi_bits = elem_abi_size * 8;
                        const elem_off = pt.structPackedFieldBitOffset(struct_obj, elem_i);
                        const elem_byte_off: i32 = @intCast(elem_off / elem_abi_bits * elem_abi_size);
                        const elem_bit_off = elem_off % elem_abi_bits;
                        const elem_mcv = try func.resolveInst(elem);

                        _ = elem_byte_off;
                        _ = elem_bit_off;

                        const elem_lock = switch (elem_mcv) {
                            .register => |reg| func.register_manager.lockReg(reg),
                            .immediate => |imm| lock: {
                                if (imm == 0) continue;
                                break :lock null;
                            },
                            else => null,
                        };
                        defer if (elem_lock) |lock| func.register_manager.unlockReg(lock);

                        return func.fail("TODO: airAggregateInit packed structs", .{});
                    }
                } else for (elements, 0..) |elem, elem_i| {
                    if ((try result_ty.structFieldValueComptime(pt, elem_i)) != null) continue;

                    const elem_ty = result_ty.fieldType(elem_i, zcu);
                    const elem_off: i32 = @intCast(result_ty.structFieldOffset(elem_i, zcu));
                    const elem_mcv = try func.resolveInst(elem);
                    try func.genSetMem(.{ .frame = frame_index }, elem_off, elem_ty, elem_mcv);
                }
                break :result .{ .load_frame = .{ .index = frame_index } };
            },
            .array => {
                const elem_ty = result_ty.childType(zcu);
                const frame_index = try func.allocFrameIndex(FrameAlloc.initSpill(result_ty, zcu));
                const elem_size: u32 = @intCast(elem_ty.abiSize(zcu));

                for (elements, 0..) |elem, elem_i| {
                    const elem_mcv = try func.resolveInst(elem);
                    const elem_off: i32 = @intCast(elem_size * elem_i);
                    try func.genSetMem(
                        .{ .frame = frame_index },
                        elem_off,
                        elem_ty,
                        elem_mcv,
                    );
                }
                if (result_ty.sentinel(zcu)) |sentinel| try func.genSetMem(
                    .{ .frame = frame_index },
                    @intCast(elem_size * elements.len),
                    elem_ty,
                    try func.genTypedValue(sentinel),
                );
                break :result .{ .load_frame = .{ .index = frame_index } };
            },
            else => return func.fail("TODO: airAggregate {f}", .{result_ty.fmt(pt)}),
        }
    };

    if (elements.len <= Air.Liveness.bpi - 1) {
        var buf = [1]Air.Inst.Ref{.none} ** (Air.Liveness.bpi - 1);
        @memcpy(buf[0..elements.len], elements);
        return func.finishAir(inst, result, buf);
    }
    var bt = func.liveness.iterateBigTomb(inst);
    for (elements) |elem| try func.feed(&bt, elem);
    return func.finishAirResult(inst, result);
}

fn airUnionInit(func: *Func, inst: Air.Inst.Index) !void {
    const ty_pl = func.air.instructions.items(.data)[@intFromEnum(inst)].ty_pl;
    const extra = func.air.extraData(Air.UnionInit, ty_pl.payload).data;
    _ = extra;
    return func.fail("TODO implement airUnionInit for riscv64", .{});
    // return func.finishAir(inst, result, .{ extra.ptr, extra.expected_value, extra.new_value });
}

fn airPrefetch(func: *Func, inst: Air.Inst.Index) !void {
    const prefetch = func.air.instructions.items(.data)[@intFromEnum(inst)].prefetch;
    // TODO: RISC-V does have prefetch instruction variants.
    // see here: https://raw.githubusercontent.com/riscv/riscv-CMOs/master/specifications/cmobase-v1.0.1.pdf
    return func.finishAir(inst, .unreach, .{ prefetch.ptr, .none, .none });
}

fn airMulAdd(func: *Func, inst: Air.Inst.Index) !void {
    const pl_op = func.air.instructions.items(.data)[@intFromEnum(inst)].pl_op;
    const extra = func.air.extraData(Air.Bin, pl_op.payload).data;
    const result: MCValue = if (func.liveness.isUnused(inst)) .unreach else {
        return func.fail("TODO implement airMulAdd for riscv64", .{});
    };
    return func.finishAir(inst, result, .{ extra.lhs, extra.rhs, pl_op.operand });
}

fn resolveInst(func: *Func, ref: Air.Inst.Ref) InnerError!MCValue {
    const pt = func.pt;
    const zcu = pt.zcu;

    // If the type has no codegen bits, no need to store it.
    const inst_ty = func.typeOf(ref);
    if (!inst_ty.hasRuntimeBits(zcu))
        return .none;

    const mcv = if (ref.toIndex()) |inst| mcv: {
        break :mcv func.inst_tracking.getPtr(inst).?.short;
    } else mcv: {
        const ip_index = ref.toInterned().?;
        const gop = try func.const_tracking.getOrPut(func.gpa, ip_index);
        if (!gop.found_existing) gop.value_ptr.* = InstTracking.init(
            try func.genTypedValue(Value.fromInterned(ip_index)),
        );
        break :mcv gop.value_ptr.short;
    };

    return mcv;
}

fn getResolvedInstValue(func: *Func, inst: Air.Inst.Index) *InstTracking {
    const tracking = func.inst_tracking.getPtr(inst).?;
    return switch (tracking.short) {
        .none, .unreach, .dead => unreachable,
        else => tracking,
    };
}

fn genTypedValue(func: *Func, val: Value) InnerError!MCValue {
    const pt = func.pt;

    const lf = func.bin_file;
    const src_loc = func.src_loc;

    const result: codegen.GenResult = if (val.isUndef(pt.zcu))
        switch (try lf.lowerUav(pt, val.toIntern(), .none, src_loc)) {
            .sym_index => |sym_index| .{ .mcv = .{ .load_symbol = sym_index } },
            .fail => |em| .{ .fail = em },
        }
    else
        try codegen.genTypedValue(lf, pt, src_loc, val, func.target);
    const mcv: MCValue = switch (result) {
        .mcv => |mcv| switch (mcv) {
            .none => .none,
            .undef => unreachable,
            .lea_symbol => |sym_index| .{ .lea_symbol = .{ .sym = sym_index } },
            .load_symbol => |sym_index| .{ .load_symbol = .{ .sym = sym_index } },
            .immediate => |imm| .{ .immediate = imm },
            .memory => |addr| .{ .memory = addr },
            .load_got, .load_direct, .lea_direct => {
                return func.fail("TODO: genTypedValue {s}", .{@tagName(mcv)});
            },
        },
        .fail => |msg| return func.failMsg(msg),
    };
    return mcv;
}

const CallMCValues = struct {
    args: []MCValue,
    return_value: InstTracking,
    stack_byte_count: u31,
    stack_align: Alignment,

    fn deinit(call: *CallMCValues, func: *Func) void {
        func.gpa.free(call.args);
        call.* = undefined;
    }
};

/// Caller must call `CallMCValues.deinit`.
fn resolveCallingConventionValues(
    func: *Func,
    fn_info: InternPool.Key.FuncType,
    var_args: []const Type,
) !CallMCValues {
    const pt = func.pt;
    const zcu = pt.zcu;
    const ip = &zcu.intern_pool;

    const param_types = try func.gpa.alloc(Type, fn_info.param_types.len + var_args.len);
    defer func.gpa.free(param_types);

    for (param_types[0..fn_info.param_types.len], fn_info.param_types.get(ip)) |*dest, src| {
        dest.* = Type.fromInterned(src);
    }
    for (param_types[fn_info.param_types.len..], var_args) |*param_ty, arg_ty|
        param_ty.* = func.promoteVarArg(arg_ty);

    const cc = fn_info.cc;
    var result: CallMCValues = .{
        .args = try func.gpa.alloc(MCValue, param_types.len),
        // These undefined values must be populated before returning from this function.
        .return_value = undefined,
        .stack_byte_count = 0,
        .stack_align = undefined,
    };
    errdefer func.gpa.free(result.args);

    const ret_ty = Type.fromInterned(fn_info.return_type);

    switch (cc) {
        .naked => {
            assert(result.args.len == 0);
            result.return_value = InstTracking.init(.unreach);
            result.stack_align = .@"8";
        },
        .riscv64_lp64, .auto => {
            if (result.args.len > 8) {
                return func.fail("RISC-V calling convention does not support more than 8 arguments", .{});
            }

            var ret_int_reg_i: u32 = 0;
            var param_int_reg_i: u32 = 0;

            result.stack_align = .@"16";

            // Return values
            if (ret_ty.zigTypeTag(zcu) == .noreturn) {
                result.return_value = InstTracking.init(.unreach);
            } else if (!ret_ty.hasRuntimeBitsIgnoreComptime(zcu)) {
                result.return_value = InstTracking.init(.none);
            } else {
                var ret_tracking: [2]InstTracking = undefined;
                var ret_tracking_i: usize = 0;
                var ret_float_reg_i: usize = 0;

                const classes = mem.sliceTo(&abi.classifySystem(ret_ty, zcu), .none);

                for (classes) |class| switch (class) {
                    .integer => {
                        const ret_int_reg = abi.Registers.Integer.function_ret_regs[ret_int_reg_i];
                        ret_int_reg_i += 1;

                        ret_tracking[ret_tracking_i] = InstTracking.init(.{ .register = ret_int_reg });
                        ret_tracking_i += 1;
                    },
                    .float => {
                        const ret_float_reg = abi.Registers.Float.function_ret_regs[ret_float_reg_i];
                        ret_float_reg_i += 1;

                        ret_tracking[ret_tracking_i] = InstTracking.init(.{ .register = ret_float_reg });
                        ret_tracking_i += 1;
                    },
                    .memory => {
                        const ret_int_reg = abi.Registers.Integer.function_ret_regs[ret_int_reg_i];
                        ret_int_reg_i += 1;
                        const ret_indirect_reg = abi.Registers.Integer.function_arg_regs[param_int_reg_i];
                        param_int_reg_i += 1;

                        ret_tracking[ret_tracking_i] = .{
                            .short = .{ .indirect = .{ .reg = ret_int_reg } },
                            .long = .{ .indirect = .{ .reg = ret_indirect_reg } },
                        };
                        ret_tracking_i += 1;
                    },
                    else => return func.fail("TODO: C calling convention return class {}", .{class}),
                };

                result.return_value = switch (ret_tracking_i) {
                    else => return func.fail("ty {f} took {} tracking return indices", .{ ret_ty.fmt(pt), ret_tracking_i }),
                    1 => ret_tracking[0],
                    2 => InstTracking.init(.{ .register_pair = .{
                        ret_tracking[0].short.register, ret_tracking[1].short.register,
                    } }),
                };
            }

            var param_float_reg_i: usize = 0;

            for (param_types, result.args) |ty, *arg| {
                if (!ty.hasRuntimeBitsIgnoreComptime(zcu)) {
                    assert(cc == .auto);
                    arg.* = .none;
                    continue;
                }

                var arg_mcv: [2]MCValue = undefined;
                var arg_mcv_i: usize = 0;

                const classes = mem.sliceTo(&abi.classifySystem(ty, zcu), .none);

                for (classes) |class| switch (class) {
                    .integer => {
                        const param_int_regs = abi.Registers.Integer.function_arg_regs;
                        if (param_int_reg_i >= param_int_regs.len) break;

                        const param_int_reg = param_int_regs[param_int_reg_i];
                        param_int_reg_i += 1;

                        arg_mcv[arg_mcv_i] = .{ .register = param_int_reg };
                        arg_mcv_i += 1;
                    },
                    .float => {
                        const param_float_regs = abi.Registers.Float.function_arg_regs;
                        if (param_float_reg_i >= param_float_regs.len) break;

                        const param_float_reg = param_float_regs[param_float_reg_i];
                        param_float_reg_i += 1;

                        arg_mcv[arg_mcv_i] = .{ .register = param_float_reg };
                        arg_mcv_i += 1;
                    },
                    .memory => {
                        const param_int_regs = abi.Registers.Integer.function_arg_regs;

                        const param_int_reg = param_int_regs[param_int_reg_i];
                        param_int_reg_i += 1;

                        arg_mcv[arg_mcv_i] = .{ .indirect = .{ .reg = param_int_reg } };
                        arg_mcv_i += 1;
                    },
                    else => return func.fail("TODO: C calling convention arg class {}", .{class}),
                } else {
                    arg.* = switch (arg_mcv_i) {
                        else => return func.fail("ty {f} took {} tracking arg indices", .{ ty.fmt(pt), arg_mcv_i }),
                        1 => arg_mcv[0],
                        2 => .{ .register_pair = .{ arg_mcv[0].register, arg_mcv[1].register } },
                    };
                    continue;
                }

                return func.fail("TODO: pass args by stack", .{});
            }
        },
        else => return func.fail("TODO implement function parameters for {} on riscv64", .{cc}),
    }

    result.stack_byte_count = @intCast(result.stack_align.forward(result.stack_byte_count));
    return result;
}

fn wantSafety(func: *Func) bool {
    return switch (func.mod.optimize_mode) {
        .Debug => true,
        .ReleaseSafe => true,
        .ReleaseFast => false,
        .ReleaseSmall => false,
    };
}

fn fail(func: *const Func, comptime format: []const u8, args: anytype) error{ OutOfMemory, CodegenFail } {
    @branchHint(.cold);
    const zcu = func.pt.zcu;
    switch (func.owner) {
        .nav_index => |i| return zcu.codegenFail(i, format, args),
        .lazy_sym => |s| return zcu.codegenFailType(s.ty, format, args),
    }
    return error.CodegenFail;
}

fn failMsg(func: *const Func, msg: *ErrorMsg) error{ OutOfMemory, CodegenFail } {
    @branchHint(.cold);
    const zcu = func.pt.zcu;
    switch (func.owner) {
        .nav_index => |i| return zcu.codegenFailMsg(i, msg),
        .lazy_sym => |s| return zcu.codegenFailTypeMsg(s.ty, msg),
    }
    return error.CodegenFail;
}

fn parseRegName(name: []const u8) ?Register {
    // The `fp` alias for `s0` is awkward to fit into the current `Register` scheme, so for now we
    // special-case it here.
    if (std.mem.eql(u8, name, "fp")) return .s0;

    return std.meta.stringToEnum(Register, name);
}

fn typeOf(func: *Func, inst: Air.Inst.Ref) Type {
    return func.air.typeOf(inst, &func.pt.zcu.intern_pool);
}

fn typeOfIndex(func: *Func, inst: Air.Inst.Index) Type {
    const zcu = func.pt.zcu;
    return switch (func.air.instructions.items(.tag)[@intFromEnum(inst)]) {
        .loop_switch_br => func.typeOf(func.air.unwrapSwitch(inst).operand),
        else => func.air.typeOfIndex(inst, &zcu.intern_pool),
    };
}

fn hasFeature(func: *Func, feature: Target.riscv.Feature) bool {
    return func.target.cpu.has(.riscv, feature);
}

pub fn errUnionPayloadOffset(payload_ty: Type, zcu: *Zcu) u64 {
    if (!payload_ty.hasRuntimeBitsIgnoreComptime(zcu)) return 0;
    const payload_align = payload_ty.abiAlignment(zcu);
    const error_align = Type.anyerror.abiAlignment(zcu);
    if (payload_align.compare(.gte, error_align) or !payload_ty.hasRuntimeBitsIgnoreComptime(zcu)) {
        return 0;
    } else {
        return payload_align.forward(Type.anyerror.abiSize(zcu));
    }
}

pub fn errUnionErrorOffset(payload_ty: Type, zcu: *Zcu) u64 {
    if (!payload_ty.hasRuntimeBitsIgnoreComptime(zcu)) return 0;
    const payload_align = payload_ty.abiAlignment(zcu);
    const error_align = Type.anyerror.abiAlignment(zcu);
    if (payload_align.compare(.gte, error_align) and payload_ty.hasRuntimeBitsIgnoreComptime(zcu)) {
        return error_align.forward(payload_ty.abiSize(zcu));
    } else {
        return 0;
    }
}

fn promoteInt(func: *Func, ty: Type) Type {
    const pt = func.pt;
    const zcu = pt.zcu;
    const int_info: InternPool.Key.IntType = switch (ty.toIntern()) {
        .bool_type => .{ .signedness = .unsigned, .bits = 1 },
        else => if (ty.isAbiInt(zcu)) ty.intInfo(zcu) else return ty,
    };
    for ([_]Type{
        Type.c_int,      Type.c_uint,
        Type.c_long,     Type.c_ulong,
        Type.c_longlong, Type.c_ulonglong,
    }) |promote_ty| {
        const promote_info = promote_ty.intInfo(zcu);
        if (int_info.signedness == .signed and promote_info.signedness == .unsigned) continue;
        if (int_info.bits + @intFromBool(int_info.signedness == .unsigned and
            promote_info.signedness == .signed) <= promote_info.bits) return promote_ty;
    }
    return ty;
}

fn promoteVarArg(func: *Func, ty: Type) Type {
    if (!ty.isRuntimeFloat()) return func.promoteInt(ty);
    switch (ty.floatBits(func.target)) {
        32, 64 => return Type.f64,
        else => |float_bits| {
            assert(float_bits == func.target.cTypeBitSize(.longdouble));
            return Type.c_longdouble;
        },
    }
}<|MERGE_RESOLUTION|>--- conflicted
+++ resolved
@@ -436,11 +436,7 @@
     fn trackSpill(inst_tracking: *InstTracking, function: *Func, inst: Air.Inst.Index) !void {
         try function.freeValue(inst_tracking.short);
         inst_tracking.reuseFrame();
-<<<<<<< HEAD
-        tracking_log.debug("%{f} => {f} (spilled)", .{ inst, inst_tracking.* });
-=======
         tracking_log.debug("%{d} => {f} (spilled)", .{ inst, inst_tracking.* });
->>>>>>> 43fba5ea
     }
 
     fn verifyMaterialize(inst_tracking: InstTracking, target: InstTracking) void {
@@ -504,22 +500,14 @@
             else => target.long,
         } else target.long;
         inst_tracking.short = target.short;
-<<<<<<< HEAD
-        tracking_log.debug("%{f} => {f} (materialize)", .{ inst, inst_tracking.* });
-=======
         tracking_log.debug("%{d} => {f} (materialize)", .{ inst, inst_tracking.* });
->>>>>>> 43fba5ea
     }
 
     fn resurrect(inst_tracking: *InstTracking, inst: Air.Inst.Index, scope_generation: u32) void {
         switch (inst_tracking.short) {
             .dead => |die_generation| if (die_generation >= scope_generation) {
                 inst_tracking.reuseFrame();
-<<<<<<< HEAD
-                tracking_log.debug("%{f} => {f} (resurrect)", .{ inst, inst_tracking.* });
-=======
                 tracking_log.debug("%{d} => {f} (resurrect)", .{ inst, inst_tracking.* });
->>>>>>> 43fba5ea
             },
             else => {},
         }
@@ -529,11 +517,7 @@
         if (inst_tracking.short == .dead) return;
         try function.freeValue(inst_tracking.short);
         inst_tracking.short = .{ .dead = function.scope_generation };
-<<<<<<< HEAD
-        tracking_log.debug("%{f} => {f} (death)", .{ inst, inst_tracking.* });
-=======
         tracking_log.debug("%{d} => {f} (death)", .{ inst, inst_tracking.* });
->>>>>>> 43fba5ea
     }
 
     fn reuse(
@@ -544,25 +528,15 @@
     ) void {
         inst_tracking.short = .{ .dead = function.scope_generation };
         if (new_inst) |inst|
-<<<<<<< HEAD
-            tracking_log.debug("%{f} => {f} (reuse %{f})", .{ inst, inst_tracking.*, old_inst })
-        else
-            tracking_log.debug("tmp => {f} (reuse %{f})", .{ inst_tracking.*, old_inst });
-=======
             tracking_log.debug("%{d} => {f} (reuse %{d})", .{ inst, inst_tracking.*, old_inst })
         else
             tracking_log.debug("tmp => {f} (reuse %{d})", .{ inst_tracking.*, old_inst });
->>>>>>> 43fba5ea
     }
 
     fn liveOut(inst_tracking: *InstTracking, function: *Func, inst: Air.Inst.Index) void {
         for (inst_tracking.getRegs()) |reg| {
             if (function.register_manager.isRegFree(reg)) {
-<<<<<<< HEAD
-                tracking_log.debug("%{f} => {f} (live-out)", .{ inst, inst_tracking.* });
-=======
                 tracking_log.debug("%{d} => {f} (live-out)", .{ inst, inst_tracking.* });
->>>>>>> 43fba5ea
                 continue;
             }
 
@@ -589,16 +563,6 @@
             // Perform side-effects of freeValue manually.
             function.register_manager.freeReg(reg);
 
-<<<<<<< HEAD
-            tracking_log.debug("%{f} => {f} (live-out %{f})", .{ inst, inst_tracking.*, tracked_inst });
-        }
-    }
-
-    pub fn format(inst_tracking: InstTracking, bw: *Writer, comptime fmt: []const u8) Writer.Error!void {
-        comptime assert(fmt.len == 0);
-        if (!std.meta.eql(inst_tracking.long, inst_tracking.short)) try bw.print("|{}| ", .{inst_tracking.long});
-        try bw.print("{}", .{inst_tracking.short});
-=======
             tracking_log.debug("%{d} => {f} (live-out %{d})", .{ inst, inst_tracking.*, tracked_inst });
         }
     }
@@ -606,7 +570,6 @@
     pub fn format(inst_tracking: InstTracking, writer: *std.io.Writer) std.io.Writer.Error!void {
         if (!std.meta.eql(inst_tracking.long, inst_tracking.short)) try writer.print("|{}| ", .{inst_tracking.long});
         try writer.print("{}", .{inst_tracking.short});
->>>>>>> 43fba5ea
     }
 };
 
@@ -970,11 +933,7 @@
     func: *Func,
     inst: Mir.Inst.Index,
 };
-<<<<<<< HEAD
-fn formatWipMir(data: FormatWipMirData, bw: *Writer, comptime _: []const u8) Writer.Error!void {
-=======
 fn formatWipMir(data: FormatWipMirData, writer: *std.io.Writer) std.io.Writer.Error!void {
->>>>>>> 43fba5ea
     const pt = data.func.pt;
     const comp = pt.zcu.comp;
     var lower: Lower = .{
@@ -997,11 +956,11 @@
                 lower.err_msg.?.deinit(data.func.gpa);
                 lower.err_msg = null;
             }
-            try bw.writeAll(lower.err_msg.?.msg);
+            try writer.writeAll(lower.err_msg.?.msg);
             return;
         },
         error.OutOfMemory, error.InvalidInstruction => |e| {
-            try bw.writeAll(switch (e) {
+            try writer.writeAll(switch (e) {
                 error.OutOfMemory => "Out of memory",
                 error.InvalidInstruction => "CodeGen failed to find a viable instruction.",
             });
@@ -1009,8 +968,8 @@
         },
         else => |e| return e,
     }).insts) |lowered_inst| {
-        if (!first) try bw.writeAll("\ndebug(wip_mir): ");
-        try bw.print("  | {}", .{lowered_inst});
+        if (!first) try writer.writeAll("\ndebug(wip_mir): ");
+        try writer.print("  | {}", .{lowered_inst});
         first = false;
     }
 }
@@ -1022,17 +981,10 @@
     ip: *const InternPool,
     nav_index: InternPool.Nav.Index,
 };
-<<<<<<< HEAD
-fn formatNav(data: FormatNavData, bw: *Writer, comptime _: []const u8) Writer.Error!void {
-    try bw.print("{f}", .{data.ip.getNav(data.nav_index).fqn.fmt(data.ip)});
-}
-fn fmtNav(nav_index: InternPool.Nav.Index, ip: *const InternPool) std.fmt.Formatter(formatNav) {
-=======
 fn formatNav(data: FormatNavData, writer: *std.io.Writer) std.io.Writer.Error!void {
     try writer.print("{f}", .{data.ip.getNav(data.nav_index).fqn.fmt(data.ip)});
 }
 fn fmtNav(nav_index: InternPool.Nav.Index, ip: *const InternPool) std.fmt.Formatter(FormatNavData, formatNav) {
->>>>>>> 43fba5ea
     return .{ .data = .{
         .ip = ip,
         .nav_index = nav_index,
@@ -1043,17 +995,6 @@
     func: *Func,
     inst: Air.Inst.Index,
 };
-<<<<<<< HEAD
-fn formatAir(data: FormatAirData, w: *std.io.Writer, comptime fmt: []const u8) std.io.Writer.Error!void {
-    comptime assert(fmt.len == 0);
-    // not acceptable implementation:
-    // data.func.air.dumpInst(data.inst, data.func.pt, data.func.liveness);
-    _ = data;
-    _ = w;
-    @panic("TODO: unimplemented");
-}
-fn fmtAir(func: *Func, inst: Air.Inst.Index) std.fmt.Formatter(formatAir) {
-=======
 fn formatAir(data: FormatAirData, writer: *std.io.Writer) std.io.Writer.Error!void {
     // Not acceptable implementation because it ignores `writer`:
     //data.func.air.dumpInst(data.inst, data.func.pt, data.func.liveness);
@@ -1062,23 +1003,15 @@
     @panic("unimplemented");
 }
 fn fmtAir(func: *Func, inst: Air.Inst.Index) std.fmt.Formatter(FormatAirData, formatAir) {
->>>>>>> 43fba5ea
     return .{ .data = .{ .func = func, .inst = inst } };
 }
 
 const FormatTrackingData = struct {
     func: *Func,
 };
-<<<<<<< HEAD
-fn formatTracking(data: FormatTrackingData, bw: *Writer, comptime fmt: []const u8) Writer.Error!void {
-    comptime assert(fmt.len == 0);
-    var it = data.func.inst_tracking.iterator();
-    while (it.next()) |entry| try bw.print("\n%{d} = {f}", .{ entry.key_ptr.*, entry.value_ptr.* });
-=======
 fn formatTracking(data: FormatTrackingData, writer: *std.io.Writer) std.io.Writer.Error!void {
     var it = data.func.inst_tracking.iterator();
     while (it.next()) |entry| try writer.print("\n%{d} = {f}", .{ entry.key_ptr.*, entry.value_ptr.* });
->>>>>>> 43fba5ea
 }
 fn fmtTracking(func: *Func) std.fmt.Formatter(FormatTrackingData, formatTracking) {
     return .{ .data = .{ .func = func } };
