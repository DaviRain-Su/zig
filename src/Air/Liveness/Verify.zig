--- conflicted
+++ resolved
@@ -601,13 +601,9 @@
         return;
     };
     if (dies) {
-<<<<<<< HEAD
-        if (!self.live.remove(operand)) return invalid("%{f}: dead operand %{f} reused and killed again", .{ inst, operand });
-=======
         if (!self.live.remove(operand)) return invalid("%{f}: dead operand %{f} reused and killed again", .{
             inst, operand,
         });
->>>>>>> 43fba5ea
     } else {
         if (!self.live.contains(operand)) return invalid("%{f}: dead operand %{f} reused", .{ inst, operand });
     }
